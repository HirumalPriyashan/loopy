--- conflicted
+++ resolved
@@ -111,17 +111,7 @@
 
         str_parameters = [self.rec(par, PREC_NONE) for par in expr.parameters]
 
-<<<<<<< HEAD
         return "%s(%s)" % (in_knl_callable.name_in_target, ", ".join(str_parameters))
-=======
-        from loopy.codegen import SeenFunction
-        self.codegen_state.seen_functions.add(
-                SeenFunction(identifier,
-                    mangle_result.target_name,
-                    mangle_result.arg_dtypes or par_dtypes))
-
-        return "{}({})".format(mangle_result.target_name, ", ".join(str_parameters))
->>>>>>> 9e7b697f
 
     def map_group_hw_index(self, expr, enclosing_prec):
         raise LoopyError("plain Python does not have group hw axes")
@@ -190,15 +180,8 @@
     def function_id_in_knl_callable_mapper(self):
         from loopy.target.c import scope_c_math_functions
         return (
-<<<<<<< HEAD
-                super(PythonASTBuilderBase,
-                    self).function_id_in_knl_callable_mapper() +
+                super().function_id_in_knl_callable_mapper() +
                 [scope_c_math_functions])
-=======
-                super().function_manglers() + [
-                    _numpy_single_arg_function_mangler,
-                    ])
->>>>>>> 9e7b697f
 
     def preamble_generators(self):
         return (
