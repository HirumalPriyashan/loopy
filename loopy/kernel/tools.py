"""Operations on the kernel object."""


__copyright__ = "Copyright (C) 2012 Andreas Kloeckner"

__license__ = """
Permission is hereby granted, free of charge, to any person obtaining a copy
of this software and associated documentation files (the "Software"), to deal
in the Software without restriction, including without limitation the rights
to use, copy, modify, merge, publish, distribute, sublicense, and/or sell
copies of the Software, and to permit persons to whom the Software is
furnished to do so, subject to the following conditions:

The above copyright notice and this permission notice shall be included in
all copies or substantial portions of the Software.

THE SOFTWARE IS PROVIDED "AS IS", WITHOUT WARRANTY OF ANY KIND, EXPRESS OR
IMPLIED, INCLUDING BUT NOT LIMITED TO THE WARRANTIES OF MERCHANTABILITY,
FITNESS FOR A PARTICULAR PURPOSE AND NONINFRINGEMENT. IN NO EVENT SHALL THE
AUTHORS OR COPYRIGHT HOLDERS BE LIABLE FOR ANY CLAIM, DAMAGES OR OTHER
LIABILITY, WHETHER IN AN ACTION OF CONTRACT, TORT OR OTHERWISE, ARISING FROM,
OUT OF OR IN CONNECTION WITH THE SOFTWARE OR THE USE OR OTHER DEALINGS IN
THE SOFTWARE.
"""

import sys

from sys import intern

import numpy as np
import islpy as isl
from islpy import dim_type
from loopy.diagnostic import LoopyError, warn_with_kernel
from pytools import memoize_on_first_arg, natsorted
from loopy.kernel import LoopKernel
from loopy.program import Program, iterate_over_kernels_if_given_program
from loopy.kernel.function_interface import CallableKernel
import logging
logger = logging.getLogger(__name__)


# {{{ add and infer argument dtypes

def add_dtypes(prog_or_kernel, dtype_dict):
    """Specify remaining unspecified argument/temporary variable types.

    :arg dtype_dict: a mapping from variable names to :class:`numpy.dtype`
        instances
    """
    if isinstance(prog_or_kernel, Program):
        kernel_names = [clbl.subkernel.name for clbl in
                prog_or_kernel.callables_table.values() if isinstance(clbl,
                    CallableKernel)]
        if len(kernel_names) != 1:
            raise LoopyError("add_dtypes may not take a Program with more than"
                    " one callable kernels. Please provide individual kernels"
                    " instead.")

        kernel_name, = kernel_names

        return prog_or_kernel.with_kernel(
                add_dtypes(prog_or_kernel[kernel_name], dtype_dict))

    assert isinstance(prog_or_kernel, LoopKernel)

    dtype_dict_remainder, new_args, new_temp_vars = _add_dtypes(
            prog_or_kernel, dtype_dict)

    if dtype_dict_remainder:
        raise RuntimeError("unused argument dtypes: %s"
                % ", ".join(dtype_dict_remainder))

    return prog_or_kernel.copy(args=new_args, temporary_variables=new_temp_vars)


def _add_dtypes_overdetermined(kernel, dtype_dict):
    dtype_dict_remainder, new_args, new_temp_vars = _add_dtypes(kernel, dtype_dict)
    # do not throw error for unused args
    return kernel.copy(args=new_args, temporary_variables=new_temp_vars)


def _add_dtypes(kernel, dtype_dict):
    dtype_dict = dtype_dict.copy()
    new_args = []

    from loopy.types import to_loopy_type
    for arg in kernel.args:
        new_dtype = dtype_dict.pop(arg.name, None)
        if new_dtype is not None:
            new_dtype = to_loopy_type(new_dtype, target=kernel.target)
            if arg.dtype is not None and arg.dtype != new_dtype:
                raise RuntimeError(
                        "argument '%s' already has a different dtype "
                        "(existing: %s, new: %s)"
                        % (arg.name, arg.dtype, new_dtype))
            arg = arg.copy(dtype=new_dtype)

        new_args.append(arg)

    new_temp_vars = kernel.temporary_variables.copy()

    import loopy as lp
    for tv_name in kernel.temporary_variables:
        new_dtype = dtype_dict.pop(tv_name, None)
        if new_dtype is not None:
            new_dtype = np.dtype(new_dtype)
            tv = new_temp_vars[tv_name]
            if (tv.dtype is not None and tv.dtype is not lp.auto) \
                    and tv.dtype != new_dtype:
                raise RuntimeError(
                        "temporary variable '%s' already has a different dtype "
                        "(existing: %s, new: %s)"
                        % (tv_name, tv.dtype, new_dtype))

            new_temp_vars[tv_name] = tv.copy(dtype=new_dtype)

    return dtype_dict, new_args, new_temp_vars


def get_arguments_with_incomplete_dtype(kernel):
    return [arg.name for arg in kernel.args
            if arg.dtype is None]


def add_and_infer_dtypes(prog, dtype_dict, expect_completion=False,
        kernel_name=None):
    assert isinstance(prog, Program)
    if kernel_name is None:
        kernel_names = [clbl.subkernel.name for clbl in
                prog.callables_table.values() if isinstance(clbl,
                    CallableKernel)]
        if len(kernel_names) != 1:
            raise LoopyError("Provide 'kernel_name' argument.")

        kernel_name, = kernel_names

    processed_dtype_dict = {}

    for k, v in dtype_dict.items():
        for subkey in k.split(","):
            subkey = subkey.strip()
            if subkey:
                processed_dtype_dict[subkey] = v

    prog = prog.with_kernel(add_dtypes(prog[kernel_name], processed_dtype_dict))

    from loopy.type_inference import infer_unknown_types
    return infer_unknown_types(prog, expect_completion=expect_completion)


def _add_and_infer_dtypes_overdetermined(kernel, dtype_dict):
    kernel = _add_dtypes_overdetermined(kernel, dtype_dict)

    from loopy.type_inference import infer_unknown_types
    return infer_unknown_types(kernel, expect_completion=True)

# }}}


# {{{ find_all_insn_inames fixed point iteration (deprecated)

def guess_iname_deps_based_on_var_use(kernel, insn, insn_id_to_inames=None):
    # For all variables that insn depends on, find the intersection
    # of iname deps of all writers, and add those to insn's
    # dependencies.

    result = frozenset()

    writer_map = kernel.writer_map()

    for tv_name in (insn.read_dependency_names() & kernel.get_written_variables()):
        tv_implicit_inames = None

        for writer_id in writer_map[tv_name]:
            writer_insn = kernel.id_to_insn[writer_id]
            if insn_id_to_inames is None:
                writer_inames = writer_insn.within_inames
            else:
                writer_inames = insn_id_to_inames[writer_id]

            writer_implicit_inames = (
                    writer_inames
                    - (writer_insn.write_dependency_names() & kernel.all_inames()))
            if tv_implicit_inames is None:
                tv_implicit_inames = writer_implicit_inames
            else:
                tv_implicit_inames = (tv_implicit_inames
                        & writer_implicit_inames)

        if tv_implicit_inames is not None:
            result = result | tv_implicit_inames

    return result - insn.reduction_inames()


def find_all_insn_inames(kernel):
    logger.debug("%s: find_all_insn_inames: start" % kernel.name)

    writer_map = kernel.writer_map()

    insn_id_to_inames = {}
    insn_assignee_inames = {}

    all_read_deps = {}
    all_write_deps = {}

    from loopy.transform.subst import expand_subst
    kernel = expand_subst(kernel)

    for insn in kernel.instructions:
        all_read_deps[insn.id] = read_deps = insn.read_dependency_names()
        all_write_deps[insn.id] = write_deps = insn.write_dependency_names()
        deps = read_deps | write_deps

        if insn.within_inames_is_final:
            iname_deps = insn.within_inames
        else:
            iname_deps = (
                    deps & kernel.all_inames()
                    | insn.within_inames)

        assert isinstance(read_deps, frozenset), type(insn)
        assert isinstance(write_deps, frozenset), type(insn)
        assert isinstance(iname_deps, frozenset), type(insn)

        logger.debug("%s: find_all_insn_inames: %s (init): %s - "
                "read deps: %s - write deps: %s" % (
                    kernel.name, insn.id, ", ".join(sorted(iname_deps)),
                    ", ".join(sorted(read_deps)), ", ".join(sorted(write_deps)),
                    ))

        insn_id_to_inames[insn.id] = iname_deps
        insn_assignee_inames[insn.id] = write_deps & kernel.all_inames()

    # fixed point iteration until all iname dep sets have converged

    # Why is fixed point iteration necessary here? Consider the following
    # scenario:
    #
    # z = expr(iname)
    # y = expr(z)
    # x = expr(y)
    #
    # x clearly has a dependency on iname, but this is not found until that
    # dependency has propagated all the way up. Doing this recursively is
    # not guaranteed to terminate because of circular dependencies.

    while True:
        did_something = False
        for insn in kernel.instructions:

            if insn.within_inames_is_final:
                continue

            # {{{ depdency-based propagation

            inames_old = insn_id_to_inames[insn.id]
            inames_new = inames_old | guess_iname_deps_based_on_var_use(
                    kernel, insn, insn_id_to_inames)

            insn_id_to_inames[insn.id] = inames_new

            if inames_new != inames_old:
                did_something = True

                warn_with_kernel(kernel, "inferred_iname",
                        "The iname(s) '%s' on instruction '%s' "
                        "was/were automatically added. "
                        "This is deprecated. Please add the iname "
                        "to the instruction "
                        "explicitly, e.g. by adding 'for' loops"
                        % (", ".join(inames_new-inames_old), insn.id))

            # }}}

            # {{{ domain-based propagation

            inames_old = insn_id_to_inames[insn.id]
            inames_new = set(insn_id_to_inames[insn.id])

            for iname in inames_old:
                home_domain = kernel.domains[kernel.get_home_domain_index(iname)]

                for par in home_domain.get_var_names(dim_type.param):
                    # Add all inames occurring in parameters of domains that my
                    # current inames refer to.

                    if par in kernel.all_inames():
                        inames_new.add(intern(par))

                    # If something writes the bounds of a loop in which I'm
                    # sitting, I had better be in the inames that the writer is
                    # in.

                    if par in kernel.temporary_variables:
                        for writer_id in writer_map.get(par, []):
                            inames_new.update(insn_id_to_inames[writer_id])

            if inames_new != inames_old:
                did_something = True
                insn_id_to_inames[insn.id] = frozenset(inames_new)

                warn_with_kernel(kernel, "inferred_iname",
                        "The iname(s) '%s' on instruction '%s' was "
                        "automatically added. "
                        "This is deprecated. Please add the iname "
                        "to the instruction "
                        "explicitly, e.g. by adding 'for' loops"
                        % (", ".join(inames_new-inames_old), insn.id))

            # }}}

        if not did_something:
            break

    logger.debug("%s: find_all_insn_inames: done" % kernel.name)

    for v in insn_id_to_inames.values():
        assert isinstance(v, frozenset)

    return insn_id_to_inames

# }}}


# {{{ set operation cache

def _eliminate_except(set_, except_inames, dts):
    return set_.eliminate_except(except_inames, dts)


def _get_dim_max(set_, idx):
    return set_.dim_max(idx)


def _get_dim_min(set_, idx):
    return set_.dim_min(idx)


class SetOperationCacheManager:
    def __init__(self):
        # mapping: set hash -> [(set, result)]
        self.cache = {}

    def op(self, set_, op, args):
        hashval = hash((set_, op, args))
        bucket = self.cache.setdefault(hashval, [])

        for bkt_set, result in bucket:
            if set_.plain_is_equal(bkt_set):
                return result

        result = op(set_, *args)
        bucket.append((set_, result))
        return result

    def dim_min(self, set_, *args):
        if set_.plain_is_empty():
            raise LoopyError("domain '%s' is empty" % set_)

        return self.op(set_, _get_dim_min, args)

    def dim_max(self, set_, *args):
        if set_.plain_is_empty():
            raise LoopyError("domain '%s' is empty" % set_)

        return self.op(set_, _get_dim_max, args)

    def eliminate_except(self, set_, *args):
        return self.op(set_, _eliminate_except, args)

    def base_index_and_length(self, set_, iname, context=None,
            n_allowed_params_in_length=None):
        """
        :arg n_allowed_params_in_length: Simplifies the 'length'
            argument so that only the first that many params
            (in the domain of *set_*) occur.
        """
        if not isinstance(iname, int):
            iname_to_dim = set_.space.get_var_dict()
            idx = iname_to_dim[iname][1]
        else:
            idx = iname

        lower_bound_pw_aff = self.dim_min(set_, idx)
        upper_bound_pw_aff = self.dim_max(set_, idx)

        from loopy.diagnostic import StaticValueFindingError
        from loopy.isl_helpers import (
                static_max_of_pw_aff,
                static_min_of_pw_aff,
                static_value_of_pw_aff,
                find_max_of_pwaff_with_params)
        from loopy.symbolic import pw_aff_to_expr

        # {{{ first: try to find static lower bound value

        try:
            base_index_aff = static_value_of_pw_aff(
                    lower_bound_pw_aff, constants_only=False,
                    context=context)
        except StaticValueFindingError:
            base_index_aff = None

        if base_index_aff is not None:
            base_index = pw_aff_to_expr(base_index_aff)

            length = find_max_of_pwaff_with_params(
                    upper_bound_pw_aff - base_index_aff + 1,
                    n_allowed_params_in_length)
            length = pw_aff_to_expr(static_max_of_pw_aff(
                    length, constants_only=False,
                    context=context))

            return base_index, length

        # }}}

        # {{{ if that didn't work, try finding a lower bound

        base_index_aff = static_min_of_pw_aff(
                lower_bound_pw_aff, constants_only=False,
                context=context)

        base_index = pw_aff_to_expr(base_index_aff)

        length = find_max_of_pwaff_with_params(
                upper_bound_pw_aff - base_index_aff + 1,
                n_allowed_params_in_length)
        length = pw_aff_to_expr(static_max_of_pw_aff(
                length, constants_only=False,
                context=context))

        return base_index, length

        # }}}

# }}}


# {{{ domain change helper

class DomainChanger:
    """Helps change the domain responsible for *inames* within a kernel.

    .. note: Does not perform an in-place change!
    """

    def __init__(self, kernel, inames):
        """
        :arg inames: a non-mutable iterable
        """

        self.kernel = kernel
        if inames:
            ldi = kernel.get_leaf_domain_indices(inames)
            if len(ldi) > 1:
                raise RuntimeError("Inames '%s' require more than one leaf "
                        "domain, which makes the domain change that is part "
                        "of your current operation ambiguous." % ", ".join(inames))

            self.leaf_domain_index, = ldi
            self.domain = kernel.domains[self.leaf_domain_index]

        else:
            self.domain = kernel.combine_domains(())
            self.leaf_domain_index = None

    def get_original_domain(self):
        return self.kernel.domains[self.leaf_domain_index]

    def get_domains_with(self, replacement):
        result = self.kernel.domains[:]
        if self.leaf_domain_index is not None:
            result[self.leaf_domain_index] = replacement
        else:
            result.append(replacement)

        return result

    def get_kernel_with(self, replacement):
        return self.kernel.copy(
                domains=self.get_domains_with(replacement),

                # Changing the domain might look like it wants to change grid
                # sizes. Not true.
                # (Relevant for 'slab decomposition')
                overridden_get_grid_sizes_for_insn_ids=(
                    self.kernel.get_grid_sizes_for_insn_ids))

# }}}


# {{{ graphviz / dot export

@iterate_over_kernels_if_given_program
def get_dot_dependency_graph(kernel, callables_table, iname_cluster=True,
        use_insn_id=False):
    """Return a string in the `dot <https://graphviz.org/>`_ language depicting
    dependencies among kernel instructions.
    """

    # make sure all automatically added stuff shows up
    from loopy.kernel.creation import apply_single_writer_depencency_heuristic
    kernel = apply_single_writer_depencency_heuristic(kernel, warn_if_used=False)

    if iname_cluster and not kernel.schedule:
        try:
            from loopy.schedule import get_one_scheduled_kernel
            kernel = get_one_scheduled_kernel(kernel, callables_table)
        except RuntimeError as e:
            iname_cluster = False
            from warnings import warn
            warn("error encountered during scheduling for dep graph -- "
                    "cannot perform iname clustering: %s(%s)"
                    % (type(e).__name__, e))

    dep_graph = {}
    lines = []

    from loopy.kernel.data import MultiAssignmentBase, CInstruction

    for insn in kernel.instructions:
        if isinstance(insn, MultiAssignmentBase):
            lhs = ", ".join(str(assignee) for assignee in insn.assignees)
            op = f"{lhs} <- {insn.expression}"
            if len(op) > 200:
                op = op[:200] + "..."

        elif isinstance(insn, CInstruction):
            op = "<C instruction %s>" % insn.id
        else:
            op = "<instruction %s>" % insn.id

        if use_insn_id:
            insn_label = insn.id
            tooltip = op
        else:
            insn_label = op
            tooltip = insn.id

        lines.append('"%s" [label="%s",shape="box",tooltip="%s"];'
                % (
                    insn.id,
                    repr(insn_label)[1:-1],
                    repr(tooltip)[1:-1],
                    ))
        for dep in insn.depends_on:
            dep_graph.setdefault(insn.id, set()).add(dep)

    # {{{ O(n^3) transitive reduction

    # first, compute transitive closure by fixed point iteration
    while True:
        changed_something = False

        for insn_1 in dep_graph:
            for insn_2 in dep_graph.get(insn_1, set()).copy():
                for insn_3 in dep_graph.get(insn_2, set()).copy():
                    if insn_3 not in dep_graph.get(insn_1, set()):
                        changed_something = True
                        dep_graph[insn_1].add(insn_3)

        if not changed_something:
            break

    for insn_1 in dep_graph:
        for insn_2 in dep_graph.get(insn_1, set()).copy():
            for insn_3 in dep_graph.get(insn_2, set()).copy():
                if insn_3 in dep_graph.get(insn_1, set()):
                    dep_graph[insn_1].remove(insn_3)

    # }}}

    for insn_1 in dep_graph:
        for insn_2 in dep_graph.get(insn_1, set()):
            lines.append(f"{insn_2} -> {insn_1}")

    if iname_cluster:
        from loopy.schedule import (
                EnterLoop, LeaveLoop, RunInstruction, Barrier,
                CallKernel, ReturnFromKernel)

        for sched_item in kernel.schedule:
            if isinstance(sched_item, EnterLoop):
                lines.append('subgraph cluster_%s { label="%s"'
                        % (sched_item.iname, sched_item.iname))
            elif isinstance(sched_item, LeaveLoop):
                lines.append("}")
            elif isinstance(sched_item, RunInstruction):
                lines.append(sched_item.insn_id)
            elif isinstance(sched_item, (CallKernel, ReturnFromKernel, Barrier)):
                pass
            else:
                raise LoopyError("schedule item not unterstood: %r" % sched_item)

    return "digraph {} {{\n{}\n}}".format(
            kernel.name,
            "\n".join(lines)
            )


def show_dependency_graph(*args, **kwargs):
    """Show the dependency graph generated by :func:`get_dot_dependency_graph`
    in a browser. Accepts the same arguments as that function.
    """

    dot = get_dot_dependency_graph(*args, **kwargs)

    from tempfile import mkdtemp
    temp_dir = mkdtemp(prefix="tmp_loopy_dot")

    dot_file_name = "loopy.dot"

    from os.path import join
    with open(join(temp_dir, dot_file_name), "w") as dotf:
        dotf.write(dot)

    svg_file_name = "loopy.svg"
    from subprocess import check_call
    check_call(["dot", "-Tsvg", "-o", svg_file_name, dot_file_name],
            cwd=temp_dir)

    full_svg_file_name = join(temp_dir, svg_file_name)
    logger.info("show_dot_dependency_graph: svg written to '%s'"
            % full_svg_file_name)

    from webbrowser import open as browser_open
    browser_open("file://" + full_svg_file_name)

# }}}


# {{{ is domain dependent on inames

def is_domain_dependent_on_inames(kernel, domain_index, inames):
    dom = kernel.domains[domain_index]
    dom_parameters = set(dom.get_var_names(dim_type.param))

    # {{{ check for parenthood by loop bound iname

    if inames & dom_parameters:
        return True

    # }}}

    # {{{ check for parenthood by written variable

    for par in dom_parameters:
        if par in kernel.temporary_variables:
            writer_insns = kernel.writer_map()[par]

            if len(writer_insns) > 1:
                raise RuntimeError("loop bound '%s' "
                        "may only be written to once" % par)

            writer_insn, = writer_insns
            writer_inames = kernel.insn_inames(writer_insn)

            if writer_inames & inames:
                return True

    # }}}

    return False

# }}}


# {{{ assign automatic axes

# {{{ rank inames by stride

def get_auto_axis_iname_ranking_by_stride(kernel, insn):
    from loopy.kernel.data import ImageArg, ValueArg

    approximate_arg_values = {}
    for arg in kernel.args:
        if isinstance(arg, ValueArg):
            if arg.approximately is not None:
                approximate_arg_values[arg.name] = arg.approximately
            else:
                raise LoopyError("No approximate arg value specified for '%s'"
                        % arg.name)

    # {{{ find all array accesses in insn

    from loopy.symbolic import ArrayAccessFinder
    ary_acc_exprs = list(ArrayAccessFinder()(insn.expression))

    from pymbolic.primitives import Subscript

    for assignee in insn.assignees:
        if isinstance(assignee, Subscript):
            ary_acc_exprs.append(assignee)

    # }}}

    # {{{ filter array accesses to only the global ones

    global_ary_acc_exprs = []

    for aae in ary_acc_exprs:
        ary_name = aae.aggregate.name
        arg = kernel.arg_dict.get(ary_name)
        if arg is None:
            continue

        if isinstance(arg, ImageArg):
            continue

        global_ary_acc_exprs.append(aae)

    # }}}

    # {{{ figure out automatic-axis inames

    from loopy.kernel.data import AutoLocalIndexTagBase
    auto_axis_inames = {
        iname for iname in insn.within_inames
        if kernel.iname_tags_of_type(iname, AutoLocalIndexTagBase)}

    # }}}

    # {{{ figure out which iname should get mapped to local axis 0

    # maps inames to "aggregate stride"
    aggregate_strides = {}

    from loopy.symbolic import CoefficientCollector
    from pymbolic.primitives import Variable

    for aae in global_ary_acc_exprs:
        index_expr = aae.index
        if not isinstance(index_expr, tuple):
            index_expr = (index_expr,)

        ary_name = aae.aggregate.name
        arg = kernel.arg_dict.get(ary_name)

        if arg.dim_tags is None:
            from warnings import warn
            warn("Strides for '%s' are not known. Local axis assignment "
                    "is likely suboptimal." % arg.name)
            ary_strides = [1] * len(index_expr)
        else:
            ary_strides = []
            from loopy.kernel.array import FixedStrideArrayDimTag
            for dim_tag in arg.dim_tags:
                if isinstance(dim_tag, FixedStrideArrayDimTag):
                    ary_strides.append(dim_tag.stride)

        # {{{ construct iname_to_stride_expr

        iname_to_stride_expr = {}
        for iexpr_i, stride in zip(index_expr, ary_strides):
            if stride is None:
                continue
            coeffs = CoefficientCollector()(iexpr_i)
            for var, coeff in coeffs.items():
                if (isinstance(var, Variable)
                        and var.name in auto_axis_inames):
                    # excludes '1', i.e.  the constant
                    new_stride = coeff*stride
                    old_stride = iname_to_stride_expr.get(var.name, None)
                    if old_stride is None or new_stride < old_stride:
                        iname_to_stride_expr[var.name] = new_stride

        # }}}

        from pymbolic import evaluate
        for iname, stride_expr in iname_to_stride_expr.items():
            stride = evaluate(stride_expr, approximate_arg_values)
            aggregate_strides[iname] = aggregate_strides.get(iname, 0) + stride

    if aggregate_strides:
        very_large_stride = int(np.iinfo(np.int32).max)

        return sorted((iname for iname in insn.within_inames),
                key=lambda iname: (
                    aggregate_strides.get(iname, very_large_stride),
                    iname))
    else:
        return None

    # }}}

# }}}


def assign_automatic_axes(kernel, callables_table, axis=0, local_size=None):
    logger.debug("%s: assign automatic axes" % kernel.name)
    # TODO: do the tag removal rigorously, might be easier after switching
    # to set() from tuple()

    from loopy.kernel.data import (AutoLocalIndexTagBase, LocalIndexTag,
                                   filter_iname_tags_by_type)

    # Realize that at this point in time, axis lengths are already
    # fixed. So we compute them once and pass them to our recursive
    # copies.

    if local_size is None:
        _, local_size = kernel.get_grid_size_upper_bounds_as_exprs(
                callables_table, ignore_auto=True)

    # {{{ axis assignment helper function

    def assign_axis(recursion_axis, iname, axis=None):
        """Assign iname to local axis *axis* and start over by calling
        the surrounding function assign_automatic_axes.

        If *axis* is None, find a suitable axis automatically.
        """
        try:
            with isl.SuppressedWarnings(kernel.isl_context):
                desired_length = kernel.get_constant_iname_length(iname)
        except isl.Error:
            # Likely unbounded, automatic assignment is not
            # going to happen for this iname.
            new_inames = kernel.inames.copy()
            new_inames[iname] = kernel.inames[iname].copy(
                    tags=frozenset(tag
                        for tag in kernel.inames[iname].tags
                        if not isinstance(tag, AutoLocalIndexTagBase)))
            return assign_automatic_axes(
<<<<<<< HEAD
                    kernel.copy(iname_to_tags=new_iname_to_tags),
                    callables_table,
=======
                    kernel.copy(inames=new_inames),
>>>>>>> f7a5a0f3
                    axis=recursion_axis)

        if axis is None:
            # {{{ find a suitable axis

            shorter_possible_axes = []
            test_axis = 0
            while True:
                if test_axis >= len(local_size):
                    break
                if test_axis in assigned_local_axes:
                    test_axis += 1
                    continue

                if local_size[test_axis] < desired_length:
                    shorter_possible_axes.append(test_axis)
                    test_axis += 1
                    continue
                else:
                    axis = test_axis
                    break

            # The loop above will find an unassigned local axis
            # that has enough 'room' for the iname. In the same traversal,
            # it also finds theoretically assignable axes that are shorter,
            # in the variable shorter_possible_axes.

            if axis is None and shorter_possible_axes:
                # sort as longest first
                shorter_possible_axes.sort(key=lambda ax: local_size[ax])
                axis = shorter_possible_axes[0]

            # }}}

        if axis is None:
            new_tag = None
        else:
            new_tag = LocalIndexTag(axis)
            if desired_length > local_size[axis]:
                from loopy import untag_inames
                from loopy.transform.iname import split_iname

                # Don't be tempted to switch the outer tag to unroll--this may
                # generate tons of code on some examples.

                return assign_automatic_axes(
                        split_iname(
                            untag_inames(kernel, iname, AutoLocalIndexTagBase),
                            iname, inner_length=local_size[axis],
                            outer_tag=None, inner_tag=new_tag,
                            do_tagged_check=False),
                        callables_table=callables_table,
                        axis=recursion_axis, local_size=local_size)

        if not kernel.iname_tags_of_type(iname, AutoLocalIndexTagBase):
            raise LoopyError("trying to reassign '%s'" % iname)

        if new_tag:
            new_tag_set = frozenset([new_tag])
        else:
            new_tag_set = frozenset()
        new_tags = (
                frozenset(tag for tag in kernel.inames[iname].tags
                    if not isinstance(tag, AutoLocalIndexTagBase))
                | new_tag_set)
<<<<<<< HEAD

        if new_tags:
            new_iname_to_tags[iname] = new_tags
        else:
            del new_iname_to_tags[iname]

        return assign_automatic_axes(kernel.copy(iname_to_tags=new_iname_to_tags),
                callables_table, axis=recursion_axis, local_size=local_size)
=======
        new_inames = kernel.inames.copy()
        new_inames[iname] = kernel.inames[iname].copy(tags=new_tags)
        return assign_automatic_axes(kernel.copy(inames=new_inames),
                axis=recursion_axis, local_size=local_size)
>>>>>>> f7a5a0f3

    # }}}

    # {{{ main assignment loop

    # assignment proceeds in one phase per axis, each time assigning the
    # smallest-stride available iname to the current axis

    import loopy as lp

    for insn in kernel.instructions:
        if not isinstance(insn, lp.MultiAssignmentBase):
            continue

        auto_axis_inames = [
            iname for iname in insn.within_inames
            if kernel.iname_tags_of_type(iname, AutoLocalIndexTagBase)]

        if not auto_axis_inames:
            continue

        assigned_local_axes = set()

        for iname in insn.within_inames:
            tags = kernel.iname_tags_of_type(iname, LocalIndexTag, max_num=1)
            if tags:
                tag, = tags
                assigned_local_axes.add(tag.axis)

        if axis < len(local_size):
            # "valid" pass: try to assign a given axis

            if axis not in assigned_local_axes:
                iname_ranking = get_auto_axis_iname_ranking_by_stride(kernel, insn)
                if iname_ranking is not None:
                    for iname in iname_ranking:
                        prev_tags = kernel.iname_tags(iname)
                        if filter_iname_tags_by_type(
                                prev_tags, AutoLocalIndexTagBase):
                            return assign_axis(axis, iname, axis)

        else:
            # "invalid" pass: There are still unassigned axis after the
            #  numbered "valid" passes--assign the remainder by length.

            def get_iname_length(iname):
                try:
                    with isl.SuppressedWarnings(kernel.isl_context):
                        return kernel.get_constant_iname_length(iname)
                except isl.Error:
                    return -1
            # assign longest auto axis inames first
            auto_axis_inames.sort(
                            key=get_iname_length,
                            reverse=True)

            if auto_axis_inames:
                return assign_axis(axis, auto_axis_inames.pop())

    # }}}

    # We've seen all instructions and not punted to recursion/restart because
    # of a new axis assignment.

    if axis >= len(local_size):
        return kernel
    else:
        return assign_automatic_axes(kernel,
                callables_table=callables_table, axis=axis+1,
                local_size=local_size)

# }}}


# {{{ array modifier

class ArrayChanger:
    def __init__(self, kernel, array_name):
        self.kernel = kernel
        self.array_name = array_name

    def get(self):
        ary_name = self.array_name
        if ary_name in self.kernel.temporary_variables:
            result = self.kernel.temporary_variables[ary_name]
        elif ary_name in self.kernel.arg_dict:
            result = self.kernel.arg_dict[ary_name]
        else:
            raise NameError("array '%s' was not found" % ary_name)

        from loopy.kernel.array import ArrayBase
        if not isinstance(result, ArrayBase):
            raise LoopyError("variable '%s' is not an array" % ary_name)

        return result

    def with_changed_array(self, new_array):
        knl = self.kernel
        ary_name = self.array_name

        if ary_name in knl.temporary_variables:
            new_tv = knl.temporary_variables.copy()
            new_tv[ary_name] = new_array
            return knl.copy(temporary_variables=new_tv)

        elif ary_name in knl.arg_dict:
            new_args = []
            for arg in knl.args:
                if arg.name == ary_name:
                    new_args.append(new_array)
                else:
                    new_args.append(arg)

            return knl.copy(args=new_args)

        else:
            raise NameError("array '%s' was not found" % ary_name)

# }}}


# {{{ guess_var_shape

def guess_var_shape(kernel, var_name):
    from loopy.symbolic import SubstitutionRuleExpander, AccessRangeMapper

    armap = AccessRangeMapper(kernel, var_name)

    submap = SubstitutionRuleExpander(kernel.substitutions)

    def run_through_armap(expr):
        armap(submap(expr), insn.within_inames)
        return expr

    try:
        for insn in kernel.instructions:
            insn.with_transformed_expressions(run_through_armap)
    except TypeError as e:
        from traceback import print_exc
        print_exc()

        raise LoopyError(
                "Failed to (automatically, as requested) find "
                "shape/strides for variable '%s'. "
                "Specifying the shape manually should get rid of this. "
                "The following error occurred: %s"
                % (var_name, str(e)))

    if armap.access_range is None:
        if armap.bad_subscripts:
            from loopy.symbolic import LinearSubscript
            if any(isinstance(sub, LinearSubscript)
                    for sub in armap.bad_subscripts):
                raise LoopyError("cannot determine access range for '%s': "
                        "linear subscript(s) in '%s'"
                        % (var_name, ", ".join(
                                str(i) for i in armap.bad_subscripts)))

            n_axes_in_subscripts = {
                    len(sub.index_tuple) for sub in armap.bad_subscripts}

            if len(n_axes_in_subscripts) != 1:
                raise RuntimeError("subscripts of '%s' with differing "
                        "numbers of axes were found" % var_name)

            n_axes, = n_axes_in_subscripts

            if n_axes == 1:
                # Leave shape undetermined--we can live with that for 1D.
                shape = None
            else:
                raise LoopyError("cannot determine access range for '%s': "
                        "undetermined index in subscript(s) '%s'"
                        % (var_name, ", ".join(
                                str(i) for i in armap.bad_subscripts)))

        else:
            # no subscripts found, let's call it a scalar
            shape = ()
    else:
        from loopy.isl_helpers import static_max_of_pw_aff
        from loopy.symbolic import pw_aff_to_expr

        shape = []
        for i in range(armap.access_range.dim(dim_type.set)):
            try:
                shape.append(
                        pw_aff_to_expr(static_max_of_pw_aff(
                            kernel.cache_manager.dim_max(
                                armap.access_range, i) + 1,
                            constants_only=False)))
            except Exception:
                print("While trying to find shape axis %d of "
                        "variable '%s', the following "
                        "exception occurred:" % (i, var_name),
                        file=sys.stderr)
                print("*** ADVICE: You may need to manually specify the "
                        "shape of argument '%s'." % (var_name),
                        file=sys.stderr)
                raise

        shape = tuple(shape)

    return shape

# }}}


# {{{ loop nest tracker

class SetTrie:
    """
    Similar to a trie, but uses an unordered sequence as the key.
    """

    def __init__(self, children=(), all_items=None):
        self.children = dict(children)
        # all_items should be shared within a trie.
        if all_items is None:
            self.all_items = set()
        else:
            self.all_items = all_items

    def descend(self, on_found=lambda prefix: None, prefix=frozenset()):
        on_found(prefix)
        for prefix, child in sorted(
                self.children.items(),
                key=lambda it: sorted(it[0])):
            child.descend(on_found, prefix=prefix)

    def check_consistent_insert(self, items_to_insert):
        if items_to_insert & self.all_items:
            raise ValueError("inconsistent nesting")

    def add_or_update(self, key):
        if len(key) == 0:
            return

        for child_key, child in self.children.items():
            common = child_key & key
            if common:
                break
        else:
            # Key not found - insert new child
            self.check_consistent_insert(key)
            self.children[frozenset(key)] = SetTrie(all_items=self.all_items)
            self.all_items.update(key)
            return

        if child_key <= key:
            # child is a prefix of key:
            child.add_or_update(key - common)
        elif key < child_key:
            # key is a strict prefix of child:
            #
            #  -[new child]
            #     |
            #   [child]
            #
            del self.children[child_key]
            self.children[common] = SetTrie(
                children={frozenset(child_key - common): child},
                all_items=self.all_items)
        else:
            # key and child share a common prefix:
            #
            # -[new placeholder]
            #      /        \
            #  [new child]   [child]
            #
            self.check_consistent_insert(key - common)

            del self.children[child_key]
            self.children[common] = SetTrie(
                children={
                    frozenset(child_key - common): child,
                    frozenset(key - common): SetTrie(all_items=self.all_items)},
                all_items=self.all_items)
            self.all_items.update(key - common)


def get_visual_iname_order_embedding(kernel):
    """
    Return :class:`dict` `embedding` mapping inames to a totally ordered set of
    values, such that `embedding[iname1] < embedding[iname2]` when `iname2`
    is nested inside `iname1`.
    """
    from loopy.kernel.data import IlpBaseTag
    # Ignore ILP tagged inames, since they do not have to form a strict loop
    # nest.
    ilp_inames = frozenset(iname
        for iname in kernel.inames
        if kernel.iname_tags_of_type(iname, IlpBaseTag))

    iname_trie = SetTrie()

    for insn in kernel.instructions:
        within_inames = {
            iname for iname in insn.within_inames
            if iname not in ilp_inames}
        iname_trie.add_or_update(within_inames)

    embedding = {}

    def update_embedding(inames):
        embedding.update(
            {iname: (len(embedding), iname) for iname in inames})

    iname_trie.descend(update_embedding)

    for iname in ilp_inames:
        # Nest ilp_inames innermost, so they don't interrupt visual order.
        embedding[iname] = (len(embedding), iname)

    return embedding

# }}}


# {{{ find_recursive_dependencies

def find_recursive_dependencies(kernel, insn_ids):
    queue = list(insn_ids)

    result = set(insn_ids)

    while queue:
        new_queue = []

        for insn_id in queue:
            insn = kernel.id_to_insn[insn_id]
            additionals = insn.depends_on - result
            result.update(additionals)
            new_queue.extend(additionals)

        queue = new_queue

    return result

# }}}


# {{{ find_reverse_dependencies

def find_reverse_dependencies(kernel, insn_ids):
    """Finds a set of IDs of instructions that depend on one of the insn_ids.

    :arg insn_ids: a set of instruction IDs
    """
    return frozenset(
            insn.id
            for insn in kernel.instructions
            if insn.depends_on & insn_ids)

# }}}


# {{{ draw_dependencies_as_unicode_arrows

def draw_dependencies_as_unicode_arrows(
        instructions, fore, style, flag_downward=True, max_columns=20):
    """
    :arg instructions: an ordered iterable of :class:`loopy.InstructionBase`
        instances
    :arg fore: if given, will be used like a :mod:`colorama` ``Fore`` object
        to color-code dependencies. (E.g. red for downward edges)
    :returns: A tuple ``(uniform_length, rows)``, where *rows* is a list of
        tuples (arrows, extender) with Unicode-drawn dependency arrows, one per
        entry of *instructions*. *extender* can be used to extend arrows below the
        line of an instruction. *uniform_length* is the length of the *arrows* and
        *extender* strings.
    """
    reverse_deps = {}

    for insn in instructions:
        for dep in insn.depends_on:
            reverse_deps.setdefault(dep, set()).add(insn.id)

    # mapping of to_id tuples to column_index
    dep_to_column = {}

    # {{{ find column assignments

    # mapping from column indices to (end_insn_ids, pointed_at_insn_id)
    # end_insn_ids is a set that gets modified in-place to remove 'ends'
    # (arrow origins) as they are being passed.
    columns_in_use = {}

    n_columns = [0]

    def find_free_column():
        i = 0
        while i in columns_in_use:
            i += 1
        if i+1 > n_columns[0]:
            n_columns[0] = i+1
            row.append(" ")
        return i

    def do_flag_downward(s, pointed_at_insn_id):
        if flag_downward and pointed_at_insn_id not in processed_ids:
            return fore.RED+s+style.RESET_ALL
        else:
            return s

    def make_extender():
        result = n_columns[0] * [" "]
        for col, (_, pointed_at_insn_id) in columns_in_use.items():
            result[col] = do_flag_downward("│", pointed_at_insn_id)

        return result

    processed_ids = set()

    rows = []
    for insn in instructions:
        row = make_extender()

        # {{{ add rdeps for already existing columns

        rdeps = reverse_deps.get(insn.id, set()).copy() - processed_ids
        assert insn.id not in rdeps

        col = dep_to_column.get(insn.id)
        if col is not None:
            columns_in_use[col][0].update(rdeps)
        del col

        # }}}

        # {{{ add deps for already existing columns

        for dep in insn.depends_on:
            dep_key = dep
            if dep_key in dep_to_column:
                col = dep_to_column[dep]
                columns_in_use[col][0].add(insn.id)

        # }}}

        for col, (starts, pointed_at_insn_id) in list(columns_in_use.items()):
            if insn.id == pointed_at_insn_id:
                if starts:
                    # will continue downward
                    row[col] = do_flag_downward(">", pointed_at_insn_id)
                else:
                    # stops here

                    # placeholder, pending deletion
                    columns_in_use[col] = None

                    row[col] = do_flag_downward("↳", pointed_at_insn_id)

            elif insn.id in starts:
                starts.remove(insn.id)
                if starts or pointed_at_insn_id not in processed_ids:
                    # will continue downward
                    row[col] = do_flag_downward("├", pointed_at_insn_id)

                else:
                    # stops here
                    row[col] = "└"
                    # placeholder, pending deletion
                    columns_in_use[col] = None

        # {{{ start arrows by reverse dep

        dep_key = insn.id
        if dep_key not in dep_to_column and rdeps:
            col = dep_to_column[dep_key] = find_free_column()
            columns_in_use[col] = (rdeps, insn.id)
            row[col] = "↱"

        # }}}

        # {{{ start arrows by forward dep

        for dep in insn.depends_on:
            assert dep != insn.id
            dep_key = dep
            if dep_key not in dep_to_column:
                col = dep_to_column[dep_key] = find_free_column()

                # No need to add current instruction to end_insn_ids set, as
                # we're currently handling it.
                columns_in_use[col] = (set(), dep)

                row[col] = do_flag_downward("┌", dep)

        # }}}

        # {{{ delete columns_in_use entry for end-of-life columns

        for col, value in list(columns_in_use.items()):
            if value is None:
                del columns_in_use[col]

        # }}}

        processed_ids.add(insn.id)

        extender = make_extender()

        rows.append(("".join(row), "".join(extender)))

    # }}}

    uniform_length = min(n_columns[0], max_columns)

    added_ellipsis = [False]

    def len_without_color_escapes(s):
        s = (s
                .replace(fore.RED, "")
                .replace(style.RESET_ALL, ""))
        return len(s)

    def truncate_without_color_escapes(s, length):
        # FIXME: This is a bit dumb--it removes color escapes when truncation
        # is needed.

        s = (s
                .replace(fore.RED, "")
                .replace(style.RESET_ALL, ""))

        return s[:length] + "…"

    def conform_to_uniform_length(s):
        len_s = len_without_color_escapes(s)

        if len_s <= uniform_length:
            return s + " "*(uniform_length-len_s)
        else:
            added_ellipsis[0] = True
            return truncate_without_color_escapes(s, uniform_length)

    rows = [
            (conform_to_uniform_length(row),
                conform_to_uniform_length(extender))
            for row, extender in rows]

    if added_ellipsis[0]:
        uniform_length += 1

        rows = [
                (conform_to_uniform_length(row),
                    conform_to_uniform_length(extender))
                for row, extender in rows]

    return uniform_length, rows

# }}}


# {{{ stringify_instruction_list

def stringify_instruction_list(kernel):
    # {{{ topological sort

    printed_insn_ids = set()
    printed_insn_order = []

    def insert_insn_into_order(insn):
        if insn.id in printed_insn_ids:
            # Note: dependency cycles are deliberately ignored so that printing
            # succeeds.
            return
        printed_insn_ids.add(insn.id)

        for dep_id in natsorted(insn.depends_on):
            insert_insn_into_order(kernel.id_to_insn[dep_id])

        printed_insn_order.append(insn)

    for insn in kernel.instructions:
        insert_insn_into_order(insn)

    # }}}

    import loopy as lp

    Fore = kernel.options._fore  # noqa
    Style = kernel.options._style  # noqa

    uniform_arrow_length, arrows_and_extenders = \
            draw_dependencies_as_unicode_arrows(
                    printed_insn_order, fore=Fore, style=Style)

    leader = " " * uniform_arrow_length
    lines = []
    current_inames = [set()]

    if uniform_arrow_length:
        indent_level = [1]
    else:
        indent_level = [0]

    indent_increment = 2

    iname_order = kernel._get_iname_order_for_printing()

    def add_pre_line(s):
        lines.append(leader + " " * indent_level[0] + s)

    def add_main_line(s):
        lines.append(arrows + " " * indent_level[0] + s)

    def add_post_line(s):
        lines.append(extender + " " * indent_level[0] + s)

    def adapt_to_new_inames_list(new_inames):
        added = []
        removed = []

        # FIXME: Doesn't respect strict nesting
        for iname in iname_order:
            is_in_current = iname in current_inames[0]
            is_in_new = iname in new_inames

            if is_in_new == is_in_current:
                pass
            elif is_in_new and not is_in_current:
                added.append(iname)
            elif not is_in_new and is_in_current:
                removed.append(iname)
            else:
                assert False

        if removed:
            indent_level[0] -= indent_increment * len(removed)
            add_pre_line("end " + ", ".join(removed))
        if added:
            add_pre_line("for " + ", ".join(added))
            indent_level[0] += indent_increment * len(added)

        current_inames[0] = new_inames

    for insn, (arrows, extender) in zip(printed_insn_order, arrows_and_extenders):
        if isinstance(insn, lp.MultiAssignmentBase):
            lhs = ", ".join(str(a) for a in insn.assignees)
            rhs = str(insn.expression)
            trailing = []
        elif isinstance(insn, lp.CInstruction):
            lhs = ", ".join(str(a) for a in insn.assignees)
            rhs = "CODE({}|{})".format(
                    ", ".join(str(x) for x in insn.read_variables),
                    ", ".join(f"{name}={expr}"
                        for name, expr in insn.iname_exprs))

            trailing = insn.code.split("\n")
        elif isinstance(insn, lp.BarrierInstruction):
            lhs = ""
            rhs = "... %sbarrier" % insn.synchronization_kind[0]
            trailing = []

        elif isinstance(insn, lp.NoOpInstruction):
            lhs = ""
            rhs = "... nop"
            trailing = []

        else:
            raise LoopyError("unexpected instruction type: %s"
                    % type(insn).__name__)

        adapt_to_new_inames_list(insn.within_inames)

        options = ["id="+Fore.GREEN+insn.id+Style.RESET_ALL]
        if insn.priority:
            options.append("priority=%d" % insn.priority)
        if insn.tags:
            options.append("tags=%s" % ":".join(insn.tags))
        if isinstance(insn, lp.Assignment) and insn.atomicity:
            options.append("atomic=%s" % ":".join(
                str(a) for a in insn.atomicity))
        if insn.groups:
            options.append("groups=%s" % ":".join(insn.groups))
        if insn.conflicts_with_groups:
            options.append(
                    "conflicts=%s" % ":".join(insn.conflicts_with_groups))
        if insn.no_sync_with:
            options.append("no_sync_with=%s" % ":".join(
                "%s@%s" % entry for entry in sorted(insn.no_sync_with)))
        if isinstance(insn, lp.BarrierInstruction) and \
                insn.synchronization_kind == "local":
            options.append("mem_kind=%s" % insn.mem_kind)

        if lhs:
            core = "{} = {}".format(
                Fore.CYAN+lhs+Style.RESET_ALL,
                Fore.MAGENTA+rhs+Style.RESET_ALL,
                )
        else:
            core = Fore.MAGENTA+rhs+Style.RESET_ALL

        options_str = "  {%s}" % ", ".join(options)

        if insn.predicates:
            # FIXME: precedence
            add_pre_line("if %s" % " and ".join([str(x) for x in insn.predicates]))
            indent_level[0] += indent_increment

        add_main_line(core + options_str)

        for t in trailing:
            add_post_line(t)

        if insn.predicates:
            indent_level[0] -= indent_increment
            add_post_line("end")

        leader = extender

    adapt_to_new_inames_list([])

    return lines

# }}}


# {{{ global barrier order finding

def _is_global_barrier(kernel, insn_id):
    insn = kernel.id_to_insn[insn_id]
    from loopy.kernel.instruction import BarrierInstruction
    return isinstance(insn, BarrierInstruction) and \
        insn.synchronization_kind == "global"


@memoize_on_first_arg
def get_global_barrier_order(kernel):
    """Return a :class:`tuple` of the listing the ids of global barrier instructions
    as they appear in order in the kernel.

    See also :class:`loopy.instruction.BarrierInstruction`.
    """
    dep_graph = {insn.id: set() for insn in kernel.instructions}
    for insn in kernel.instructions:
        for dep in insn.depends_on:
            dep_graph[dep].add(insn.id)

    from pytools.graph import compute_topological_order
    order = compute_topological_order(dep_graph)

    barriers = [
            insn_id for insn_id in order
            if _is_global_barrier(kernel, insn_id)]

    del order

    # Ensure this is the only possible order.
    #
    # We do this by looking at the barriers in order.
    # We check for each adjacent pair (a,b) in the order if a < b,
    # i.e. if a is reachable by a chain of dependencies from b.
    visited = set()
    visiting = set()

    for prev_barrier, barrier in zip(barriers, barriers[1:]):
        # Check if prev_barrier is reachable from barrier.
        stack = [barrier]
        visited.discard(prev_barrier)

        while stack:
            top = stack[-1]

            if top in visiting:
                visiting.remove(top)

            if top in visited:
                stack.pop()
                continue

            visited.add(top)
            visiting.add(top)

            if top == prev_barrier:
                visiting.clear()
                break

            for child in kernel.id_to_insn[top].depends_on:
                stack.append(child)
        else:
            # Search exhausted and we did not find prev_barrier.
            raise LoopyError("barriers '%s' and '%s' are not ordered"
                             % (prev_barrier, barrier))

    return tuple(barriers)

# }}}


# {{{ find most recent global barrier

@memoize_on_first_arg
def find_most_recent_global_barrier(kernel, insn_id):
    """Return the id of the latest occuring global barrier which the
    given instruction (indirectly or directly) depends on, or *None* if this
    instruction does not depend on a global barrier.

    The return value is guaranteed to be unique because global barriers are
    totally ordered within the kernel.
    """

    global_barrier_order = get_global_barrier_order(kernel)

    if len(global_barrier_order) == 0:
        return None

    insn = kernel.id_to_insn[insn_id]

    if len(insn.depends_on) == 0:
        return None

    global_barrier_to_ordinal = {
            b: i for i, b in enumerate(global_barrier_order)}

    def get_barrier_ordinal(barrier_id):
        return (global_barrier_to_ordinal[barrier_id]
                if barrier_id is not None
                else -1)

    direct_barrier_dependencies = {
            dep for dep in insn.depends_on if _is_global_barrier(kernel, dep)}

    if len(direct_barrier_dependencies) > 0:
        return max(direct_barrier_dependencies, key=get_barrier_ordinal)
    else:
        return max((find_most_recent_global_barrier(kernel, dep)
                    for dep in insn.depends_on),
                key=get_barrier_ordinal)

# }}}


# {{{ subkernel tools

@memoize_on_first_arg
def get_subkernels(kernel):
    """Return a :class:`tuple` of the names of the subkernels in the kernel. The
    kernel must be scheduled.

    See also :class:`loopy.schedule.CallKernel`.
    """
    from loopy.kernel import KernelState
    if kernel.state != KernelState.LINEARIZED:
        raise LoopyError("Kernel must be linearized")

    from loopy.schedule import CallKernel

    return tuple(sched_item.kernel_name
            for sched_item in kernel.schedule
            if isinstance(sched_item, CallKernel))


@memoize_on_first_arg
def get_subkernel_to_insn_id_map(kernel):
    """Return a :class:`dict` mapping subkernel names to a :class:`frozenset`
    consisting of the instruction ids scheduled within the subkernel. The
    kernel must be scheduled.
    """
    from loopy.kernel import KernelState
    if kernel.state != KernelState.LINEARIZED:
        raise LoopyError("Kernel must be scheduled")

    from loopy.schedule import (
            sched_item_to_insn_id, CallKernel, ReturnFromKernel)

    subkernel = None
    result = {}

    for sched_item in kernel.schedule:
        if isinstance(sched_item, CallKernel):
            subkernel = sched_item.kernel_name
            result[subkernel] = set()

        if isinstance(sched_item, ReturnFromKernel):
            subkernel = None

        if subkernel is not None:
            for insn_id in sched_item_to_insn_id(sched_item):
                result[subkernel].add(insn_id)

    for subkernel in result:
        result[subkernel] = frozenset(result[subkernel])

    return result

# }}}


# {{{ find aliasing equivalence classes

class DisjointSets:
    """
    .. automethod:: __getitem__
    .. automethod:: find_leader_or_create_group
    .. automethod:: union
    .. automethod:: union_many
    """

    # https://en.wikipedia.org/wiki/Disjoint-set_data_structure

    def __init__(self):
        self.leader_to_group = {}
        self.element_to_leader = {}

    def __getitem__(self, item):
        """
        :arg item: A representative of an equivalence class.
        :returns: the equivalence class, given as a set of elements
        """
        try:
            leader = self.element_to_leader[item]
        except KeyError:
            return {item}
        else:
            return self.leader_to_group[leader]

    def find_leader_or_create_group(self, el):
        try:
            return self.element_to_leader[el]
        except KeyError:
            pass

        self.element_to_leader[el] = el
        self.leader_to_group[el] = {el}
        return el

    def union(self, a, b):
        leader_a = self.find_leader_or_create_group(a)
        leader_b = self.find_leader_or_create_group(b)

        if leader_a == leader_b:
            return

        new_leader = leader_a

        for b_el in self.leader_to_group[leader_b]:
            self.element_to_leader[b_el] = new_leader

        self.leader_to_group[leader_a].update(self.leader_to_group[leader_b])
        del self.leader_to_group[leader_b]

    def union_many(self, relation):
        """
        :arg relation: an iterable of 2-tuples enumerating the elements of the
            relation. The relation is assumed to be an equivalence relation
            (transitive, reflexive, symmetric) but need not explicitly contain
            all elements to make it that.

            The first elements of the tuples become group leaders.

        :returns: *self*
        """

        for a, b in relation:
            self.union(a, b)

        return self


def find_aliasing_equivalence_classes(kernel):
    return DisjointSets().union_many(
            (tv.base_storage, tv.name)
            for tv in kernel.temporary_variables.values()
            if tv.base_storage is not None)

# }}}


# {{{ callee kernel tools

def get_direct_callee_kernels(kernel, callables_table, insn_ids=None,):
    """
    Returns an instance of :class:`frozenset` of all the callee kernels
    called in instructions in the *kernel* whose IDs are given in *insn_ids*.

    :arg kernel: An instance of :class:`LoopKernel`.
    :arg insn_ids: An instance of :class:`frozenset`.

    If *insn_ids* is *None* returns all the callee kernels called by *kernel*.
    """
    #FIXME: explain what "direct" means

    if insn_ids is None:
        insn_ids = frozenset(insn.id for insn in kernel.instructions)

    def _get_callee_kernel_if_insn_has_callable_kernel(insn_id):
        """Returns callee kernel if the instruction has a call to a
        :class:`loopy.kernel.function_interface.CallableKernel`. Otherwise
        returns *None*.
        """
        insn = kernel.id_to_insn[insn_id]
        from loopy.kernel.instruction import (CallInstruction,
                MultiAssignmentBase, CInstruction, _DataObliviousInstruction)
        from pymbolic.primitives import Call
        if isinstance(insn, CallInstruction):
            if isinstance(insn.expression, Call) and (
                    insn.expression.function.name in callables_table):
                in_knl_callable = callables_table[
                        insn.expression.function.name]
                if isinstance(in_knl_callable, CallableKernel):
                    return in_knl_callable.subkernel
        elif isinstance(insn, (MultiAssignmentBase,
                CInstruction, _DataObliviousInstruction)):
            pass
        else:
            raise NotImplementedError("Unknown type of instruction %s." %
                    type(insn))

        return None

    return frozenset([_get_callee_kernel_if_insn_has_callable_kernel(insn_id)
            for insn_id in insn_ids]) - frozenset([None])

# }}}


# {{{ direction helper tools

def infer_args_are_input_output(kernel):
    """
    Returns a copy of *kernel* with the attributes ``is_input`` and
    ``is_output`` of the arguments set.

    .. note::

        If the :attr:`~loopy.ArrayArg.is_output` is not supplied from a user,
        then the array is inferred as an output argument if it is written at
        some point in the kernel.

        If the :attr:`~loopy.ArrayArg.is_input` is not supplied from a user,
        then the array is inferred as an input argument if it is either read at
        some point in the kernel or it is neither read nor written.
    """
    from loopy.kernel.data import ArrayArg, ValueArg, ConstantArg, ImageArg
    new_args = []

    for arg in kernel.args:
        if isinstance(arg, ArrayArg):
            if arg.is_output is not None:
                assert isinstance(arg.is_output, bool)
            else:
                if arg.name in kernel.get_written_variables():
                    arg = arg.copy(is_output=True)
                else:
                    arg = arg.copy(is_output=False)

            if arg.is_input is not None:
                assert isinstance(arg.is_input, bool)
            else:
                if arg.name in kernel.get_read_variables() or (
                        (arg.name not in kernel.get_read_variables()) and (
                            arg.name not in kernel.get_written_variables())):
                    arg = arg.copy(is_input=True)
                else:
                    arg = arg.copy(is_input=False)
        elif isinstance(arg, (ConstantArg, ImageArg, ValueArg)):
            pass
        else:
            raise NotImplementedError("Unkonwn argument type %s." % type(arg))

        if not (arg.is_input or arg.is_output):
            raise LoopyError("Kernel argument must be either input or output."
                    " '{}' in '{}' does not follow it.".format(arg.name,
                        kernel.name))

        new_args.append(arg)

    return kernel.copy(args=new_args)

# }}}

# vim: foldmethod=marker<|MERGE_RESOLUTION|>--- conflicted
+++ resolved
@@ -824,12 +824,8 @@
                         for tag in kernel.inames[iname].tags
                         if not isinstance(tag, AutoLocalIndexTagBase)))
             return assign_automatic_axes(
-<<<<<<< HEAD
-                    kernel.copy(iname_to_tags=new_iname_to_tags),
+                    kernel.copy(inames=new_inames),
                     callables_table,
-=======
-                    kernel.copy(inames=new_inames),
->>>>>>> f7a5a0f3
                     axis=recursion_axis)
 
         if axis is None:
@@ -895,21 +891,10 @@
                 frozenset(tag for tag in kernel.inames[iname].tags
                     if not isinstance(tag, AutoLocalIndexTagBase))
                 | new_tag_set)
-<<<<<<< HEAD
-
-        if new_tags:
-            new_iname_to_tags[iname] = new_tags
-        else:
-            del new_iname_to_tags[iname]
-
-        return assign_automatic_axes(kernel.copy(iname_to_tags=new_iname_to_tags),
-                callables_table, axis=recursion_axis, local_size=local_size)
-=======
         new_inames = kernel.inames.copy()
         new_inames[iname] = kernel.inames[iname].copy(tags=new_tags)
         return assign_automatic_axes(kernel.copy(inames=new_inames),
-                axis=recursion_axis, local_size=local_size)
->>>>>>> f7a5a0f3
+                callables_table, axis=recursion_axis, local_size=local_size)
 
     # }}}
 
