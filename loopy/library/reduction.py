--- conflicted
+++ resolved
@@ -438,7 +438,6 @@
 # }}}
 
 
-<<<<<<< HEAD
 # {{{ reduction specific callables
 
 class ReductionCallable(ScalarCallable):
@@ -522,53 +521,11 @@
 
 def reduction_func_id_to_in_knl_callable_mapper(target, identifier):
     if isinstance(identifier, ReductionOpFunction):
+        from loopy.target.c import CFamilyTarget
+        if not isinstance(target, CFamilyTarget):
+            raise LoopyError("%s: only C-like targets supported for now" %
+                    identifier)
         return ReductionCallable(name=identifier)
-=======
-def reduction_function_mangler(kernel, func_id, arg_dtypes):
-    if isinstance(func_id, ArgExtOp):
-        from loopy.target.opencl import CFamilyTarget
-        if not isinstance(kernel.target, CFamilyTarget):
-            raise LoopyError("%s: only C-like targets supported for now" % func_id)
-
-        op = func_id.reduction_op
-        scalar_dtype = arg_dtypes[0]
-        index_dtype = arg_dtypes[1]
-
-        from loopy.kernel.data import CallMangleInfo
-        return CallMangleInfo(
-                target_name="%s_op" % op.prefix(
-                    scalar_dtype, index_dtype),
-                result_dtypes=op.result_dtypes(
-                    kernel, scalar_dtype, index_dtype),
-                arg_dtypes=(
-                    scalar_dtype,
-                    index_dtype,
-                    scalar_dtype,
-                    index_dtype),
-                )
-
-    elif isinstance(func_id, SegmentedOp):
-        from loopy.target.opencl import CFamilyTarget
-        if not isinstance(kernel.target, CFamilyTarget):
-            raise LoopyError("%s: only C-like targets supported for now" % func_id)
-
-        op = func_id.reduction_op
-        scalar_dtype = arg_dtypes[0]
-        segment_flag_dtype = arg_dtypes[1]
-
-        from loopy.kernel.data import CallMangleInfo
-        return CallMangleInfo(
-                target_name="%s_op" % op.prefix(
-                    scalar_dtype, segment_flag_dtype),
-                result_dtypes=op.result_dtypes(
-                    kernel, scalar_dtype, segment_flag_dtype),
-                arg_dtypes=(
-                    scalar_dtype,
-                    segment_flag_dtype,
-                    scalar_dtype,
-                    segment_flag_dtype),
-                )
->>>>>>> b0b6c197
 
     return None
 
