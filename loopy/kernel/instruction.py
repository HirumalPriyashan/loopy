from __future__ import division, absolute_import, print_function

__copyright__ = "Copyright (C) 2016 Andreas Kloeckner"

__license__ = """
Permission is hereby granted, free of charge, to any person obtaining a copy
of this software and associated documentation files (the "Software"), to deal
in the Software without restriction, including without limitation the rights
to use, copy, modify, merge, publish, distribute, sublicense, and/or sell
copies of the Software, and to permit persons to whom the Software is
furnished to do so, subject to the following conditions:

The above copyright notice and this permission notice shall be included in
all copies or substantial portions of the Software.

THE SOFTWARE IS PROVIDED "AS IS", WITHOUT WARRANTY OF ANY KIND, EXPRESS OR
IMPLIED, INCLUDING BUT NOT LIMITED TO THE WARRANTIES OF MERCHANTABILITY,
FITNESS FOR A PARTICULAR PURPOSE AND NONINFRINGEMENT. IN NO EVENT SHALL THE
AUTHORS OR COPYRIGHT HOLDERS BE LIABLE FOR ANY CLAIM, DAMAGES OR OTHER
LIABILITY, WHETHER IN AN ACTION OF CONTRACT, TORT OR OTHERWISE, ARISING FROM,
OUT OF OR IN CONNECTION WITH THE SOFTWARE OR THE USE OR OTHER DEALINGS IN
THE SOFTWARE.
"""

from six.moves import intern
from pytools import ImmutableRecord, memoize_method
from loopy.diagnostic import LoopyError
from warnings import warn


# {{{ instructions: base class

class InstructionBase(ImmutableRecord):
    """A base class for all types of instruction that can occur in
    a kernel.

    .. attribute:: id

        An (otherwise meaningless) identifier that is unique within
        a :class:`loopy.kernel.LoopKernel`.

    .. rubric:: Instruction ordering

    .. attribute:: depends_on

        a :class:`frozenset` of :attr:`id` values of :class:`Instruction` instances
        that *must* be executed before this one. Note that
        :func:`loopy.preprocess_kernel` (usually invoked automatically)
        augments this by adding dependencies on any writes to temporaries read
        by this instruction.

        May be *None* to invoke the default.

        There are two extensions to this:

        - You may use `*` as a wildcard in the given IDs. This will be expanded
          to all matching instruction IDs during :func:`loopy.make_kernel`.
        - Instead of an instruction ID, you may pass an instance of
          :class:`loopy.match.MatchExpressionBase` into the :attr:`depends_on`
          :class:`frozenset`. The given expression will be used to add any
          matching instructions in the kernel to :attr:`depends_on` during
          :func:`loopy.make_kernel`. Note, that this is not meant as a user-facing
          interface.

    .. attribute:: depends_on_is_final

        A :class:`bool` determining whether :attr:`depends_on` constitutes
        the *entire* list of iname dependencies.

        Defaults to *False*.

    .. attribute:: groups

        A :class:`frozenset` of strings indicating the names of 'instruction
        groups' of which this instruction is a part. An instruction group is
        considered 'active' as long as one (but not all) instructions of the
        group have been executed.

    .. attribute:: conflicts_with_groups

        A :class:`frozenset` of strings indicating which instruction groups
        (see :class:`InstructionBase.groups`) may not be active when this
        instruction is scheduled.

    .. attribute:: priority

        Scheduling priority, an integer. Higher means 'execute sooner'.
        Default 0.

    .. rubric :: Synchronization

    .. attribute:: no_sync_with

        a :class:`frozenset` of tuples of the form ``(insn_id, scope)``, where
        `insn_id` refers to :attr:`id` of :class:`Instruction` instances
        and `scope` is one of the following strings:

           - `"local"`
           - `"global"`
           - `"any"`.

        An element ``(insn_id, scope)`` means "do not consider any variable
        access conflicting for variables of ``scope`` between this instruction
        and ``insn_id``".
        Specifically, loopy will not complain even if it detects that accesses
        potentially requiring ordering (e.g. by dependencies) exist, and it
        will not emit barriers to guard any dependencies from this
        instruction on ``insn_id`` that may exist.

        Note, that :attr:`no_sync_with` allows instruction matching through wildcards
        and match expression, just like :attr:`depends_on`.

        This data is used specifically by barrier insertion and
        :func:`loopy.check.enforce_variable_access_ordered`.

    .. rubric:: Conditionals

    .. attribute:: predicates

        a :class:`frozenset` of expressions. The conjunction (logical and) of
        their truth values (as defined by C) determines whether this instruction
        should be run.

    .. rubric:: Iname dependencies

    .. attribute:: within_inames

        A :class:`frozenset` of inames identifying the loops within which this
        instruction will be executed.

    .. rubric:: Iname dependencies

    .. rubric:: Tagging

    .. attribute:: tags

        A :class:`frozenset` of string identifiers that can be used to
        identify groups of instructions.

        Tags starting with exclamation marks (``!``) are reserved and may have
        specific meanings defined by :mod:`loopy` or its targets.

    .. automethod:: __init__
    .. automethod:: assignee_var_names
    .. automethod:: assignee_subscript_deps
    .. automethod:: with_transformed_expressions
    .. automethod:: write_dependency_names
    .. automethod:: dependency_names
    .. automethod:: copy
    """

    # within_inames_is_final, boostable and boostable_into are deprecated and
    # will be removed in version 2017.x.

    fields = set("id depends_on depends_on_is_final "
            "groups conflicts_with_groups "
            "no_sync_with "
            "predicates "
            "within_inames_is_final within_inames "
            "priority boostable boostable_into".split())

    # Names of fields that are pymbolic expressions. Needed for key building
    pymbolic_fields = set("")

    # Names of fields that are sets of pymbolic expressions. Needed for key building
    pymbolic_set_fields = set(["predicates"])

    def __init__(self, id, depends_on, depends_on_is_final,
            groups, conflicts_with_groups,
            no_sync_with,
            within_inames_is_final, within_inames,
            priority,
            boostable, boostable_into, predicates, tags,
            insn_deps=None, insn_deps_is_final=None,
            forced_iname_deps=None, forced_iname_deps_is_final=None):

        # {{{ backwards compatibility goop

        if depends_on is not None and insn_deps is not None:
            raise LoopyError("may not specify both insn_deps and depends_on")
        elif insn_deps is not None:
            warn("insn_deps is deprecated, use depends_on",
                    DeprecationWarning, stacklevel=2)

            depends_on = insn_deps
            depends_on_is_final = insn_deps_is_final

        if forced_iname_deps is not None and within_inames is not None:
            raise LoopyError("may not specify both forced_iname_deps "
                    "and within_inames")
        elif forced_iname_deps is not None:
            warn("forced_iname_deps is deprecated, use within_inames",
                    DeprecationWarning, stacklevel=2)

            within_inames = forced_iname_deps
            within_inames_is_final = forced_iname_deps_is_final

        if predicates is None:
            predicates = frozenset()

        new_predicates = set()
        for pred in predicates:
            if isinstance(pred, str):
                from pymbolic.primitives import LogicalNot
                from loopy.symbolic import parse
                if pred.startswith("!"):
                    warn("predicates starting with '!' are deprecated. "
                            "Simply use 'not' instead")
                    pred = LogicalNot(parse(pred[1:]))
                else:
                    pred = parse(pred)

            new_predicates.add(pred)

        predicates = frozenset(new_predicates)
        del new_predicates

        # }}}

        if depends_on is None:
            depends_on = frozenset()

        if groups is None:
            groups = frozenset()

        if conflicts_with_groups is None:
            conflicts_with_groups = frozenset()

        if no_sync_with is None:
            no_sync_with = frozenset()

        if within_inames is None:
            within_inames = frozenset()

        if within_inames_is_final is None:
            within_inames_is_final = False

        if isinstance(depends_on, str):
            depends_on = frozenset(
                    s.strip() for s in depends_on.split(",") if s.strip())

        if depends_on_is_final is None:
            depends_on_is_final = False

        if depends_on_is_final and not isinstance(depends_on, frozenset):
            raise LoopyError("Setting depends_on_is_final to True requires "
                    "actually specifying depends_on")

        if tags is None:
            tags = frozenset()

        if priority is None:
            priority = 0

        if not isinstance(tags, frozenset):
            # was previously allowed to be tuple
            tags = frozenset(tags)

        # Periodically reenable these and run the tests to ensure all
        # performance-relevant identifiers are interned.
        #
        # from loopy.tools import is_interned
        # assert is_interned(id)
        # assert all(is_interned(dep) for dep in depends_on)
        # assert all(is_interned(grp) for grp in groups)
        # assert all(is_interned(grp) for grp in conflicts_with_groups)
        # assert all(is_interned(iname) for iname in within_inames)
        # assert all(is_interned(pred) for pred in predicates)

        assert isinstance(within_inames, frozenset)
        assert isinstance(depends_on, frozenset) or depends_on is None
        assert isinstance(groups, frozenset)
        assert isinstance(conflicts_with_groups, frozenset)

        ImmutableRecord.__init__(self,
                id=id,
                depends_on=depends_on,
                depends_on_is_final=depends_on_is_final,
                no_sync_with=no_sync_with,
                groups=groups, conflicts_with_groups=conflicts_with_groups,
                within_inames_is_final=within_inames_is_final,
                within_inames=within_inames,
                priority=priority,
                boostable=boostable,
                boostable_into=boostable_into,
                predicates=predicates,
                tags=tags)

    # {{{ backwards compatibility goop

    @property
    def insn_deps(self):
        warn("insn_deps is deprecated, use depends_on",
                DeprecationWarning, stacklevel=2)

        return self.depends_on

    # legacy
    @property
    def insn_deps_is_final(self):
        warn("insn_deps_is_final is deprecated, use depends_on_is_final",
                DeprecationWarning, stacklevel=2)

        return self.depends_on_is_final

    @property
    def forced_iname_deps(self):
        warn("forced_iname_deps is deprecated, use within_inames",
                DeprecationWarning, stacklevel=2)
        return self.within_inames

    @property
    def forced_iname_deps_is_final(self):
        warn("forced_iname_deps_is_final is deprecated, use within_inames_is_final",
                DeprecationWarning, stacklevel=2)
        return self.within_inames_is_final

    # }}}

    # {{{ abstract interface

    def read_dependency_names(self):
        from loopy.symbolic import get_dependencies
        result = frozenset()

        for pred in self.predicates:
            result = result | get_dependencies(pred)

        return result

    def reduction_inames(self):
        raise NotImplementedError

    def assignee_var_names(self):
        """Return a tuple of tuples of assignee variable names, one
        for each quantity being assigned to.
        """
        raise NotImplementedError

    def assignee_subscript_deps(self):
        """Return a list of sets of variable names referred to in the subscripts
        of the quantities being assigned to, one for each assignee.
        """
        raise NotImplementedError

    def with_transformed_expressions(self, f, *args):
        """Return a new copy of *self* where *f* has been applied to every
        expression occurring in *self*. *args* will be passed as extra
        arguments (in addition to the expression) to *f*.
        """
        raise NotImplementedError

    # }}}

    @property
    def assignee_name(self):
        """A convenience wrapper around :meth:`assignee_var_names`
        that returns the the name of the variable being assigned.
        If more than one variable is being modified in the instruction,
        :raise:`ValueError` is raised.
        """

        names = self.assignee_var_names()

        if len(names) != 1:
            raise ValueError("expected exactly one assignment in instruction "
                    "on which assignee_name is being called, found %d"
                    % len(names))

        name, = names
        return name

    @memoize_method
    def write_dependency_names(self):
        """Return a set of dependencies of the left hand side of the
        assignments performed by this instruction, including written variables
        and indices.
        """

        result = frozenset(self.assignee_var_names())
        asd = self.assignee_subscript_deps()
        if asd:
            result = result | frozenset.union(*self.assignee_subscript_deps())

        return result

    def dependency_names(self):
        return self.read_dependency_names() | self.write_dependency_names()

    def get_str_options(self):
        result = []

        if self.boostable is True:
            if self.boostable_into:
                result.append("boostable into '%s'" % ",".join(self.boostable_into))
            else:
                result.append("boostable")
        elif self.boostable is False:
            result.append("not boostable")
        elif self.boostable is None:
            pass
        else:
            raise RuntimeError("unexpected value for Instruction.boostable")

        if self.depends_on:
            result.append("dep="+":".join(self.depends_on))
        if self.no_sync_with:
            result.append("nosync="+":".join(
                    "%s@%s" % entry for entry in self.no_sync_with))
        if self.groups:
            result.append("groups=%s" % ":".join(self.groups))
        if self.conflicts_with_groups:
            result.append("conflicts=%s" % ":".join(self.conflicts_with_groups))
        if self.priority:
            result.append("priority=%d" % self.priority)
        if self.tags:
            result.append("tags=%s" % ":".join(self.tags))
        if hasattr(self, "atomicity") and self.atomicity:
            result.append("atomic=%s" % ":".join(str(a) for a in self.atomicity))

        return result

    # {{{ hashing and key building

    @property
    @memoize_method
    def _key_builder(self):
        from loopy.tools import LoopyEqKeyBuilder
        key_builder = LoopyEqKeyBuilder()
        key_builder.update_for_class(self.__class__)

        for field_name in self.fields:
            field_value = getattr(self, field_name)
            if field_name in self.pymbolic_fields:
                key_builder.update_for_pymbolic_field(field_name, field_value)
            elif field_name in self.pymbolic_set_fields:
                # First sort the fields, as a canonical form
                items = tuple(sorted(field_value, key=str))
                key_builder.update_for_pymbolic_field(field_name, items)
            else:
                key_builder.update_for_field(field_name, field_value)

        return key_builder

    def update_persistent_hash(self, key_hash, key_builder):
        """Custom hash computation function for use with
        :class:`pytools.persistent_dict.PersistentDict`.

        Only works in conjunction with :class:`loopy.tools.KeyBuilder`.
        """

        key_builder.rec(key_hash, self._key_builder.hash_key())

    # }}}

    def copy(self, **kwargs):
        if "insn_deps" in kwargs:
            warn("insn_deps is deprecated, use depends_on",
                    DeprecationWarning, stacklevel=2)

            kwargs["depends_on"] = kwargs.pop("insn_deps")

        if "insn_deps_is_final" in kwargs:
            warn("insn_deps_is_final is deprecated, use depends_on",
                    DeprecationWarning, stacklevel=2)

            kwargs["depends_on_is_final"] = kwargs.pop("insn_deps_is_final")

        return super(InstructionBase, self).copy(**kwargs)

    def __setstate__(self, val):
        super(InstructionBase, self).__setstate__(val)

        from loopy.tools import intern_frozenset_of_ids

        if self.id is not None:
            self.id = intern(self.id)
        self.depends_on = intern_frozenset_of_ids(self.depends_on)
        self.groups = intern_frozenset_of_ids(self.groups)
        self.conflicts_with_groups = (
                intern_frozenset_of_ids(self.conflicts_with_groups))
        self.within_inames = (
                intern_frozenset_of_ids(self.within_inames))

# }}}


def _get_assignee_var_name(expr):
    from pymbolic.primitives import Variable, Subscript, Lookup
    from loopy.symbolic import LinearSubscript, SubArrayRef

    if isinstance(expr, Lookup):
        expr = expr.aggregate

    if isinstance(expr, Variable):
        return expr.name

    elif isinstance(expr, Subscript):
        agg = expr.aggregate
        assert isinstance(agg, Variable)

        return agg.name

    elif isinstance(expr, LinearSubscript):
        agg = expr.aggregate
        assert isinstance(agg, Variable)

        return agg.name

    elif isinstance(expr, SubArrayRef):
        agg = expr.subscript.aggregate
        assert isinstance(agg, Variable)

        return agg.name

    else:
        raise RuntimeError("invalid lvalue '%s'" % expr)


def _get_assignee_subscript_deps(expr):
    from pymbolic.primitives import Variable, Subscript, Lookup
    from loopy.symbolic import LinearSubscript, get_dependencies, SubArrayRef

    if isinstance(expr, Lookup):
        expr = expr.aggregate

    if isinstance(expr, Variable):
        return frozenset()
    elif isinstance(expr, Subscript):
        return get_dependencies(expr.index)
    elif isinstance(expr, LinearSubscript):
        return get_dependencies(expr.index)
    elif isinstance(expr, SubArrayRef):
        return get_dependencies(expr.get_begin_subscript().index)
    else:
        raise RuntimeError("invalid lvalue '%s'" % expr)


# {{{ atomic ops

class MemoryOrdering:  # noqa
    """Ordering of atomic operations, defined as in C11 and OpenCL.

    .. attribute:: RELAXED
    .. attribute:: ACQUIRE
    .. attribute:: RELEASE
    .. attribute:: ACQ_REL
    .. attribute:: SEQ_CST
    """

    RELAXED = 0
    ACQUIRE = 1
    RELEASE = 2
    ACQ_REL = 3
    SEQ_CST = 4
<<<<<<< HEAD

    # FIXME Introduce compat/deprecation goop for now-upper-case enum
    # constants
=======
>>>>>>> c1489c23

    @staticmethod
    def to_string(v):
        for i in dir(MemoryOrdering):
            if i.startswith("_"):
                continue

            if getattr(MemoryOrdering, i) == v:
                return i

        raise ValueError("Unknown value of MemoryOrdering")
<<<<<<< HEAD


# FIXME Introduce noisy deprecation goop
memory_ordering = MemoryOrdering


=======


# {{{ memory_ordering, MemoryOrdering compatibility

class _deprecated_memory_ordering_class_method(object):  # noqa
    def __init__(self, f):
        self.f = f

    def __get__(self, obj, klass):
        warn("'memory_ordering' is deprecated. Use 'MemoryOrdering'.",
                DeprecationWarning, stacklevel=2)
        return self.f()


class memory_ordering(object):  # noqa
    """Deprecated. Use :class:`MemoryOrdering` instead.
    """

    @_deprecated_memory_ordering_class_method
    def RELAXED():
        return MemoryOrdering.RELAXED

    @_deprecated_memory_ordering_class_method
    def ACQUIRE():
        return MemoryOrdering.ACQUIRE

    @_deprecated_memory_ordering_class_method
    def RELEASE():
        return MemoryOrdering.RELEASE

    @_deprecated_memory_ordering_class_method
    def ACQ_REL():
        return MemoryOrdering.ACQ_REL

    @_deprecated_memory_ordering_class_method
    def SEQ_CST():
        return MemoryOrdering.SEQ_CST

    @staticmethod
    def to_string(v):
        warn("'memory_ordering' is deprecated. Use 'MemoryOrdering'.",
                DeprecationWarning, stacklevel=2)
        return MemoryOrdering.to_string(v)

# }}}


>>>>>>> c1489c23
class MemoryScope:  # noqa
    """Scope of atomicity, defined as in OpenCL.

    .. attribute:: auto

        Scope matches the accessibility of the variable.

    .. attribute:: WORK_ITEM
    .. attribute:: WORK_GROUP
    .. attribute:: WORK_DEVICE
    .. attribute:: ALL_SVM_DEVICES
    """

    WORK_ITEM = 0
    WORK_GROUP = 1
    DEVICE = 2
    ALL_SVM_DEVICES = 2
<<<<<<< HEAD

    # FIXME Introduce compat/deprecation goop for now-upper-case enum
    # constants
=======
>>>>>>> c1489c23

    auto = -1

    @staticmethod
    def to_string(v):
        for i in dir(MemoryScope):
            if i.startswith("_"):
                continue

            if getattr(MemoryScope, i) == v:
                return i

        raise ValueError("Unknown value of MemoryScope")


<<<<<<< HEAD
# FIXME Introduce noisy deprecation goop
memory_scope = MemoryScope
=======
# {{{ memory_scope, MemoryScope compatiability

class _deprecated_memory_scope_class_method(object):  # noqa
    def __init__(self, f):
        self.f = f

    def __get__(self, obj, klass):
        warn("'memory_scope' is deprecated. Use 'MemoryScope'.",
                DeprecationWarning, stacklevel=2)
        return self.f()


class memory_scope(object):  # noqa
    """Deprecated. Use :class:`MemoryScope` instead.
    """

    @_deprecated_memory_scope_class_method
    def WORK_ITEM():
        return MemoryScope.PRIVATE

    @_deprecated_memory_scope_class_method
    def WORK_GROUP():
        return MemoryScope.WORK_GROUP

    @_deprecated_memory_scope_class_method
    def DEVICE():
        return MemoryScope.DEVICE

    @_deprecated_memory_scope_class_method
    def ALL_SVM_DEVICES():
        return MemoryScope.ALL_SVM_DEVICES

    @_deprecated_memory_scope_class_method
    def auto():
        return MemoryScope.auto

    @staticmethod
    def to_string(v):
        warn("'memory_scope' is deprecated. Use 'MemoryScope'.",
                DeprecationWarning, stacklevel=2)
        return MemoryScope.to_string(v)

# }}}
>>>>>>> c1489c23


class VarAtomicity(object):
    """A base class for the description of how atomic access to :attr:`var_name`
    shall proceed.

    .. attribute:: var_name
    """

    def __init__(self, var_name):
        self.var_name = var_name

    def update_persistent_hash(self, key_hash, key_builder):
        """Custom hash computation function for use with
        :class:`pytools.persistent_dict.PersistentDict`.
        """

        key_builder.rec(key_hash, self.var_name)

    def __eq__(self, other):
        return (type(self) == type(other)
                and self.var_name == other.var_name)

    def __ne__(self, other):
        return not self.__eq__(other)


class OrderedAtomic(VarAtomicity):
    """Properties of an atomic operation. A subclass of :class:`VarAtomicity`.

    .. attribute:: ordering

        One of the values from :class:`MemoryOrdering`

    .. attribute:: scope

        One of the values from :class:`MemoryScope`
    """

    ordering = MemoryOrdering.SEQ_CST
    scope = MemoryScope.auto

    def update_persistent_hash(self, key_hash, key_builder):
        """Custom hash computation function for use with
        :class:`pytools.persistent_dict.PersistentDict`.
        """

        super(OrderedAtomic, self).update_persistent_hash(key_hash, key_builder)
        key_builder.rec(key_hash, str(self.__class__.__name__))
        key_builder.rec(key_hash, self.ordering)
        key_builder.rec(key_hash, self.scope)

    def __eq__(self, other):
        return (super(OrderedAtomic, self).__eq__(other)
                and self.ordering == other.ordering
                and self.scope == other.scope)

    def __str__(self):
        return "%s[%s]%s/%s" % (
                self.op_name,
                self.var_name,
                MemoryOrdering.to_string(self.ordering),
                MemoryScope.to_string(self.scope))


class AtomicInit(OrderedAtomic):
    """Describes initialization of an atomic variable. A subclass of
    :class:`OrderedAtomic`.

    .. attribute:: ordering

        One of the values from :class:`MemoryOrdering`

    .. attribute:: scope

        One of the values from :class:`MemoryScope`
    """
    op_name = 'init'


class AtomicUpdate(OrderedAtomic):
    """Properties of an atomic update. A subclass of :class:`OrderedAtomic`.

    .. attribute:: ordering

        One of the values from :class:`MemoryOrdering`

    .. attribute:: scope

        One of the values from :class:`MemoryScope`
    """
    op_name = 'update'


class AtomicLoad(OrderedAtomic):
    """Properties of an atomic load. A subclass of :class:`OrderedAtomic`.

    .. attribute:: ordering

        One of the values from :class:`MemoryOrdering`

    .. attribute:: scope

        One of the values from :class:`MemoryScope`
    """
    op_name = 'load'

# }}}


# {{{ instruction base class: expression rhs

class MultiAssignmentBase(InstructionBase):
    """An assignment instruction with an expression as a right-hand side."""

    fields = InstructionBase.fields | set(["expression"])
    pymbolic_fields = InstructionBase.pymbolic_fields | set(["expression"])

    @memoize_method
    def read_dependency_names(self):
        from loopy.symbolic import get_dependencies
        result = (
                super(MultiAssignmentBase, self).read_dependency_names()
                | get_dependencies(self.expression))

        for subscript_deps in self.assignee_subscript_deps():
            result = result | subscript_deps

        return result

    @memoize_method
    def reduction_inames(self):
        def map_reduction(expr, rec):
            rec(expr.expr)
            for iname in expr.inames:
                result.add(iname)

        from loopy.symbolic import ReductionCallbackMapper
        cb_mapper = ReductionCallbackMapper(map_reduction)

        result = set()
        cb_mapper(self.expression)

        return result

# }}}


# {{{ instruction: assignment

class Assignment(MultiAssignmentBase):
    """
    .. attribute:: assignee

    .. attribute:: expression

    The following attributes are only used until
    :func:`loopy.make_kernel` is finished:

    .. attribute:: temp_var_type

        if not *None*, a type that will be assigned to the new temporary variable
        created from the assignee

    .. attribute:: atomicity

        A tuple of instances of :class:`VarAtomicity`. Together, they describe
        to what extent the assignment is to be carried out in a way that
        involves atomic operations.

        To describe an atomic update, any memory reads of *exact* occurrences
        of the left-hand side expression of the assignment in the right hand
        side are treated , together with the "memory write" part of the
        assignment, as part of one single atomic update.

        .. note::

            Exact identity of the LHS with RHS subexpressions is required for
            an atomic update to be recognized. For example, the following update
            will not be recognized as an update::

                z[i] = z[i+1-1] + a {atomic}

        :mod:`loopy` may choose to evaluate the right-hand side *multiple times*
        as part of a single assignment. It is up to the user to ensure that
        this retains correct semantics.

        For example, the following assignment::

            z[i] = f(z[i]) + a {atomic}

        may generate the following (pseudo-)code::

            DO
                READ ztemp_old = z[i]
                EVALUATE ztemp_new = f(ztemp_old) + a
            WHILE compare_and_swap(z[i], ztemp_new, ztemp_old) did not succeed

    .. automethod:: __init__
    """

    fields = MultiAssignmentBase.fields | \
            set("assignee temp_var_type atomicity".split())
    pymbolic_fields = MultiAssignmentBase.pymbolic_fields | set(["assignee"])

    def __init__(self,
            assignee, expression,
            id=None,
            depends_on=None,
            depends_on_is_final=None,
            groups=None,
            conflicts_with_groups=None,
            no_sync_with=None,
            within_inames_is_final=None,
            within_inames=None,
            boostable=None, boostable_into=None, tags=None,
            temp_var_type=None, atomicity=(),
            priority=0, predicates=frozenset(),
            insn_deps=None, insn_deps_is_final=None,
            forced_iname_deps=None, forced_iname_deps_is_final=None):

        super(Assignment, self).__init__(
                id=id,
                depends_on=depends_on,
                depends_on_is_final=depends_on_is_final,
                groups=groups,
                conflicts_with_groups=conflicts_with_groups,
                no_sync_with=no_sync_with,
                within_inames_is_final=within_inames_is_final,
                within_inames=within_inames,
                boostable=boostable,
                boostable_into=boostable_into,
                priority=priority,
                predicates=predicates,
                tags=tags,
                insn_deps=insn_deps,
                insn_deps_is_final=insn_deps_is_final,
                forced_iname_deps=forced_iname_deps,
                forced_iname_deps_is_final=forced_iname_deps_is_final)

        from loopy.symbolic import parse
        if isinstance(assignee, str):
            assignee = parse(assignee)
        if isinstance(expression, str):
            expression = parse(expression)

        from pymbolic.primitives import Variable, Subscript, Lookup
        from loopy.symbolic import LinearSubscript
        if not isinstance(assignee, (Variable, Subscript, LinearSubscript, Lookup)):
            raise LoopyError("invalid lvalue '%s'" % assignee)

        self.assignee = assignee
        self.expression = expression
        self.temp_var_type = temp_var_type
        self.atomicity = atomicity

    # {{{ implement InstructionBase interface

    @memoize_method
    def assignee_var_names(self):
        return (_get_assignee_var_name(self.assignee),)

    def assignee_subscript_deps(self):
        return (_get_assignee_subscript_deps(self.assignee),)

    def with_transformed_expressions(self, f, *args):
        return self.copy(
                assignee=f(self.assignee, *args),
                expression=f(self.expression, *args),
                predicates=frozenset(
                    f(pred, *args) for pred in self.predicates))

    # }}}

    def __str__(self):
        result = "%s <- %s" % (self.assignee, self.expression)

        if self.id is not None:
            result = "%s: " % self.id + result

        options = self.get_str_options()
        if options:
            result += " {%s}" % (": ".join(options))

        if self.predicates:
            result += "\n" + 10*" " + "if (%s)" % " and ".join(
                    str(p) for p in self.predicates)
        return result

    # {{{ for interface uniformity with CallInstruction

    @property
    def temp_var_types(self):
        return (self.temp_var_type,)

    @property
    def assignees(self):
        return (self.assignee,)

    # }}}


class ExpressionInstruction(Assignment):
    def __init__(self, *args, **kwargs):
        warn("ExpressionInstruction is deprecated. Use Assignment instead",
                DeprecationWarning, stacklevel=2)

        super(ExpressionInstruction, self).__init__(*args, **kwargs)

# }}}


# {{{ instruction: function call

class CallInstruction(MultiAssignmentBase):
    """An instruction capturing a function call. Unlike :class:`Assignment`,
    this instruction supports functions with multiple return values.

    .. attribute:: assignees

        A :class:`tuple` of left-hand sides for the assignment

    .. attribute:: expression

    The following attributes are only used until
    :func:`loopy.make_kernel` is finished:

    .. attribute:: temp_var_types

        if not *None*, a type that will be assigned to the new temporary variable
        created from the assignee

    .. automethod:: __init__
    """

    fields = MultiAssignmentBase.fields | \
            set("assignees temp_var_types".split())
    pymbolic_fields = MultiAssignmentBase.pymbolic_fields | set(["assignees"])

    def __init__(self,
            assignees, expression,
            id=None,
            depends_on=None,
            depends_on_is_final=None,
            groups=None,
            conflicts_with_groups=None,
            no_sync_with=None,
            within_inames_is_final=None,
            within_inames=None,
            boostable=None, boostable_into=None, tags=None,
            temp_var_types=None,
            priority=0, predicates=frozenset(),
            insn_deps=None, insn_deps_is_final=None,
            forced_iname_deps=None,
            forced_iname_deps_is_final=None):

        super(CallInstruction, self).__init__(
                id=id,
                depends_on=depends_on,
                depends_on_is_final=depends_on_is_final,
                groups=groups,
                conflicts_with_groups=conflicts_with_groups,
                no_sync_with=no_sync_with,
                within_inames_is_final=within_inames_is_final,
                within_inames=within_inames,
                boostable=boostable,
                boostable_into=boostable_into,
                priority=priority,
                predicates=predicates,
                tags=tags,
                insn_deps=insn_deps,
                insn_deps_is_final=insn_deps_is_final,
                forced_iname_deps=forced_iname_deps,
                forced_iname_deps_is_final=forced_iname_deps_is_final)

        from pymbolic.primitives import Call, CallWithKwargs
        from loopy.symbolic import Reduction
        if not isinstance(expression, (Call, CallWithKwargs, Reduction)) and (
                expression is not None):
            raise LoopyError("'expression' argument to CallInstruction "
                    "must be a function call")

        from loopy.symbolic import parse
        if isinstance(assignees, str):
            assignees = parse(assignees)
        if not isinstance(assignees, tuple):
            raise LoopyError("'assignees' argument to CallInstruction "
                    "must be a tuple or a string parseable to a tuple"
                    "--got '%s'" % type(assignees).__name__)

        if isinstance(expression, str):
            expression = parse(expression)

        from pymbolic.primitives import Variable, Subscript
        from loopy.symbolic import LinearSubscript, SubArrayRef
        for assignee in assignees:
            if not isinstance(assignee, (Variable, Subscript, LinearSubscript,
                    SubArrayRef)):
                raise LoopyError("invalid lvalue '%s'" % assignee)

        self.assignees = assignees
        self.expression = expression

        if temp_var_types is None:
            self.temp_var_types = (None,) * len(self.assignees)
        else:
            self.temp_var_types = temp_var_types

    # {{{ implement InstructionBase interface

    @memoize_method
    def assignee_var_names(self):
        return tuple(_get_assignee_var_name(a) for a in self.assignees)

    def assignee_subscript_deps(self):
        return tuple(
                _get_assignee_subscript_deps(a)
                for a in self.assignees)

    def with_transformed_expressions(self, f, *args):
        return self.copy(
                assignees=f(self.assignees, *args),
                expression=f(self.expression, *args),
                predicates=frozenset(
                    f(pred, *args) for pred in self.predicates))

    # }}}

    def __str__(self):
        result = "%s: %s <- %s" % (self.id,
                ", ".join(str(a) for a in self.assignees),
                self.expression)

        options = self.get_str_options()
        if options:
            result += " {%s}" % (": ".join(options))

        if self.predicates:
            result += "\n" + 10*" " + "if (%s)" % " && ".join(self.predicates)
        return result

    @property
    def atomicity(self):
        # Function calls can impossibly be atomic, and even the result assignment
        # is troublesome, especially in the case of multiple results. Avoid the
        # issue altogether by disallowing atomicity.
        return ()

# }}}


def subscript_contains_slice(subscript):
    """Return *True* if the *subscript* contains an instance of
    :class:`pymbolic.primitives.Slice` as of its indices.
    """
    from pymbolic.primitives import Subscript, Slice
    assert isinstance(subscript, Subscript)
    return any(isinstance(index, Slice) for index in subscript.index_tuple)


def is_array_call(assignees, expression):
    """
    Returns *True* is the instruction is an array call.

    An array call is a function call applied to array type objects. If any of
    the arguemnts or assignees to the function is an array,
    :meth:`is_array_call` will return *True*.
    """
    from pymbolic.primitives import Call, CallWithKwargs, Subscript
    from loopy.symbolic import SubArrayRef

    if not isinstance(expression, (Call, CallWithKwargs)):
        return False

    for par in expression.parameters+assignees:
        if isinstance(par, SubArrayRef):
            return True
        elif isinstance(par, Subscript):
            if subscript_contains_slice(par):
                return True

    # did not encounter SubArrayRef/Slice, hence must be a normal call
    return False


def modify_assignee_assignee_for_array_call(assignee):
    """
    Converts the assignee subscript or variable as a SubArrayRef.
    """
    from pymbolic.primitives import Subscript, Variable
    from loopy.symbolic import SubArrayRef
    if isinstance(assignee, SubArrayRef):
        return assignee
    elif isinstance(assignee, Subscript):
        if subscript_contains_slice(assignee):
            # Slice subscripted array are treated as SubArrayRef in the kernel
            # Hence, making the behavior similar to that of `SubArrayref`
            return assignee
        else:
            return SubArrayRef((), assignee)
    elif isinstance(assignee, Variable):
        return SubArrayRef((), Subscript(assignee, 0))
    else:
        raise LoopyError("ArrayCall only takes Variable, Subscript or "
                "SubArrayRef as its inputs")


def make_assignment(assignees, expression, temp_var_types=None, **kwargs):
    if len(assignees) > 1 or len(assignees) == 0 or is_array_call(assignees,
            expression):
        atomicity = kwargs.pop("atomicity", ())
        if atomicity:
            raise LoopyError("atomic operations with more than one "
                    "left-hand side not supported")

        from pymbolic.primitives import Call, CallWithKwargs
        from loopy.symbolic import Reduction
        if not isinstance(expression, (Call, CallWithKwargs, Reduction)):
            raise LoopyError("right-hand side in multiple assignment must be "
                    "function call or reduction, got: '%s'" % expression)

        if not is_array_call(assignees, expression):
            return CallInstruction(
                    assignees=assignees,
                    expression=expression,
                    temp_var_types=temp_var_types,
                    **kwargs)
        else:
            # In the case of an array call, it is important to have each
            # assignee as an instance of SubArrayRef. If not given as a
            # SubArrayRef
            return CallInstruction(
                    assignees=tuple(modify_assignee_assignee_for_array_call(
                        assignee) for assignee in assignees),
                    expression=expression,
                    temp_var_types=temp_var_types,
                    **kwargs)

    else:
        return Assignment(
                assignee=assignees[0],
                expression=expression,
                temp_var_type=(
                    temp_var_types[0]
                    if temp_var_types is not None
                    else None),
                **kwargs)


# {{{ c instruction

class CInstruction(InstructionBase):
    """
    .. attribute:: iname_exprs

        A list of tuples *(name, expr)* of inames or expressions based on them
        that the instruction needs access to.

    .. attribute:: code

        The C code to be executed.

        The code should obey the following rules:

        * It should only write to temporary variables, specifically the
          temporary variables

        .. note::

            Of course, nothing in :mod:`loopy` will prevent you from doing
            'forbidden' things in your C code. If you ignore the rules and
            something breaks, you get to keep both pieces.

    .. attribute:: read_variables

        A :class:`frozenset` of variable names that :attr:`code` reads. This is
        optional and only used for figuring out dependencies.

    .. attribute:: assignees

        A sequence (typically a :class:`tuple`) of variable references (with or
        without subscript) as :class:`pymbolic.primitives.Expression` instances
        that :attr:`code` writes to. This is optional and only used for
        figuring out dependencies.
    """

    fields = InstructionBase.fields | \
            set("iname_exprs code read_variables assignees".split())
    pymbolic_fields = InstructionBase.pymbolic_fields | \
            set("iname_exprs assignees".split())
    pymbolic_set_fields = InstructionBase.pymbolic_set_fields | \
            set(["read_variables"])

    def __init__(self,
            iname_exprs, code,
            read_variables=frozenset(), assignees=tuple(),
            id=None, depends_on=None, depends_on_is_final=None,
            groups=None, conflicts_with_groups=None,
            no_sync_with=None,
            within_inames_is_final=None, within_inames=None,
            priority=0, boostable=None, boostable_into=None,
            predicates=frozenset(), tags=None,
            insn_deps=None, insn_deps_is_final=None):
        """
        :arg iname_exprs: Like :attr:`iname_exprs`, but instead of tuples,
            simple strings pepresenting inames are also allowed. A single
            string is also allowed, which should consists of comma-separated
            inames.
        :arg assignees: Like :attr:`assignees`, but may also be a
            semicolon-separated string of such expressions or a
            sequence of strings parseable into the desired format.
        """

        InstructionBase.__init__(self,
                id=id,
                depends_on=depends_on,
                depends_on_is_final=depends_on_is_final,
                groups=groups, conflicts_with_groups=conflicts_with_groups,
                no_sync_with=no_sync_with,
                within_inames_is_final=within_inames_is_final,
                within_inames=within_inames,
                boostable=boostable,
                boostable_into=boostable_into,
                priority=priority, predicates=predicates, tags=tags,
                insn_deps=insn_deps,
                insn_deps_is_final=insn_deps_is_final)

        # {{{ normalize iname_exprs

        if isinstance(iname_exprs, str):
            iname_exprs = [i.strip() for i in iname_exprs.split(",")]
            iname_exprs = [i for i in iname_exprs if i]

        from pymbolic import var
        new_iname_exprs = []
        for i in iname_exprs:
            if isinstance(i, str):
                new_iname_exprs.append((i, var(i)))
            else:
                new_iname_exprs.append(i)

        # }}}

        # {{{ normalize assignees

        if isinstance(assignees, str):
            assignees = [i.strip() for i in assignees.split(";")]
            assignees = [i for i in assignees if i]

        new_assignees = []
        from loopy.symbolic import parse
        for i in assignees:
            if isinstance(i, str):
                new_assignees.append(parse(i))
            else:
                new_assignees.append(i)
        # }}}

        self.iname_exprs = new_iname_exprs
        from loopy.tools import remove_common_indentation
        self.code = remove_common_indentation(code)
        self.read_variables = read_variables
        self.assignees = new_assignees

    # {{{ abstract interface

    def read_dependency_names(self):
        result = (
                super(CInstruction, self).read_dependency_names()
                | frozenset(self.read_variables))

        from loopy.symbolic import get_dependencies
        for name, iname_expr in self.iname_exprs:
            result = result | get_dependencies(iname_expr)

        for subscript_deps in self.assignee_subscript_deps():
            result = result | subscript_deps

        return frozenset(result) | self.predicates

    def reduction_inames(self):
        return set()

    def assignee_var_names(self):
        return tuple(_get_assignee_var_name(expr) for expr in self.assignees)

    def assignee_subscript_deps(self):
        return tuple(
                _get_assignee_subscript_deps(a)
                for a in self.assignees)

    def with_transformed_expressions(self, f, *args):
        return self.copy(
                iname_exprs=[
                    (name, f(expr, *args))
                    for name, expr in self.iname_exprs],
                assignees=[f(a, *args) for a in self.assignees],
                predicates=frozenset(
                    f(pred, *args) for pred in self.predicates))

    # }}}

    def __str__(self):
        first_line = "%s: %s <- CODE(%s|%s)" % (self.id,
                ", ".join(str(a) for a in self.assignees),
                ", ".join(str(x) for x in self.read_variables),
                ", ".join("%s=%s" % (name, expr)
                    for name, expr in self.iname_exprs))

        options = self.get_str_options()
        if options:
            first_line += " {%s}" % (": ".join(options))

        return first_line + "\n    " + "\n    ".join(
                self.code.split("\n"))

# }}}


class _DataObliviousInstruction(InstructionBase):
    # {{{ abstract interface

    # read_dependency_names inherited

    def reduction_inames(self):
        return frozenset()

    def assignee_var_names(self):
        return frozenset()

    def assignee_subscript_deps(self):
        return frozenset()

    def with_transformed_expressions(self, f, *args):
        return self.copy(
                predicates=frozenset(
                    f(pred) for pred in self.predicates))

    # }}}

    @property
    def assignees(self):
        return ()


# {{{ barrier instruction

class NoOpInstruction(_DataObliviousInstruction):
    """An instruction that carries out no operation. It is mainly
    useful as a way to structure dependencies between other
    instructions.

    The textual syntax in a :mod:`loopy` kernel is::

        ... nop
    """

    def __init__(self, id=None, depends_on=None, depends_on_is_final=None,
            groups=None, conflicts_with_groups=None,
            no_sync_with=None,
            within_inames_is_final=None, within_inames=None,
            priority=None,
            boostable=None, boostable_into=None,
            predicates=None, tags=None):
        super(NoOpInstruction, self).__init__(
                id=id,
                depends_on=depends_on,
                depends_on_is_final=depends_on_is_final,
                groups=groups,
                conflicts_with_groups=conflicts_with_groups,
                no_sync_with=no_sync_with,
                within_inames_is_final=within_inames_is_final,
                within_inames=within_inames,
                priority=priority,
                boostable=boostable,
                boostable_into=boostable_into,
                predicates=predicates,
                tags=tags)

    def __str__(self):
        first_line = "%s: ... nop" % self.id

        options = self.get_str_options()
        if options:
            first_line += " {%s}" % (": ".join(options))

        return first_line

# }}}


# {{{ barrier instruction

class BarrierInstruction(_DataObliviousInstruction):
    """An instruction that requires synchronization with all
    concurrent work items of :attr:`synchronization_kind`.

    .. attribute:: synchronization_kind

        A string, ``"global"`` or ``"local"``.

    .. attribute:: mem_kind

        A string, ``"global"`` or ``"local"``. Chooses which memory type to
        sychronize, for targets that require this (e.g. OpenCL)

    The textual syntax in a :mod:`loopy` kernel is::

        ... gbarrier
        ... lbarrier

    Note that the memory type :attr:`mem_kind` can be specified for local barriers::

        ... lbarrier {mem_kind=global}
    """

    fields = _DataObliviousInstruction.fields | set(["synchronization_kind",
                                                     "mem_kind"])

    def __init__(self, id, depends_on=None, depends_on_is_final=None,
            groups=None, conflicts_with_groups=None,
            no_sync_with=None,
            within_inames_is_final=None, within_inames=None,
            priority=None,
            boostable=None, boostable_into=None,
            predicates=None, tags=None, synchronization_kind="global",
            mem_kind="local"):

        if predicates:
            raise LoopyError("conditional barriers are not supported")

        super(BarrierInstruction, self).__init__(
                id=id,
                depends_on=depends_on,
                depends_on_is_final=depends_on_is_final,
                groups=groups,
                conflicts_with_groups=conflicts_with_groups,
                no_sync_with=no_sync_with,
                within_inames_is_final=within_inames_is_final,
                within_inames=within_inames,
                priority=priority,
                boostable=boostable,
                boostable_into=boostable_into,
                predicates=predicates,
                tags=tags
                )

        self.synchronization_kind = synchronization_kind
        self.mem_kind = mem_kind

    def __str__(self):
        first_line = "%s: ... %sbarrier" % (self.id, self.synchronization_kind[0])

        options = self.get_str_options()
        if self.synchronization_kind == "local":
            # add the memory kind
            options += ['mem_kind={}'.format(self.mem_kind)]
        if options:
            first_line += " {%s}" % (": ".join(options))

        return first_line

    @property
    def kind(self):
        from warnings import warn
        warn("BarrierInstruction.kind is deprecated, use synchronization_kind "
             "instead", DeprecationWarning, stacklevel=2)
        return self.synchronization_kind

# }}}


# {{{ key getters

def _get_insn_eq_key(insn):
    return insn._key_builder.key()


def _get_insn_hash_key(insn):
    return insn._key_builder.hash_key()

# }}}


# vim: foldmethod=marker<|MERGE_RESOLUTION|>--- conflicted
+++ resolved
@@ -553,12 +553,6 @@
     RELEASE = 2
     ACQ_REL = 3
     SEQ_CST = 4
-<<<<<<< HEAD
-
-    # FIXME Introduce compat/deprecation goop for now-upper-case enum
-    # constants
-=======
->>>>>>> c1489c23
 
     @staticmethod
     def to_string(v):
@@ -570,14 +564,6 @@
                 return i
 
         raise ValueError("Unknown value of MemoryOrdering")
-<<<<<<< HEAD
-
-
-# FIXME Introduce noisy deprecation goop
-memory_ordering = MemoryOrdering
-
-
-=======
 
 
 # {{{ memory_ordering, MemoryOrdering compatibility
@@ -625,7 +611,6 @@
 # }}}
 
 
->>>>>>> c1489c23
 class MemoryScope:  # noqa
     """Scope of atomicity, defined as in OpenCL.
 
@@ -643,12 +628,6 @@
     WORK_GROUP = 1
     DEVICE = 2
     ALL_SVM_DEVICES = 2
-<<<<<<< HEAD
-
-    # FIXME Introduce compat/deprecation goop for now-upper-case enum
-    # constants
-=======
->>>>>>> c1489c23
 
     auto = -1
 
@@ -664,10 +643,6 @@
         raise ValueError("Unknown value of MemoryScope")
 
 
-<<<<<<< HEAD
-# FIXME Introduce noisy deprecation goop
-memory_scope = MemoryScope
-=======
 # {{{ memory_scope, MemoryScope compatiability
 
 class _deprecated_memory_scope_class_method(object):  # noqa
@@ -711,7 +686,6 @@
         return MemoryScope.to_string(v)
 
 # }}}
->>>>>>> c1489c23
 
 
 class VarAtomicity(object):
