__copyright__ = "Copyright (C) 2012 Andreas Kloeckner"

__license__ = """
Permission is hereby granted, free of charge, to any person obtaining a copy
of this software and associated documentation files (the "Software"), to deal
in the Software without restriction, including without limitation the rights
to use, copy, modify, merge, publish, distribute, sublicense, and/or sell
copies of the Software, and to permit persons to whom the Software is
furnished to do so, subject to the following conditions:

The above copyright notice and this permission notice shall be included in
all copies or substantial portions of the Software.

THE SOFTWARE IS PROVIDED "AS IS", WITHOUT WARRANTY OF ANY KIND, EXPRESS OR
IMPLIED, INCLUDING BUT NOT LIMITED TO THE WARRANTIES OF MERCHANTABILITY,
FITNESS FOR A PARTICULAR PURPOSE AND NONINFRINGEMENT. IN NO EVENT SHALL THE
AUTHORS OR COPYRIGHT HOLDERS BE LIABLE FOR ANY CLAIM, DAMAGES OR OTHER
LIABILITY, WHETHER IN AN ACTION OF CONTRACT, TORT OR OTHERWISE, ARISING FROM,
OUT OF OR IN CONNECTION WITH THE SOFTWARE OR THE USE OR OTHER DEALINGS IN
THE SOFTWARE.
"""


from islpy import dim_type
import islpy as isl
from loopy.symbolic import WalkMapper, CombineMapper, ResolvedFunction
from loopy.diagnostic import (LoopyError, WriteRaceConditionWarning,
        warn_with_kernel)
from loopy.type_inference import TypeReader
from loopy.kernel.instruction import (MultiAssignmentBase, CallInstruction,
                                      CInstruction, _DataObliviousInstruction,
                                      NoOpInstruction)
from pytools import memoize_method

from collections import defaultdict

from functools import reduce

import logging
logger = logging.getLogger(__name__)


__doc__ = """
.. currentmodule:: loopy.check

.. autofunction:: check_for_integer_subscript_indices

.. autofunction:: check_for_duplicate_insn_ids

.. autofunction:: check_for_double_use_of_hw_axes

.. autofunction:: check_insn_attributes

.. autofunction:: check_loop_priority_inames_known

.. autofunction:: check_multiple_tags_allowed

.. autofunction:: check_for_inactive_iname_access

.. autofunction:: check_for_unused_inames

.. autofunction:: check_for_write_races

.. autofunction:: check_for_data_dependent_parallel_bounds

.. autofunction:: check_bounds

.. autofunction:: check_variable_access_ordered
"""


# {{{ sanity checks run before preprocessing

def check_identifiers_in_subst_rules(knl):
    """Substitution rules may only refer to kernel-global quantities or their
    own arguments.
    """

    from loopy.symbolic import get_dependencies

    allowed_identifiers = knl.all_variable_names()

    for rule in knl.substitutions.values():
        deps = get_dependencies(rule.expression)
        rule_allowed_identifiers = allowed_identifiers | frozenset(rule.arguments)

        if not deps <= rule_allowed_identifiers:
            raise LoopyError("kernel '%s': substitution rule '%s' refers to "
                    "identifier(s) '%s' which are neither rule arguments nor "
                    "kernel-global identifiers"
                    % (knl.name, rule.name,
                       ", ".join(deps-rule_allowed_identifiers)))


class UnresolvedCallCollector(CombineMapper):
    """
    Collects all the unresolved calls within a kernel.

    :returns:
        A :class:`frozenset` of function names that are not resolved.
    """

    def combine(self, values):
        import operator
        return reduce(operator.or_, values, frozenset())

    def map_call(self, expr):
        if not isinstance(expr.function, ResolvedFunction):
            return frozenset([expr.function.name]) | self.rec(expr.parameters)
        else:
            return self.rec(expr.parameters)

    def map_call_with_kwargs(self, expr):
        # See: https://github.com/inducer/loopy/pull/323
        raise NotImplementedError

    def map_constant(self, expr):
        return frozenset()

    map_variable = map_constant
    map_function_symbol = map_constant
    map_tagged_variable = map_constant
    map_type_cast = map_constant


def check_functions_are_resolved(kernel):
    """ Checks if all call nodes in the *kernel* expression have been
    resolved.
    """
    from loopy.symbolic import SubstitutionRuleExpander
    subst_expander = SubstitutionRuleExpander(kernel.substitutions)

    for insn in kernel.instructions:
        if isinstance(insn, MultiAssignmentBase):
            unresolved_calls = UnresolvedCallCollector()(subst_expander(insn
                                                                        .expression))
            if unresolved_calls:
                raise LoopyError("Unknown function '%s' -- register a "
                                 "callable corresponding to it." %
                                 set(unresolved_calls).pop())
        elif isinstance(insn, (CInstruction, _DataObliviousInstruction)):
            pass
        else:
            raise NotImplementedError(type(insn))

# }}}


# {{{ sanity checks run pre-scheduling

# FIXME: Replace with an enum. See
# https://gitlab.tiker.net/inducer/loopy/issues/85
VALID_NOSYNC_SCOPES = frozenset(["local", "global", "any"])


class SubscriptIndicesIsIntChecker(TypeReader):
    def map_subscript(self, expr):
        for idx in expr.index_tuple:
            type_inf_result = self.rec(idx)
            if not type_inf_result:
                raise LoopyError(
                        "When checking that subscript indices are integral: "
                        "Type inference did not find type of '%s'"
                        % idx)
            if not type_inf_result[0].is_integral():
                raise LoopyError("Non-integral array indices obtained in"
                        " {}.".format(expr))

        return self.rec(expr.aggregate)


def check_for_integer_subscript_indices(kernel, callables_table):
    """
    Checks is every array access is of type :class:`int`.
    """
    from pymbolic.primitives import Subscript
    idx_int_checker = SubscriptIndicesIsIntChecker(kernel, callables_table)
    for insn in kernel.instructions:
        if isinstance(insn, MultiAssignmentBase):
            idx_int_checker(insn.expression, return_tuple=isinstance(insn,
                CallInstruction), return_dtype_set=True)
            [idx_int_checker(assignee) for assignee in insn.assignees if
                    isinstance(assignee, Subscript)]
        elif isinstance(insn, (CInstruction, _DataObliviousInstruction)):
            pass
        else:
            raise NotImplementedError("Unknown insn type %s." % (
                type(insn).__name__))


def check_sub_array_ref_inames_not_within_or_redn_inames(kernel):
    all_within_inames = frozenset().union(*(insn.within_inames
                                            for insn in kernel.instructions))
    all_redn_inames = frozenset().union(*(insn.reduction_inames()
                                          for insn in kernel.instructions))
    all_sar_inames = frozenset().union(*(insn.sub_array_ref_inames()
                                         for insn in kernel.instructions))

    if all_sar_inames & all_within_inames:
        sample = next(iter(all_sar_inames & all_within_inames))
        raise LoopyError(f"Iname '{sample}' used as a sub-array ref's sweep"
                         " iname and an instruction's within inames. Such usage"
                         " is illegal.")

    if all_sar_inames & all_redn_inames:
        sample = next(iter(all_sar_inames & all_within_inames))
        raise LoopyError(f"Iname '{sample}' used as a sub-array ref's sweep"
                         " iname and a reduction iname. Such usage is"
                         " illegal.")


def check_insn_attributes(kernel):
    """
    Check for legality of attributes of every instruction in *kernel*.
    """
    all_insn_ids = {insn.id for insn in kernel.instructions}

    for insn in kernel.instructions:
        if not insn.within_inames <= kernel.all_inames():
            raise LoopyError("insn '%s' has unknown forced iname "
                    "dependencies: %s"
                    % (insn.id, ", ".join(
                        insn.within_inames - kernel.all_inames())))

        if insn.depends_on is not None and not insn.depends_on <= all_insn_ids:
            raise LoopyError("insn '%s' has unknown instruction "
                    "dependencies: %s"
                    % (insn.id, ", ".join(
                        insn.depends_on - all_insn_ids)))

        no_sync_with_insn_ids = {id for id, scope in insn.no_sync_with}
        if not no_sync_with_insn_ids <= all_insn_ids:
            raise LoopyError("insn '%s' has nosync directive with unknown "
                    "instruction ids: %s"
                    % (insn.id,
                       ", ".join(no_sync_with_insn_ids - all_insn_ids)))

        no_sync_with_scopes = {scope for id, scope in insn.no_sync_with}
        if not no_sync_with_scopes <= VALID_NOSYNC_SCOPES:
            raise LoopyError("insn '%s' has invalid nosync scopes: %s"
                    % (insn.id,
                       ", ".join(no_sync_with_scopes - VALID_NOSYNC_SCOPES)))


def check_for_duplicate_insn_ids(knl):
    """
    Check if multiple instructions of *knl* have the same
    :attr:`loopy.InstructionBase.id`.
    """
    insn_ids = set()

    for insn in knl.instructions:
        if not isinstance(insn.id, str):
            raise LoopyError("instruction id %r is not a string" % insn.id)
        if insn.id in insn_ids:
            raise LoopyError("duplicate instruction id: '%s'" % insn.id)
        insn_ids.add(insn.id)


def check_loop_priority_inames_known(kernel):
    """
    Checks if the inames in :attr:`loopy.LoopKernel.loop_priority` are part of
    the *kernel*'s domain.
    """
    for prio in kernel.loop_priority:
        for iname in prio:
            if iname not in kernel.all_inames():
                raise LoopyError("unknown iname '%s' in loop priorities" % iname)


def check_multiple_tags_allowed(kernel):
    """
    Checks if a multiple tags of an iname are compatible.
    """
    from loopy.kernel.data import (GroupIndexTag, LocalIndexTag, VectorizeTag,
                UnrollTag, ForceSequentialTag, IlpBaseTag, filter_iname_tags_by_type)
    illegal_combinations = [
        (GroupIndexTag, LocalIndexTag, VectorizeTag, UnrollTag, ForceSequentialTag),
        (IlpBaseTag, ForceSequentialTag)
    ]
    for iname in kernel.inames.values():
        for comb in illegal_combinations:
            if len(filter_iname_tags_by_type(iname.tags, comb)) > 1:
                raise LoopyError("iname {} has illegal combination of "
                                 "tags: {}".format(iname.name, iname.tags))


def check_for_double_use_of_hw_axes(kernel, callables_table):
    """
    Check if any instruction of *kernel* is within multiple inames tagged with
    the same hw axis tag.
    """
    from loopy.kernel.data import UniqueTag, GroupIndexTag, LocalIndexTag
    from loopy.kernel.instruction import CallInstruction
    from loopy.symbolic import ResolvedFunction

    for insn in kernel.instructions:
        insn_tag_keys = set()
        if isinstance(insn, CallInstruction):
            assert isinstance(insn.expression.function, ResolvedFunction)
            clbl = callables_table[insn.expression.function.name]
            gsize, lsize = clbl.get_used_hw_axes(callables_table)
            insn_tag_keys |= {GroupIndexTag(i).key for i in gsize}
            insn_tag_keys |= {LocalIndexTag(i).key for i in lsize}

        for iname in insn.within_inames:
            for tag in kernel.iname_tags_of_type(iname, UniqueTag):
                key = tag.key
                if key in insn_tag_keys:
                    raise LoopyError("instruction '%s' has multiple "
                            "inames tagged '%s'" % (insn.id, tag))

                insn_tag_keys.add(key)


def check_for_inactive_iname_access(kernel):
    """
    Check if any instruction accesses an iname but is not within it.
    """
    for insn in kernel.instructions:
        expression_inames = insn.read_dependency_names() & kernel.all_inames()

        if not expression_inames <= insn.within_inames:
            raise LoopyError(
                    "instruction '%s' references "
                    "inames '%s' that the instruction does not depend on in "
                    "the kernel '%s'"
                    % (insn.id,
                        ", ".join(expression_inames
                                  - insn.within_inames), kernel.name))


def check_for_unused_inames(kernel):
    """
    Check if there are any unused inames in the kernel.
    """
    # Warn if kernel has unused inames
    from loopy.transform.iname import get_used_inames
    unused_inames = kernel.all_inames() - get_used_inames(kernel)
    if unused_inames:
        warn_with_kernel(
            kernel, "unused_inames",
            "Found unused inames in kernel: %s "
            "Unused inames during linearization will be prohibited in "
            "Loopy version 2021.X."
            % unused_inames)


def _is_racing_iname_tag(tv, tag):
    from loopy.kernel.data import (AddressSpace,
            LocalIndexTagBase, GroupIndexTag, ConcurrentTag, auto)

    if tv.address_space == AddressSpace.PRIVATE:
        return (
                isinstance(tag, ConcurrentTag)
                and not isinstance(tag, (LocalIndexTagBase, GroupIndexTag)))

    elif tv.address_space == AddressSpace.LOCAL:
        return (
                isinstance(tag, ConcurrentTag)
                and not isinstance(tag, GroupIndexTag))

    elif tv.address_space == AddressSpace.GLOBAL:
        return isinstance(tag, ConcurrentTag)

    elif tv.address_space == auto:
        raise LoopyError("scope of temp var '%s' has not yet been"
                "determined" % tv.name)

    else:
        raise ValueError("unexpected value of temp_var.address_space for "
                "temporary variable '%s'" % tv.name)


def check_for_write_races(kernel):
    """
    Check if any memory accesses lead to write races.
    """
    from loopy.kernel.data import ConcurrentTag

    for insn in kernel.instructions:
        for assignee_name, assignee_indices in zip(
                insn.assignee_var_names(),
                insn.assignee_subscript_deps()):
            assignee_inames = assignee_indices & kernel.all_inames()
            if not assignee_inames <= insn.within_inames:
                raise LoopyError(
                        "assignee of instructions '%s' references "
                        "iname that the instruction does not depend on"
                        % insn.id)

            if assignee_name in kernel.arg_dict:
                # Any concurrent tags that are not depended upon by the assignee
                # will cause write races.

                raceable_parallel_insn_inames = {
                    iname for iname in insn.within_inames
                    if kernel.iname_tags_of_type(iname, ConcurrentTag)}

            elif assignee_name in kernel.temporary_variables:
                temp_var = kernel.temporary_variables[assignee_name]
                raceable_parallel_insn_inames = {
                        iname for iname in insn.within_inames
                        if any(_is_racing_iname_tag(temp_var, tag)
                            for tag in kernel.iname_tags(iname))}

            else:
                raise LoopyError("invalid assignee name in instruction '%s'"
                        % insn.id)

            race_inames = \
                    raceable_parallel_insn_inames - assignee_inames

            if race_inames:
                warn_with_kernel(kernel, "write_race(%s)" % insn.id,
                        "instruction '%s' contains a write race: "
                        "instruction will be run across parallel iname(s) "
                        "'%s', which is/are not referenced in the lhs index"
                        % (insn.id, ",".join(race_inames)),
                        WriteRaceConditionWarning)


def check_for_orphaned_user_hardware_axes(kernel):
    from loopy.kernel.data import LocalIndexTag
    for axis in kernel.local_sizes:
        found = False
        for iname in kernel.inames.values():
            for tag in iname.tags:
                if isinstance(tag, LocalIndexTag) and tag.axis == axis:
                    found = True
                    break
            if found:
                break

        if not found:
            raise LoopyError("user-requested local hardware axis %d "
                    "has no iname mapped to it" % axis)


def check_for_data_dependent_parallel_bounds(kernel):
    """
    Check that inames tagged as hw axes have bounds that are known at kernel
    launch.
    """
    from loopy.kernel.data import ConcurrentTag

    for i, dom in enumerate(kernel.domains):
        dom_inames = set(dom.get_var_names(dim_type.set))
        par_inames = {
                iname for iname in dom_inames
                if kernel.iname_tags_of_type(iname, ConcurrentTag)}

        if not par_inames:
            continue

        parameters = set(dom.get_var_names(dim_type.param))
        for par in parameters:
            if par in kernel.temporary_variables:
                raise LoopyError("Domain number %d has a data-dependent "
                        "parameter '%s' and contains parallel "
                        "inames '%s'. This is not allowed (for now)."
                        % (i, par, ", ".join(par_inames)))


# {{{ check access bounds

class _AccessCheckMapper(WalkMapper):
    def __init__(self, kernel):
        self.kernel = kernel

    @memoize_method
    def _make_slab(self, space, iname, start, stop):
        from loopy.isl_helpers import make_slab
        return make_slab(space, iname, start, stop)

    @memoize_method
    def _get_access_range(self, domain, subscript):
        from loopy.symbolic import (get_access_range, UnableToDetermineAccessRange)
        try:
            return get_access_range(domain, subscript)
        except UnableToDetermineAccessRange:
            return None

    def map_subscript(self, expr, domain, insn_id):
        WalkMapper.map_subscript(self, expr, domain, insn_id)

        from pymbolic.primitives import Variable
        assert isinstance(expr.aggregate, Variable)

        shape = None
        var_name = expr.aggregate.name
        if var_name in self.kernel.arg_dict:
            arg = self.kernel.arg_dict[var_name]
            shape = arg.shape
        elif var_name in self.kernel.temporary_variables:
            tv = self.kernel.temporary_variables[var_name]
            shape = tv.shape

        if shape is not None:
            subscript = expr.index

            if not isinstance(subscript, tuple):
                subscript = (subscript,)

            from loopy.symbolic import get_dependencies

            available_vars = set(domain.get_var_dict())
            shape_deps = set()
            for shape_axis in shape:
                if shape_axis is not None:
                    shape_deps.update(get_dependencies(shape_axis))

            if not (get_dependencies(subscript) <= available_vars
                    and shape_deps <= available_vars):
                return

            if len(subscript) != len(shape):
                raise LoopyError("subscript to '%s' in '%s' has the wrong "
                        "number of indices (got: %d, expected: %d)" % (
                            expr.aggregate.name, expr,
                            len(subscript), len(shape)))

            access_range = self._get_access_range(domain, subscript)
            if access_range is None:
                # Likely: index was non-affine, nothing we can do.
                return

            shape_domain = isl.BasicSet.universe(access_range.get_space())
            for idim in range(len(subscript)):
                shape_axis = shape[idim]

                if shape_axis is not None:
                    slab = self._make_slab(
                            shape_domain.get_space(), (dim_type.in_, idim),
                            0, shape_axis)

                    shape_domain = shape_domain.intersect(slab)

            if not access_range.is_subset(shape_domain):
                raise LoopyError("'%s' in instruction '%s' "
                        "accesses out-of-bounds array element (could not"
                        " establish '%s' is a subset of '%s')."
                        % (expr, insn_id, access_range, shape_domain))

    def map_if(self, expr, domain, insn_id):
        from loopy.symbolic import condition_to_set
        then_set = condition_to_set(domain.space, expr.condition)
        if then_set is None:
            # condition cannot be inferred as ISL expression => ignore
            # for domain contributions enforced by it
            then_set = else_set = isl.BasicSet.universe(domain.space)
        else:
            else_set = then_set.complement()

        self.rec(expr.then, domain & then_set, insn_id)
        self.rec(expr.else_, domain & else_set, insn_id)


def check_bounds(kernel):
    """
    Performs out-of-bound check for every array access.
    """
    from loopy.kernel.instruction import get_insn_domain
    temp_var_names = set(kernel.temporary_variables)
    acm = _AccessCheckMapper(kernel)
    kernel_assumptions_is_universe = kernel.assumptions.is_universe()
    for insn in kernel.instructions:
        domain = get_insn_domain(insn, kernel)

        # data-dependent bounds? can't do much
        if set(domain.get_var_names(dim_type.param)) & temp_var_names:
            continue

        if kernel_assumptions_is_universe:
            domain_with_assumptions = domain
        else:
            domain, assumptions = isl.align_two(domain, kernel.assumptions)
            domain_with_assumptions = domain & assumptions

        def run_acm(expr):
            acm(expr, domain_with_assumptions, insn.id)
            return expr

        insn.with_transformed_expressions(run_acm)

# }}}


# {{{ check write destinations

def check_write_destinations(kernel):
    for insn in kernel.instructions:
        for wvar in insn.assignee_var_names():
            if wvar in kernel.all_inames():
                raise LoopyError("iname '%s' may not be written" % wvar)

            insn_domain = kernel.get_inames_domain(insn.within_inames)
            insn_params = set(insn_domain.get_var_names(dim_type.param))

            if wvar in kernel.all_params():
                if wvar not in kernel.temporary_variables:
                    raise LoopyError("domain parameter '%s' may not be written"
                            "--it is not a temporary variable" % wvar)

                if wvar in insn_params:
                    raise LoopyError("domain parameter '%s' may not be written "
                            "inside a domain dependent on it" % wvar)

            if not (wvar in kernel.temporary_variables
                    or wvar in kernel.arg_dict) and wvar not in kernel.all_params():
                raise LoopyError

# }}}


# {{{ check_has_schedulable_iname_nesting

def check_has_schedulable_iname_nesting(kernel):
    from loopy.transform.iname import (has_schedulable_iname_nesting,
            get_iname_duplication_options)
    if not has_schedulable_iname_nesting(kernel):
        import itertools as it
        opt = get_iname_duplication_options(kernel)
        opt_str = "\n".join(f"* Duplicate {i} within instructions {w}"
                            for i, w in it.islice(opt, 3))
        raise LoopyError("Kernel does not have a schedulable iname nesting. "
                "In order for there to exist a feasible loop nesting, you "
                "may need to duplicate an iname. To do so, call "
                "loopy.duplicate_iname. Use loopy.get_iname_duplication_options "
                "to get hints about which iname to duplicate. Here are some "
                "options:\n%s" % opt_str)

# }}}


# {{{ check_variable_access_ordered

def declares_nosync_with(kernel, var_address_space, dep_a, dep_b):
    dep_a = kernel.id_to_insn[dep_a]
    dep_b = kernel.id_to_insn[dep_b]
    from loopy.kernel.data import AddressSpace
    if var_address_space == AddressSpace.GLOBAL:
        search_scopes = ["global", "any"]
    elif var_address_space == AddressSpace.LOCAL:
        search_scopes = ["local", "any"]
    elif var_address_space == AddressSpace.PRIVATE:
        search_scopes = ["any"]
    else:
        raise ValueError("unexpected value of 'AddressSpace'")

    ab_nosync = False
    ba_nosync = False

    for scope in search_scopes:
        if (dep_a.id, scope) in dep_b.no_sync_with:
            ab_nosync = True
        if (dep_b.id, scope) in dep_a.no_sync_with:
            ba_nosync = True

    return ab_nosync and ba_nosync


def _get_address_space(kernel, var):
    from loopy.kernel.data import ValueArg, AddressSpace, ArrayArg
    if var in kernel.temporary_variables:
        address_space = kernel.temporary_variables[var].address_space
    else:
        arg = kernel.arg_dict[var]
        if isinstance(arg, ArrayArg):
            address_space = arg.address_space
        elif isinstance(arg, ValueArg):
            address_space = AddressSpace.PRIVATE
        else:
            # No need to consider ConstantArg and ImageArg (for now)
            # because those won't be written.
            raise ValueError("could not determine address_space of '%s'" % var)
    return address_space


def _get_topological_order(kernel):
    """
    Returns a :class:`list` of insn ids of *kernel* in a topological sort
    order.

    If there is a dependency cycle within the instructions of *kernel* raises a
    :class:`loopy.diagnostic.DependencyCycleFound` exception.
    """
    from pytools.graph import compute_sccs
    from loopy.diagnostic import DependencyCycleFound

    dep_map = {insn.id: insn.depends_on for insn in kernel.instructions}

    # pytools.graph.compute_sccs serves 2 purposes:
    #   1. computes topological sort order of instructions.
    #   2. provides info. about any cycles in the graph.
    sccs = compute_sccs(dep_map)
    order = []

    for scc in sccs:
        if len(scc) != 1:
            raise DependencyCycleFound(", ".join(scc))
        order.append(scc[0])

    return order


def _check_variable_access_ordered_inner(kernel):
    from loopy.kernel.tools import find_aliasing_equivalence_classes
    from loopy.symbolic import AccessRangeOverlapChecker
    overlap_checker = AccessRangeOverlapChecker(kernel)
    aliasing_equiv_classes = find_aliasing_equivalence_classes(kernel)

    # dep_reqs_to_vars: A mapping (writer_id, dep_req_id) -> set of variable names,
    # where the tuple denotes a pair of instructions IDs, and the variable
    # names are the ones that necessitate a dependency.
    #
    # This mapping describes all the pairs of instructions (involving at least
    # one write) that require ordering by way of a dependency.
    # This mapping is then "whittled down" to remove pairs that have
    # dependencies between them. E.g. a pair of writers will be contained in
    # the mapping in both directions.
    #
    # Note: This can be worst-case O(n^2) in the number of instructions.
    dep_reqs_to_vars = {}

    wmap = kernel.writer_map()
    rmap = kernel.reader_map()

    # {{{ populate 'dep_reqs_to_vars'

    for var in kernel.get_written_variables():
        address_space = _get_address_space(kernel, var)
        eq_class = aliasing_equiv_classes[var]

        readers = set.union(
                *[rmap.get(eq_name, set()) for eq_name in eq_class])
        writers = set.union(
                *[wmap.get(eq_name, set()) for eq_name in eq_class])

        for writer in writers:
            required_deps = (readers | writers) - {writer}
            required_deps = {req_dep
                for req_dep in required_deps
                if not declares_nosync_with(kernel, address_space, writer,
                    req_dep)}

            for req_dep in required_deps:
                dep_reqs_to_vars.setdefault((writer, req_dep), set()).add(var)

    # }}}

    # {{{ compute rev_depends, depends_on

    # depends_on: mapping from insn_ids to their dependencies
    depends_on = {insn.id: set() for insn in kernel.instructions}
    # rev_depends: mapping from insn_ids to their reverse deps.
    rev_depends = {insn.id: set() for insn in kernel.instructions}

    for insn in kernel.instructions:
        depends_on[insn.id].update(insn.depends_on)
        for dep in insn.depends_on:
            rev_depends[dep].add(insn.id)

    # }}}

    # {{{ remove pairs from dep_reqs_to_vars for which dependencies exist

    topological_order = _get_topological_order(kernel)

    def satisfy_dep_reqs_in_order(dep_reqs_to_vars, edges, order):
        """
        Considering a graph defined by *edges* (as ``key -> value``),
        remove pairs of nodes from *dep_reqs_to_vars* for which edges
        exist in the graph. In doing so, make use of the topological
        order *order* (given as a sequence of *nodes*). For ``i<j``,
        no direct or indirect edges from ``order[j]`` to ``order[i]``
        exist. (All edges go from 'low index' to 'high index'.)
        """

        insn_to_req_deps = defaultdict(set)
        insn_to_order = {insn: i for i, insn in enumerate(order)}

        # Use dep_reqs_to_vars to construct insn_to_req_deps, listing
        # path endpoints pred -> ... -> insn to be considered for elimination.
        for insn, pred in dep_reqs_to_vars:
            if insn_to_order[pred] > insn_to_order[insn]:
                # If *pred* happens after *insn*, then there is no path
                # *pred* -> ... -> *insn*.
                continue

            insn_to_req_deps[pred].add(insn)

        for pred, check_successors in insn_to_req_deps.items():
            # for each *pred*, we will calculate all the direct/indirect
            # instructions that can be reached.
            seen_successors = set()
            # first let us start with direct sucessors
            to_check = edges[pred].copy()
            while to_check:
                successor = to_check.pop()
                seen_successors.add(successor)

                # Next we check if this successor was in *dep_reqs_to_vars*
                # and remove the pair from there if it is
                if successor in check_successors:
                    dep_reqs_to_vars.pop((successor, pred))
                    check_successors.remove(successor)
                    if not check_successors:
                        break

                # next we iterate through the successors of successor.
                for edge in edges[successor]:
                    if edge not in seen_successors:
                        to_check.add(edge)

    # forward dep. graph traversal in reverse topological sort order
    # (proceeds "end of program" -> "beginning of program")
    satisfy_dep_reqs_in_order(dep_reqs_to_vars, depends_on,
            topological_order[::-1])

    # Run the same thing on the reversed graph, with the reverse topological_order.
    # All edges above are 'low index to high index'.
    # Reversing graph and order maintains this property.

    # reverse dep. graph traversal in topological sort order
    # (proceeds "beginning of program" -> "end of program")
    satisfy_dep_reqs_in_order(dep_reqs_to_vars, rev_depends, topological_order)

    # }}}

    # {{{ handle dependency requirements that weren't satisfied

    for (writer_id, other_id), variables in dep_reqs_to_vars.items():
        writer = kernel.id_to_insn[writer_id]
        other = kernel.id_to_insn[other_id]

        for var in variables:
            eq_class = aliasing_equiv_classes[var]
            unaliased_readers = rmap.get(var, set())
            unaliased_writers = wmap.get(var, set())

            is_relationship_by_aliasing = not (
                writer_id in unaliased_writers
                and (writer_id in unaliased_writers
                    or other_id in unaliased_readers))

            # Do not enforce ordering for disjoint access ranges
            if (not is_relationship_by_aliasing and not
                overlap_checker.do_access_ranges_overlap_conservative(
                        writer_id, "w", other_id, "any", var)):
                continue

            # Do not enforce ordering for aliasing-based relationships
            # in different groups.
            if (is_relationship_by_aliasing and (
                    bool(writer.groups & other.conflicts_with_groups)
                    or
                    bool(other.groups & writer.conflicts_with_groups))):
                continue

            msg = ("No dependency relationship found between "
                    "'{writer_id}' which writes {var} and "
                    "'{other_id}' which also accesses {var}. "
                    "Either add a (possibly indirect) dependency "
                    "between the two, or add them to each others' nosync "
                    "set to indicate that no ordering is intended, or "
                    "turn off this check by setting the "
                    "'enforce_variable_access_ordered' option "
                    "(more issues of this type may exist--only reporting "
                    "the first one)"
                    .format(
                        writer_id=writer_id,
                        other_id=other_id,
                        var=(
                            "the variable '%s'" % var
                            if len(eq_class) == 1
                            else (
                                "the aliasing equivalence class '%s'"
                                % ", ".join(eq_class))
                            )))

            from loopy.diagnostic import VariableAccessNotOrdered
            raise VariableAccessNotOrdered(msg)

    # }}}


def check_variable_access_ordered(kernel):
    """Checks that between each write to a variable and all other accesses to
    the variable there is either:

    * a direct/indirect depdendency edge, or
    * an explicit statement that no ordering is necessary (expressed
      through a bi-directional :attr:`loopy.InstructionBase.no_sync_with`)
    """

    if kernel.options.enforce_variable_access_ordered not in [
            "no_check",
            True,
            False]:
        raise LoopyError("invalid value for option "
                "'enforce_variable_access_ordered': %s"
                % kernel.options.enforce_variable_access_ordered)

    if kernel.options.enforce_variable_access_ordered == "no_check":
        return

    from pytools import ProcessLogger
    with ProcessLogger(logger, "%s: check variable access ordered" % kernel.name):
        if kernel.options.enforce_variable_access_ordered:
            _check_variable_access_ordered_inner(kernel)
        else:
            from loopy.diagnostic import VariableAccessNotOrdered
            try:
                _check_variable_access_ordered_inner(kernel)
            except VariableAccessNotOrdered as e:
                from loopy.diagnostic import warn_with_kernel
                warn_with_kernel(kernel, "variable_access_ordered", str(e))

# }}}

# }}}


def pre_schedule_checks(kernel, callables_table):
    try:
        logger.debug("%s: pre-schedule check: start" % kernel.name)

        from loopy.kernel.data import auto
        if all(arg.dtype not in [None, auto] for arg in kernel.args) and (
                all(tv.dtype not in [None, auto] for tv in
                    kernel.temporary_variables.values())):
            # only check if all types are known
            check_for_integer_subscript_indices(kernel, callables_table)

        check_functions_are_resolved(kernel)
        # Ordering restriction:
        # check_sub_array_ref_inames_not_within_or_redn_inames should be done
        # before check_bounds. See: BatchedAccessMapMapper.map_sub_array_ref.
        check_sub_array_ref_inames_not_within_or_redn_inames(kernel)
        check_for_duplicate_insn_ids(kernel)
        check_for_orphaned_user_hardware_axes(kernel)
        check_for_double_use_of_hw_axes(kernel, callables_table)
        check_insn_attributes(kernel)
        check_loop_priority_inames_known(kernel)
        check_multiple_tags_allowed(kernel)
        check_for_inactive_iname_access(kernel)
        check_for_unused_inames(kernel)
        check_for_write_races(kernel)
        check_for_data_dependent_parallel_bounds(kernel)
        check_bounds(kernel)
        check_write_destinations(kernel)
        check_has_schedulable_iname_nesting(kernel)
        check_variable_access_ordered(kernel)

        logger.debug("%s: pre-schedule check: done" % kernel.name)
    except KeyboardInterrupt:
        raise
    except Exception:
        print(75*"=")
        print("failing kernel during pre-schedule check:")
        print(75*"=")
        print(kernel)
        print(75*"=")
        raise


# {{{ post-schedule / pre-code-generation checks

# {{{ check for unused hw axes

def _check_for_unused_hw_axes_in_kernel_chunk(kernel, callables_table,
        sched_index=None):
    from loopy.schedule import (CallKernel, RunInstruction,
            Barrier, EnterLoop, LeaveLoop, ReturnFromKernel,
            get_insn_ids_for_block_at, gather_schedule_block)

    if sched_index is None:
        group_axes = set()
        local_axes = set()

        i = 0
        loop_end_i = past_end_i = len(kernel.schedule)
    else:
        assert isinstance(kernel.schedule[sched_index], CallKernel)
        _, past_end_i = gather_schedule_block(kernel.schedule, sched_index)
        group_size, local_size = kernel.get_grid_sizes_for_insn_ids_as_exprs(
                get_insn_ids_for_block_at(kernel.schedule, sched_index),
                callables_table, return_dict=True)

        group_axes = set(group_size.keys())
        local_axes = set(local_size.keys())

        i = sched_index + 1
        assert isinstance(kernel.schedule[past_end_i - 1], ReturnFromKernel)
        loop_end_i = past_end_i - 1

    # alternative: just disregard length-1 dimensions?

    from loopy.kernel.data import (LocalIndexTag, AutoLocalIndexTagBase,
                        GroupIndexTag)

    while i < loop_end_i:
        sched_item = kernel.schedule[i]
        if isinstance(sched_item, CallKernel):
            i = _check_for_unused_hw_axes_in_kernel_chunk(kernel,
                    callables_table, i)

        elif isinstance(sched_item, RunInstruction):
            insn = kernel.id_to_insn[sched_item.insn_id]
            i += 1

            if isinstance(insn, NoOpInstruction):
                continue

            group_axes_used = set()
            local_axes_used = set()

            for iname in insn.within_inames:
                ltags = kernel.iname_tags_of_type(iname, LocalIndexTag, max_num=1)
                gtags = kernel.iname_tags_of_type(iname, GroupIndexTag, max_num=1)
                altags = kernel.iname_tags_of_type(
                        iname, AutoLocalIndexTagBase, max_num=1)

                if ltags:
                    tag, = ltags
                    local_axes_used.add(tag.axis)
                elif gtags:
                    tag, = gtags
                    group_axes_used.add(tag.axis)
                elif altags:
                    raise LoopyError("auto local tag encountered")

            # {{{ account for any hw axes due to a callable

            if isinstance(insn, CallInstruction):
                assert isinstance(insn.expression.function, ResolvedFunction)
                clbl = callables_table[insn.expression.function.name]
                clbl_g_axes, clbl_l_axes = clbl.get_used_hw_axes(callables_table)
                assert len(group_axes_used & clbl_g_axes) == 0
                assert len(local_axes_used & clbl_l_axes) == 0
                group_axes_used |= clbl_g_axes
                local_axes_used |= clbl_l_axes

            # }}}

            if group_axes != group_axes_used:
                raise LoopyError(
                        f"instruction '{insn.id}' does not use all group hw axes "
                        "(available: %s used: %s). "
                        "Calling loopy.add_inames_for_unused_hw_axes(...) "
                        "might help."
                        % (
                            ",".join(str(i) for i in group_axes),
                            ",".join(str(i) for i in group_axes_used)))

            if local_axes != local_axes_used:
                raise LoopyError(
                        f"instruction '{insn.id}' does not use all local hw axes "
                        "(available: %s used: %s). "
                        "Calling loopy.add_inames_for_unused_hw_axes(...) "
                        "might help."
                        % (
                            ",".join(str(i) for i in local_axes),
                            ",".join(str(i) for i in local_axes_used)))

        elif isinstance(sched_item, (Barrier, EnterLoop, LeaveLoop)):
            i += 1
            continue

        else:
            raise TypeError(
                    "schedule item not understood: %s" % type(sched_item).__name__)

    return past_end_i


def check_for_unused_hw_axes_in_insns(kernel, callables_table):
    if kernel.schedule:
        _check_for_unused_hw_axes_in_kernel_chunk(kernel,
                callables_table)

# }}}


# {{{ check that atomic ops are used exactly on atomic arrays

def check_that_atomic_ops_are_used_exactly_on_atomic_arrays(kernel):
    from loopy.kernel.data import ArrayBase, Assignment
    from loopy.types import AtomicType
    atomicity_candidates = (
            {v.name for v in kernel.temporary_variables.values()
                if isinstance(v.dtype, AtomicType)}
            |
            {v.name for v in kernel.args
                if isinstance(v, ArrayBase)
                and isinstance(v.dtype, AtomicType)})

    for insn in kernel.instructions:
        if not isinstance(insn, Assignment):
            continue

        atomic_accesses = {a.var_name for a in insn.atomicity}
        if not atomic_accesses <= atomicity_candidates:
            raise LoopyError("atomic access in instruction '%s' to "
                    "non-atomic variable(s) '%s'"
                    % (insn.id,
                        ",".join(atomic_accesses - atomicity_candidates)))

        accessed_atomic_vars = insn.dependency_names() & atomicity_candidates
        if not accessed_atomic_vars <= atomic_accesses:
            raise LoopyError("atomic variable(s) '%s' in instruction '%s' "
                    "used in non-atomic access"
                    % (
                        ",".join(accessed_atomic_vars - atomic_accesses),
                        insn.id))

# }}}


# {{{ check that temporaries are defined in subkernels where used

def check_that_temporaries_are_defined_in_subkernels_where_used(kernel):
    from loopy.kernel.data import AddressSpace
    from loopy.kernel.tools import get_subkernels

    for subkernel in get_subkernels(kernel):
        defined_base_storage = set()

        from loopy.schedule.tools import (
                temporaries_written_in_subkernel, temporaries_read_in_subkernel)

        for temporary in temporaries_written_in_subkernel(kernel, subkernel):
            tval = kernel.temporary_variables[temporary]
            if tval.base_storage is not None:
                defined_base_storage.add(tval.base_storage)

        for temporary in (
                temporaries_read_in_subkernel(kernel, subkernel) -
                temporaries_written_in_subkernel(kernel, subkernel)):
            tval = kernel.temporary_variables[temporary]

            if tval.initializer is not None:
                continue

            # For aliased temporaries, check if there is an aliased definition.
            if tval.base_storage is not None:
                if tval.base_storage not in defined_base_storage:
                    from loopy.diagnostic import MissingDefinitionError
                    raise MissingDefinitionError("temporary variable '%s' gets "
                            "used in subkernel '%s' and neither it nor its "
                            "aliases have a definition" % (temporary, subkernel))
                continue

            if tval.address_space in (AddressSpace.PRIVATE, AddressSpace.LOCAL):
                from loopy.diagnostic import MissingDefinitionError
                raise MissingDefinitionError("temporary variable '%s' gets used "
                        "in subkernel '%s' without a definition (maybe you forgot "
                        "to call loopy.save_and_reload_temporaries?)"
                        % (temporary, subkernel))

# }}}


# {{{ check that all instructions are scheduled

def check_that_all_insns_are_scheduled(kernel):

    all_schedulable_insns = {insn.id for insn in kernel.instructions}
    from loopy.schedule import sched_item_to_insn_id
    scheduled_insns = {
        insn_id
        for sched_item in kernel.schedule
        for insn_id in sched_item_to_insn_id(sched_item)}

    assert scheduled_insns <= all_schedulable_insns

    if scheduled_insns < all_schedulable_insns:
        from loopy.diagnostic import UnscheduledInstructionError
        raise UnscheduledInstructionError(
            "unscheduled instructions: '%s'"
            % ", ".join(all_schedulable_insns - scheduled_insns))

# }}}


# {{{ check that shapes and strides are arguments

def check_that_shapes_and_strides_are_arguments(kernel):
    from loopy.kernel.data import ValueArg
    from loopy.kernel.array import ArrayBase, FixedStrideArrayDimTag
    from loopy.symbolic import get_dependencies
    import loopy as lp

    integer_arg_names = {
            arg.name
            for arg in kernel.args
            if isinstance(arg, ValueArg)
            and arg.dtype.is_integral()}

    for arg in kernel.args:
        if isinstance(arg, ArrayBase):
            if isinstance(arg.shape, tuple):
                shape_deps = set()
                for shape_axis in arg.shape:
                    if shape_axis is not None:
                        shape_deps.update(get_dependencies(shape_axis))

                if not shape_deps <= integer_arg_names:
                    raise LoopyError("'%s' has a shape that depends on "
                            "non-argument(s): %s" % (
                                arg.name, ", ".join(shape_deps-integer_arg_names)))

            if arg.dim_tags is None:
                continue

            for dim_tag in arg.dim_tags:
                if isinstance(dim_tag, FixedStrideArrayDimTag):
                    if dim_tag.stride is lp.auto:
                        continue

                    deps = get_dependencies(dim_tag.stride)
                    if not deps <= integer_arg_names:
                        raise LoopyError("'%s' has a stride that depends on "
                                "non-argument(s): %s" % (
                                    arg.name, ", ".join(deps-integer_arg_names)))

# }}}


<<<<<<< HEAD
# {{{ validate_kernel_call_sites

def _get_sub_array_ref_swept_range(kernel, sar):
    from loopy.symbolic import get_access_map
    domain = kernel.get_inames_domain(frozenset({iname_var.name
                                                 for iname_var in sar.swept_inames}))
    return get_access_map(domain, sar.swept_inames, kernel.assumptions).range()


def _are_sub_array_refs_equivalent(sar1, sar2, caller):
    """
    Returns *True* iff *sar1* and *sar2* are equivalent
    :class:`loopy.SubArrayRef`s.

    Two sub-array-refs are said to be equivalent iff they point to the same
    array sub-regions. This equivalence check is less strict than
    :meth:`~loopy.SubArrayRef.is_equal`.

    :arg caller: An instance of :class:`loopy.LoopKernel` in which they are
         referenced.
    """
    if len(sar1.swept_inames) != len(sar2.swept_inames):
        return False

    if sar1.subscript.aggregate.name != sar2.subscript.aggregate.name:
        return False

    if len(sar1.subscript.index_tuple) != len(sar2.subscript.index_tuple):
        return False

    if (_get_sub_array_ref_swept_range(caller, sar1)
            != _get_sub_array_ref_swept_range(caller, sar2)):
        return False

    from loopy.symbolic import SubstitutionMapper
    from pymbolic.mapper.substitutor import make_subst_func
    from pymbolic.mapper.distributor import distribute
    subst_func = make_subst_func({iname1.name:  iname2
                                  for iname1, iname2 in zip(sar1.swept_inames,
                                                            sar2.swept_inames)
                                  })

    # subst_mapper: maps swept inames from sar1 to sar2
    subst_mapper = SubstitutionMapper(subst_func)

    for idx1, idx2 in zip(sar1.subscript.index_tuple,
                          sar2.subscript.index_tuple):
        if distribute(subst_mapper(idx1) - idx2) != 0:
            return False
    return True


def _validate_kernel_call_insn(caller, call_insn, callee):
    assert call_insn.expression.function.name == callee.name
    from loopy.symbolic import SubArrayRef
    from loopy.kernel.array import ArrayBase

    arg_id_to_val = call_insn.arg_id_to_val()

    ipar = 0
    iassignee = -1

    for arg in callee.args:
        if arg.is_input:
            if ipar not in arg_id_to_val:
                raise LoopyError(f"Call to '{callee.name}' in '{call_insn}' expects"
                                 f" a {ipar+1}-th positional argument corresponding"
                                 f" to '{arg.name}'in the callee.")
            in_val = arg_id_to_val[ipar]
            ipar += 1
            if isinstance(arg, ArrayBase):
                if not isinstance(in_val, SubArrayRef):
                    raise LoopyError(f"Call to '{callee.name}' in '{call_insn}'"
                                     f" expects a sub-array-ref for '{arg.name}'"
                                     f" (got {in_val}).")
            else:
                if isinstance(in_val, SubArrayRef):
                    raise LoopyError(f"Call to '{callee.name}' in '{call_insn}'"
                                     f" expects a value argument for '{arg.name}'"
                                     f" (got {in_val}).")
        if arg.is_output:
            if iassignee not in arg_id_to_val:
                raise LoopyError(f"Call to '{callee.name}' in '{call_insn}' expects"
                                 f" a {-iassignee}-th positional assignee"
                                 f" corresponding to '{arg.name}'in the callee.")

            out_val = arg_id_to_val[iassignee]
            iassignee -= 1
            assert isinstance(arg, ArrayBase)
            if not isinstance(out_val, SubArrayRef):
                raise LoopyError(f"Call to '{callee.name}' in '{call_insn}'"
                                 f" expects a sub-array-ref for '{arg.name}'"
                                 f" (got {out_val}).")

        if arg.is_input and arg.is_output:
            if not _are_sub_array_refs_equivalent(in_val, out_val, caller):
                raise LoopyError(f"Call to '{callee.name}' in '{call_insn}' expects"
                                 f" equivalent sub-array-refs for '{arg.name}'"
                                 f" (got {in_val}, {out_val}).")


def _validate_kernel_call_sites_inner(kernel, callables):
    from pymbolic.primitives import Call
    from loopy.kernel.function_interface import CallableKernel

    for insn in kernel.instructions:
        if (isinstance(insn, CallInstruction)
                and isinstance(insn.expression, Call)
                and isinstance(insn.expression.function, ResolvedFunction)):
            clbl = callables[insn.expression.function.name]
            if isinstance(clbl, CallableKernel):
                _validate_kernel_call_insn(kernel, insn, clbl.subkernel)
        elif isinstance(insn, (MultiAssignmentBase, CInstruction,
                               _DataObliviousInstruction)):
            pass
        else:
            raise NotImplementedError(type(insn))


def validate_kernel_call_sites(translation_unit):
    from loopy import LoopKernel

    for name in translation_unit.callables_table:
        clbl = translation_unit[name]
        if isinstance(clbl, LoopKernel):
            _validate_kernel_call_sites_inner(clbl, translation_unit.callables_table)


# }}}


def pre_codegen_checks(kernel, callables_table):
=======
def pre_codegen_entrypoint_checks(kernel, callables_table):
    logger.debug("pre-codegen entrypoint check %s: start" % kernel.name)

    kernel.target.pre_codegen_entrypoint_check(kernel, callables_table)

    logger.debug("pre-codegen entrypoint check %s: done" % kernel.name)


def pre_codegen_callable_checks(kernel, callables_table):
    logger.debug("pre-codegen callable check %s: start" % kernel.name)

    check_for_unused_hw_axes_in_insns(kernel, callables_table)
    check_that_atomic_ops_are_used_exactly_on_atomic_arrays(kernel)
    check_that_temporaries_are_defined_in_subkernels_where_used(kernel)
    check_that_all_insns_are_scheduled(kernel)
    kernel.target.pre_codegen_callable_check(kernel, callables_table)
    check_that_shapes_and_strides_are_arguments(kernel)

    logger.debug("pre-codegen callable check %s: done" % kernel.name)


def pre_codegen_checks(t_unit):
    from loopy.kernel.function_interface import CallableKernel

>>>>>>> 3222ef28
    try:
        for e in t_unit.entrypoints:
            pre_codegen_entrypoint_checks(t_unit[e], t_unit.callables_table)

        for name, clbl in t_unit.callables_table.items():
            if isinstance(clbl, CallableKernel):
                pre_codegen_callable_checks(clbl.subkernel, t_unit.callables_table)
    except Exception:
        print(75*"=")
        print("failing kernel during pre-codegen check:")
        print(75*"=")
        print(t_unit)
        print(75*"=")
        raise

# }}}


# {{{ sanity-check for implemented domains of each instruction

def check_implemented_domains(kernel, implemented_domains, code=None):
    from islpy import dim_type

    from islpy import align_two

    last_idomains = None
    last_insn_inames = None

    for insn_id, idomains in implemented_domains.items():
        insn = kernel.id_to_insn[insn_id]

        assert idomains

        insn_inames = insn.within_inames

        # {{{ if we've checked the same thing before, no need to check it again

        if last_idomains is not None and last_insn_inames is not None:
            if idomains == last_idomains and insn_inames == last_insn_inames:
                continue

        last_idomains = idomains
        last_insn_inames = insn_inames

        # }}}

        insn_impl_domain = idomains[0]
        for idomain in idomains[1:]:
            insn_impl_domain = insn_impl_domain | idomain
        assumption_non_param = isl.BasicSet.from_params(kernel.assumptions)
        assumptions, insn_impl_domain = align_two(
                assumption_non_param, insn_impl_domain)
        insn_impl_domain = (
                (insn_impl_domain & assumptions)
                .project_out_except(insn_inames, [dim_type.set]))

        from loopy.kernel.instruction import BarrierInstruction
        from loopy.kernel.data import LocalIndexTag
        if isinstance(insn, BarrierInstruction):
            # project out local-id-mapped inames, solves #94 on gitlab
            non_lid_inames = frozenset(iname for iname in insn_inames
                if not kernel.iname_tags_of_type(iname, LocalIndexTag))
            insn_impl_domain = insn_impl_domain.project_out_except(
                non_lid_inames, [dim_type.set])

        insn_domain = kernel.get_inames_domain(insn_inames)
        insn_parameters = frozenset(insn_domain.get_var_names(dim_type.param))
        assumptions, insn_domain = align_two(assumption_non_param, insn_domain)
        desired_domain = ((insn_domain & assumptions)
            .project_out_except(insn_inames, [dim_type.set])
            .project_out_except(insn_parameters, [dim_type.param]))

        if isinstance(insn, BarrierInstruction):
            # project out local-id-mapped inames, solves #94 on gitlab
            desired_domain = desired_domain.project_out_except(
                non_lid_inames, [dim_type.set])

        insn_impl_domain = (insn_impl_domain
                .project_out_except(insn_parameters, [dim_type.param]))
        insn_impl_domain, desired_domain = align_two(
                insn_impl_domain, desired_domain)

        if insn_impl_domain != desired_domain:
            i_minus_d = insn_impl_domain - desired_domain
            d_minus_i = desired_domain - insn_impl_domain

            parameter_inames = {
                    insn_domain.get_dim_name(dim_type.param, i)
                    for i in range(insn_impl_domain.dim(dim_type.param))}

            lines = []
            for bigger, smaller, diff_set, gist_domain in [
                    ("implemented", "desired", i_minus_d,
                        desired_domain.gist(insn_impl_domain)),
                    ("desired", "implemented", d_minus_i,
                        insn_impl_domain.gist(desired_domain))]:

                if diff_set.is_empty():
                    continue

                diff_set = diff_set.coalesce()
                pt = diff_set.sample_point()
                assert not pt.is_void()

                #pt_set = isl.Set.from_point(pt)
                #lines.append("point implemented: %s" % (pt_set <= insn_impl_domain))
                #lines.append("point desired: %s" % (pt_set <= desired_domain))

                iname_to_dim = pt.get_space().get_var_dict()
                point_axes = []
                for iname in insn_inames | parameter_inames:
                    tp, dim = iname_to_dim[iname]
                    point_axes.append("%s=%d" % (
                        iname, pt.get_coordinate_val(tp, dim).to_python()))

                lines.append(
                        "sample point in {} but not {}: {}".format(
                            bigger, smaller, ", ".join(point_axes)))
                lines.append(
                        "gist of constraints in {} but not {}: {}".format(
                            smaller, bigger, gist_domain))

            if code is not None:
                print(79*"-")
                print("CODE:")
                print(79*"-")
                from loopy.target.execution import get_highlighted_code
                print(get_highlighted_code(code))
                print(79*"-")

            raise LoopyError("sanity check failed--implemented and desired "
                    "domain for instruction '%s' do not match\n\n"
                    "implemented: %s\n\n"
                    "desired:%s\n\n%s"
                    % (insn_id, insn_impl_domain, desired_domain, "\n".join(lines)))

    # placate the assert at the call site
    return True

# }}}


# vim: foldmethod=marker<|MERGE_RESOLUTION|>--- conflicted
+++ resolved
@@ -1228,7 +1228,6 @@
 # }}}
 
 
-<<<<<<< HEAD
 # {{{ validate_kernel_call_sites
 
 def _get_sub_array_ref_swept_range(kernel, sar):
@@ -1360,8 +1359,6 @@
 # }}}
 
 
-def pre_codegen_checks(kernel, callables_table):
-=======
 def pre_codegen_entrypoint_checks(kernel, callables_table):
     logger.debug("pre-codegen entrypoint check %s: start" % kernel.name)
 
@@ -1386,7 +1383,6 @@
 def pre_codegen_checks(t_unit):
     from loopy.kernel.function_interface import CallableKernel
 
->>>>>>> 3222ef28
     try:
         for e in t_unit.entrypoints:
             pre_codegen_entrypoint_checks(t_unit[e], t_unit.callables_table)
