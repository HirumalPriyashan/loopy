__copyright__ = """
Copyright (C) 2015 James Stevens
Copyright (C) 2018 Kaushik Kulkarni
Copyright (C) 2019 Andreas Kloeckner
"""


__license__ = """
Permission is hereby granted, free of charge, to any person obtaining a copy
of this software and associated documentation files (the "Software"), to deal
in the Software without restriction, including without limitation the rights
to use, copy, modify, merge, publish, distribute, sublicense, and/or sell
copies of the Software, and to permit persons to whom the Software is
furnished to do so, subject to the following conditions:

The above copyright notice and this permission notice shall be included in
all copies or substantial portions of the Software.

THE SOFTWARE IS PROVIDED "AS IS", WITHOUT WARRANTY OF ANY KIND, EXPRESS OR
IMPLIED, INCLUDING BUT NOT LIMITED TO THE WARRANTIES OF MERCHANTABILITY,
FITNESS FOR A PARTICULAR PURPOSE AND NONINFRINGEMENT. IN NO EVENT SHALL THE
AUTHORS OR COPYRIGHT HOLDERS BE LIABLE FOR ANY CLAIM, DAMAGES OR OTHER
LIABILITY, WHETHER IN AN ACTION OF CONTRACT, TORT OR OTHERWISE, ARISING FROM,
OUT OF OR IN CONNECTION WITH THE SOFTWARE OR THE USE OR OTHER DEALINGS IN
THE SOFTWARE.
"""

import loopy as lp
from islpy import dim_type
import islpy as isl
from pymbolic.mapper import CombineMapper
from loopy.kernel.data import (
        MultiAssignmentBase, TemporaryVariable, AddressSpace)
from loopy.diagnostic import warn_with_kernel, LoopyError
from loopy.symbolic import CoefficientCollector
from pytools import ImmutableRecord, memoize_method
from loopy.kernel.function_interface import CallableKernel
from loopy.program import Program
from functools import partial


__doc__ = """

.. currentmodule:: loopy

.. autoclass:: ToCountMap
.. autoclass:: ToCountPolynomialMap
.. autoclass:: CountGranularity
.. autoclass:: Op
.. autoclass:: MemAccess

.. autofunction:: get_op_map
.. autofunction:: get_mem_access_map
.. autofunction:: get_synchronization_map

.. autofunction:: gather_access_footprints
.. autofunction:: gather_access_footprint_bytes

.. currentmodule:: loopy.statistics

.. autoclass:: GuardedPwQPolynomial

.. currentmodule:: loopy
"""


# FIXME:
# - The SUBGROUP granularity is completely broken if the root kernel
#   contains the grid and the operations get counted in the callee.
#   To test, most of those are set to WORKITEM instead below (marked
#   with FIXMEs). This leads to value mismatches and key errors in
#   the tests.
# - Currently, nothing prevents summation across different
#   granularities, which is guaranteed to yield bogus results.
# - AccessFootprintGatherer needs to be redone to match get_op_map and
#   get_mem_access_map style
# - Test for the subkernel functionality need to be written


def get_kernel_parameter_space(kernel):
    return isl.Space.create_from_names(kernel.isl_context,
            set=[], params=sorted(list(kernel.outer_params()))).params()


def get_kernel_zero_pwqpolynomial(kernel):
    space = get_kernel_parameter_space(kernel)
    space = space.insert_dims(dim_type.out, 0, 1)
    return isl.PwQPolynomial.zero(space)


# {{{ GuardedPwQPolynomial

def _get_param_tuple(obj):
    return tuple(
            obj.get_dim_name(dim_type.param, i)
            for i in range(obj.dim(dim_type.param)))


class GuardedPwQPolynomial:
    def __init__(self, pwqpolynomial, valid_domain):
        assert isinstance(pwqpolynomial, isl.PwQPolynomial)
        self.pwqpolynomial = pwqpolynomial
        self.valid_domain = valid_domain

        assert (_get_param_tuple(pwqpolynomial.space)
                == _get_param_tuple(valid_domain.space))

    @property
    def space(self):
        return self.valid_domain.space

    def __add__(self, other):
        if isinstance(other, GuardedPwQPolynomial):
            return GuardedPwQPolynomial(
                    self.pwqpolynomial + other.pwqpolynomial,
                    self.valid_domain & other.valid_domain)
        else:
            return GuardedPwQPolynomial(
                    self.pwqpolynomial + other,
                    self.valid_domain)

    __radd__ = __add__

    def __mul__(self, other):
        if isinstance(other, GuardedPwQPolynomial):
            return GuardedPwQPolynomial(
                    self.pwqpolynomial * other.pwqpolynomial,
                    self.valid_domain & other.valid_domain)
        else:
            return GuardedPwQPolynomial(
                    self.pwqpolynomial * other,
                    self.valid_domain)

    __rmul__ = __mul__

    def eval_with_dict(self, value_dict):
        space = self.pwqpolynomial.space
        pt = isl.Point.zero(space.params())

        for i in range(space.dim(dim_type.param)):
            par_name = space.get_dim_name(dim_type.param, i)
            pt = pt.set_coordinate_val(
                dim_type.param, i, value_dict[par_name])

        if not (isl.Set.from_point(pt) <= self.valid_domain):
            raise ValueError("evaluation point outside of domain of "
                    "definition of piecewise quasipolynomial")

        return self.pwqpolynomial.eval(pt).to_python()

    @staticmethod
    def zero():
        p = isl.PwQPolynomial("{ 0 }")
        return GuardedPwQPolynomial(p, isl.Set.universe(p.domain().space))

    def __str__(self):
        return str(self.pwqpolynomial)

    def __repr__(self):
        return "Guarded" + repr(self.pwqpolynomial)

# }}}


# {{{ ToCountMap

class ToCountMap:
    """A map from work descriptors like :class:`Op` and :class:`MemAccess`
    to any arithmetic type.

    .. automethod:: __getitem__
    .. automethod:: __str__
    .. automethod:: __repr__
    .. automethod:: __len__
    .. automethod:: get
    .. automethod:: items
    .. automethod:: keys
    .. automethod:: values

    .. automethod:: copy
    .. automethod:: with_set_attributes

    .. automethod:: filter_by
    .. automethod:: filter_by_func
    .. automethod:: group_by
    .. automethod:: to_bytes
    .. automethod:: sum
    .. automethod:: eval_and_sum

    """

    def __init__(self, count_map=None):
        if count_map is None:
            count_map = {}

        self.count_map = count_map

    def _zero(self):
        return 0

    def __add__(self, other):
        result = self.count_map.copy()
        for k, v in other.count_map.items():
            result[k] = self.count_map.get(k, 0) + v
        return self.copy(count_map=result)

    def __radd__(self, other):
        if other != 0:
            raise ValueError("ToCountMap: Attempted to add ToCountMap "
                                "to {} {}. ToCountMap may only be added to "
                                "0 and other ToCountMap objects."
                                .format(type(other), other))

        return self

    def __mul__(self, other):
        if isinstance(other, GuardedPwQPolynomial):
            return self.copy({
                index: other*value
                for index, value in self.count_map.items()})
        else:
            raise ValueError("ToCountMap: Attempted to multiply "
                                "ToCountMap by {} {}."
                                .format(type(other), other))

    __rmul__ = __mul__

    def __getitem__(self, index):
        return self.count_map[index]

    def __repr__(self):
        return repr(self.count_map)

    def __str__(self):
        return "\n".join(
                f"{k}: {v}"
                for k, v in sorted(self.count_map.items(),
                    key=lambda k: str(k)))

    def __len__(self):
        return len(self.count_map)

    def get(self, key, default=None):
        return self.count_map.get(key, default)

    def items(self):
        return self.count_map.items()

    def keys(self):
        return self.count_map.keys()

    def values(self):
        return self.count_map.values()

    def copy(self, count_map=None):
        if count_map is None:
            count_map = self.count_map

        return type(self)(count_map=count_map)

    def with_set_attributes(self, **kwargs):
        return self.copy(count_map={
            key.copy(**kwargs): val
            for key, val in self.count_map.items()})

    def filter_by(self, **kwargs):
        """Remove items without specified key fields.

        :arg kwargs: Keyword arguments matching fields in the keys of the
            :class:`ToCountMap`, each given a list of allowable values for that
            key field.

        :return: A :class:`ToCountMap` containing the subset of the items in
            the original :class:`ToCountMap` that match the field values
            passed.

        Example usage::

            # (first create loopy kernel and specify array data types)

            params = {"n": 512, "m": 256, "l": 128}
            mem_map = lp.get_mem_access_map(knl)
            filtered_map = mem_map.filter_by(direction=["load"],
                                             variable=["a","g"])
            tot_loads_a_g = filtered_map.eval_and_sum(params)

            # (now use these counts to, e.g., predict performance)

        """

        new_count_map = {}

        class _Sentinel:
            pass

        new_kwargs = {}
        for arg_field, allowable_vals in kwargs.items():
            if arg_field == "dtype":
                from loopy.types import to_loopy_type
                allowable_vals = [to_loopy_type(dtype) for dtype in allowable_vals]

            new_kwargs[arg_field] = allowable_vals

        for key, val in self.count_map.items():
            if all(getattr(key, arg_field, _Sentinel) in allowable_vals
                    for arg_field, allowable_vals in new_kwargs.items()):
                new_count_map[key] = val

        return self.copy(count_map=new_count_map)

    def filter_by_func(self, func):
        """Keep items that pass a test.

        :arg func: A function that takes a map key a parameter and returns a
            :class:`bool`.

        :arg: A :class:`ToCountMap` containing the subset of the items in the
            original :class:`ToCountMap` for which func(key) is true.

        Example usage::

            # (first create loopy kernel and specify array data types)

            params = {"n": 512, "m": 256, "l": 128}
            mem_map = lp.get_mem_access_map(knl)
            def filter_func(key):
                return key.lid_strides[0] > 1 and key.lid_strides[0] <= 4:

            filtered_map = mem_map.filter_by_func(filter_func)
            tot = filtered_map.eval_and_sum(params)

            # (now use these counts to, e.g., predict performance)

        """

        new_count_map = {}

        for self_key, self_val in self.count_map.items():
            if func(self_key):
                new_count_map[self_key] = self_val

        return self.copy(count_map=new_count_map)

    def group_by(self, *args):
        """Group map items together, distinguishing by only the key fields
        passed in args.

        :arg args: Zero or more :class:`str` fields of map keys.

        :return: A :class:`ToCountMap` containing the same total counts grouped
            together by new keys that only contain the fields specified in the
            arguments passed.

        Example usage::

            # (first create loopy kernel and specify array data types)

            params = {"n": 512, "m": 256, "l": 128}
            mem_map = get_mem_access_map(knl)
            grouped_map = mem_map.group_by("mtype", "dtype", "direction")

            f32_global_ld = grouped_map[MemAccess(mtype="global",
                                                  dtype=np.float32,
                                                  direction="load")
                                       ].eval_with_dict(params)
            f32_global_st = grouped_map[MemAccess(mtype="global",
                                                  dtype=np.float32,
                                                  direction="store")
                                       ].eval_with_dict(params)
            f32_local_ld = grouped_map[MemAccess(mtype="local",
                                                 dtype=np.float32,
                                                 direction="load")
                                      ].eval_with_dict(params)
            f32_local_st = grouped_map[MemAccess(mtype="local",
                                                 dtype=np.float32,
                                                 direction="store")
                                      ].eval_with_dict(params)

            op_map = get_op_map(knl)
            ops_dtype = op_map.group_by("dtype")

            f32ops = ops_dtype[Op(dtype=np.float32)].eval_with_dict(params)
            f64ops = ops_dtype[Op(dtype=np.float64)].eval_with_dict(params)
            i32ops = ops_dtype[Op(dtype=np.int32)].eval_with_dict(params)

            # (now use these counts to, e.g., predict performance)

        """

        new_count_map = {}

        # make sure all item keys have same type
        if self.count_map:
            key_type = type(list(self.keys())[0])
            if not all(isinstance(x, key_type) for x in self.keys()):
                raise ValueError("ToCountMap: group_by() function may only "
                                 "be used on ToCountMaps with uniform keys")
        else:
            return self

        for self_key, self_val in self.count_map.items():
            new_key = key_type(
                    **{
                        field: getattr(self_key, field)
                        for field in args})

            new_count_map[new_key] = new_count_map.get(new_key, 0) + self_val

        return self.copy(count_map=new_count_map)

    def to_bytes(self):
        """Convert counts to bytes using data type in map key.

        :return: A :class:`ToCountMap` mapping each original key to an
            :class:`islpy.PwQPolynomial` with counts in bytes rather than
            instances.

        Example usage::

            # (first create loopy kernel and specify array data types)

            bytes_map = get_mem_access_map(knl).to_bytes()
            params = {"n": 512, "m": 256, "l": 128}

            s1_g_ld_byt = bytes_map.filter_by(
                                mtype=["global"], lid_strides={0: 1},
                                direction=["load"]).eval_and_sum(params)
            s2_g_ld_byt = bytes_map.filter_by(
                                mtype=["global"], lid_strides={0: 2},
                                direction=["load"]).eval_and_sum(params)
            s1_g_st_byt = bytes_map.filter_by(
                                mtype=["global"], lid_strides={0: 1},
                                direction=["store"]).eval_and_sum(params)
            s2_g_st_byt = bytes_map.filter_by(
                                mtype=["global"], lid_strides={0: 2},
                                direction=["store"]).eval_and_sum(params)

            # (now use these counts to, e.g., predict performance)

        """

        new_count_map = {}

        for key, val in self.count_map.items():
            new_count_map[key] = int(key.dtype.itemsize) * val

        return self.copy(new_count_map)

    def sum(self):
        """:return: A sum of the values of the dictionary."""

        total = self._zero()

        for k, v in self.count_map.items():
            total = v + total

        return total

# }}}


# {{{ ToCountPolynomialMap

class ToCountPolynomialMap(ToCountMap):
    """Maps any type of key to a :class:`islpy.PwQPolynomial` or a
    :class:`GuardedPwQPolynomial`.
    """

    def __init__(self, space, count_map=None):
        if not isinstance(space, isl.Space):
            raise TypeError(
                    "first argument to ToCountPolynomialMap must be "
                    "of type islpy.Space")

        assert space.is_params()
        self.space = space

        space_param_tuple = _get_param_tuple(space)

        for key, val in count_map.items():
            if isinstance(val, isl.PwQPolynomial):
                assert val.dim(dim_type.out) == 1
            elif isinstance(val, GuardedPwQPolynomial):
                assert val.pwqpolynomial.dim(dim_type.out) == 1
            else:
                raise TypeError("unexpected value type")

            assert _get_param_tuple(val.space) == space_param_tuple

        super().__init__(count_map)

    def _zero(self):
        space = self.space.insert_dims(dim_type.out, 0, 1)
        return isl.PwQPolynomial.zero(space)

    def copy(self, count_map=None, space=None):
        if count_map is None:
            count_map = self.count_map

        if space is None:
            space = self.space

        return type(self)(space, count_map)

    def eval_and_sum(self, params=None):
        """Add all counts and evaluate with provided parameter dict *params*

        :return: An :class:`int` containing the sum of all counts
            evaluated with the parameters provided.

        Example usage::

            # (first create loopy kernel and specify array data types)

            params = {"n": 512, "m": 256, "l": 128}
            mem_map = lp.get_mem_access_map(knl)
            filtered_map = mem_map.filter_by(direction=["load"],
                                             variable=["a", "g"])
            tot_loads_a_g = filtered_map.eval_and_sum(params)

            # (now use these counts to, e.g., predict performance)

        """
        if params is None:
            params = {}

        return self.sum().eval_with_dict(params)

# }}}


# {{{ subst_into_to_count_map

def subst_into_guarded_pwqpolynomial(new_space, guarded_poly, subst_dict):
    from loopy.isl_helpers import subst_into_pwqpolynomial, get_param_subst_domain

    poly = subst_into_pwqpolynomial(
            new_space, guarded_poly.pwqpolynomial, subst_dict)

    valid_domain = guarded_poly.valid_domain
    i_begin_subst_space = valid_domain.dim(dim_type.param)

    valid_domain, subst_domain, _ = get_param_subst_domain(
            new_space, guarded_poly.valid_domain, subst_dict)

    valid_domain = valid_domain & subst_domain
    valid_domain = valid_domain.project_out(dim_type.param, 0, i_begin_subst_space)
    return GuardedPwQPolynomial(poly, valid_domain)


def subst_into_to_count_map(space, tcm, subst_dict):
    from loopy.isl_helpers import subst_into_pwqpolynomial
    new_count_map = {}
    for key, value in tcm.count_map.items():
        if isinstance(value, GuardedPwQPolynomial):
            new_count_map[key] = subst_into_guarded_pwqpolynomial(
                    space, value, subst_dict)

        elif isinstance(value, isl.PwQPolynomial):
            new_count_map[key] = subst_into_pwqpolynomial(space, value, subst_dict)

        elif isinstance(value, int):
            new_count_map[key] = value

        else:
            raise ValueError("unexpected value type")

    return tcm.copy(space=space, count_map=new_count_map)

# }}}


def stringify_stats_mapping(m):

    from warnings import warn
    warn("stringify_stats_mapping is deprecated and will be removed in 2020."
            " Use ToCountMap.__str__() instead.", DeprecationWarning, stacklevel=2)

    result = ""
    for key in sorted(m.keys(), key=lambda k: str(k)):
        result += ("{} : {}\n".format(key, m[key]))
    return result


# {{{ CountGranularity

class CountGranularity:
    """Strings specifying whether an operation should be counted once per
    *work-item*, *sub-group*, or *work-group*.

    .. attribute:: WORKITEM

       A :class:`str` that specifies that an operation should be counted
       once per *work-item*.

    .. attribute:: SUBGROUP

       A :class:`str` that specifies that an operation should be counted
       once per *sub-group*.

    .. attribute:: WORKGROUP

       A :class:`str` that specifies that an operation should be counted
       once per *work-group*.

    """

    WORKITEM = "workitem"
    SUBGROUP = "subgroup"
    WORKGROUP = "workgroup"
    ALL = [WORKITEM, SUBGROUP, WORKGROUP]

# }}}


# {{{ Op descriptor

class Op(ImmutableRecord):
    """A descriptor for a type of arithmetic operation.

    .. attribute:: dtype

       A :class:`loopy.types.LoopyType` or :class:`numpy.dtype` that specifies the
       data type operated on.

    .. attribute:: name

       A :class:`str` that specifies the kind of arithmetic operation as
       *add*, *mul*, *div*, *pow*, *shift*, *bw* (bitwise), etc.

    .. attribute:: count_granularity

       A :class:`str` that specifies whether this operation should be counted
       once per *work-item*, *sub-group*, or *work-group*. The granularities
       allowed can be found in :class:`CountGranularity`, and may be accessed,
       e.g., as ``CountGranularity.WORKITEM``. A work-item is a single instance
       of computation executing on a single processor (think "thread"), a
       collection of which may be grouped together into a work-group. Each
       work-group executes on a single compute unit with all work-items within
       the work-group sharing local memory. A sub-group is an
       implementation-dependent grouping of work-items within a work-group,
       analagous to an NVIDIA CUDA warp.

    .. attribute:: kernel_name

        A :class:`str` representing the kernel name where the operation occurred.

    """

    def __init__(self, dtype=None, name=None, count_granularity=None,
            kernel_name=None):
        if count_granularity not in CountGranularity.ALL+[None]:
            raise ValueError("Op.__init__: count_granularity '%s' is "
                    "not allowed. count_granularity options: %s"
                    % (count_granularity, CountGranularity.ALL+[None]))

        if dtype is not None:
            from loopy.types import to_loopy_type
            dtype = to_loopy_type(dtype)

        super().__init__(dtype=dtype, name=name,
                        count_granularity=count_granularity,
                        kernel_name=kernel_name)

    def __repr__(self):
        # Record.__repr__ overridden for consistent ordering and conciseness
        if self.kernel_name is not None:
            return (f'Op("{self.dtype}", "{self.name}", "{self.count_granularity}",'
                    f' "{self.kernel_name}")')
        else:
            return f'Op("{self.dtype}", "{self.name}", "{self.count_granularity}")'

# }}}


# {{{ MemAccess descriptor

class MemAccess(ImmutableRecord):
    """A descriptor for a type of memory access.

    .. attribute:: mtype

       A :class:`str` that specifies the memory type accessed as **global**
       or **local**

    .. attribute:: dtype

       A :class:`loopy.types.LoopyType` or :class:`numpy.dtype` that specifies the
       data type accessed.

    .. attribute:: lid_strides

       A :class:`dict` of **{** :class:`int` **:**
       :class:`pymbolic.primitives.Expression` or :class:`int` **}** that
       specifies local strides for each local id in the memory access index.
       Local ids not found will not be present in ``lid_strides.keys()``.
       Uniform access (i.e. work-items within a sub-group access the same
       item) is indicated by setting ``lid_strides[0]=0``, but may also occur
       when no local id 0 is found, in which case the 0 key will not be
       present in lid_strides.

    .. attribute:: gid_strides

       A :class:`dict` of **{** :class:`int` **:**
       :class:`pymbolic.primitives.Expression` or :class:`int` **}** that
       specifies global strides for each global id in the memory access index.
       global ids not found will not be present in ``gid_strides.keys()``.

    .. attribute:: direction

       A :class:`str` that specifies the direction of memory access as
       **load** or **store**.

    .. attribute:: variable

       A :class:`str` that specifies the variable name of the data
       accessed.

    .. attribute:: variable_tags

       A :class:`frozenset` of subclasses of :class:`~pytools.tag.Tag`
       that reflects :attr:`~loopy.symbolic.TaggedVariable.tags` of
       an accessed variable.

    .. attribute:: count_granularity

       A :class:`str` that specifies whether this operation should be counted
       once per *work-item*, *sub-group*, or *work-group*. The granularities
       allowed can be found in :class:`CountGranularity`, and may be accessed,
       e.g., as ``CountGranularity.WORKITEM``. A work-item is a single instance
       of computation executing on a single processor (think "thread"), a
       collection of which may be grouped together into a work-group. Each
       work-group executes on a single compute unit with all work-items within
       the work-group sharing local memory. A sub-group is an
       implementation-dependent grouping of work-items within a work-group,
       analagous to an NVIDIA CUDA warp.

    .. attribute:: kernel_name

        A :class:`str` representing the kernel name where the operation occurred.
    """

    def __init__(self, mtype=None, dtype=None, lid_strides=None, gid_strides=None,
<<<<<<< HEAD
                 direction=None, variable=None, variable_tag=None,
                 count_granularity=None, kernel_name=None):
=======
                 direction=None, variable=None,
                 *, variable_tags=None, variable_tag=None,
                 count_granularity=None):
>>>>>>> 686e0487

        if count_granularity not in CountGranularity.ALL+[None]:
            raise ValueError("Op.__init__: count_granularity '%s' is "
                    "not allowed. count_granularity options: %s"
                    % (count_granularity, CountGranularity.ALL+[None]))

<<<<<<< HEAD
        if dtype is not None:
            from loopy.types import to_loopy_type
            dtype = to_loopy_type(dtype)

        super().__init__(mtype=mtype, dtype=dtype,
                        lid_strides=lid_strides, gid_strides=gid_strides,
                        direction=direction, variable=variable,
                        variable_tag=variable_tag,
                        count_granularity=count_granularity,
                        kernel_name=kernel_name)
=======
        # {{{ normalize variable_tags

        if variable_tags is not None and variable_tag is not None:
            raise TypeError(
                    "may not specify both 'variable_tags' and 'variable_tag'")
        if variable_tag is not None:
            from loopy.kernel.creation import _normalize_string_tag
            variable_tags = frozenset({_normalize_string_tag(variable_tag)})

            from warnings import warn
            warn("Passing 'variable_tag' to MemAccess is deprecated and will "
                    "stop working in 2022. Pass variable_tags instead.")

        if variable_tags is None:
            variable_tags = frozenset()

        # }}}

        if dtype is None:
            Record.__init__(self, mtype=mtype, dtype=dtype, lid_strides=lid_strides,
                            gid_strides=gid_strides, direction=direction,
                            variable=variable, variable_tags=variable_tags,
                            count_granularity=count_granularity)
        else:
            from loopy.types import to_loopy_type
            Record.__init__(self, mtype=mtype, dtype=to_loopy_type(dtype),
                            lid_strides=lid_strides, gid_strides=gid_strides,
                            direction=direction, variable=variable,
                            variable_tags=variable_tags,
                            count_granularity=count_granularity)
>>>>>>> 686e0487

    @property
    def variable_tag(self):
        from warnings import warn
        warn("Accessing MemAccess.variable_tag is deprecated and will stop working "
                "in 2022. Use MemAccess.variable_tags instead.", DeprecationWarning,
                stacklevel=2)

        if len(self.variable_tags) != 1:
            raise ValueError("cannot access MemAccess.variable_tag: access has "
                    f"{len(self.variable_tags)} tags")

        tag, = self.variable_tags
        return tag

    def __hash__(self):
        # dicts in gid_strides and lid_strides aren't natively hashable
        return hash(repr(self))

    def __repr__(self):
        # Record.__repr__ overridden for consistent ordering and conciseness
        return "MemAccess({}, {}, {}, {}, {}, {}, {}, {}, {})".format(
            self.mtype,
            self.dtype,
            None if self.lid_strides is None else dict(
                sorted(self.lid_strides.items())),
            None if self.gid_strides is None else dict(
                sorted(self.gid_strides.items())),
            self.direction,
            self.variable,
<<<<<<< HEAD
            self.variable_tag,
            self.count_granularity,
            self.kernel_name)
=======
            self.variable_tags,
            self.count_granularity)
>>>>>>> 686e0487

# }}}


# {{{ Sync descriptor

class Sync(ImmutableRecord):
    """A descriptor for a type of synchronization.

    .. attribute:: kind

       A string describing the synchronization kind, e.g. ``"barrier_global"`` or
       ``"barrier_local"`` or ``"kernel_launch"``.

    .. attribute:: kernel_name

        A :class:`str` representing the kernel name where the operation occurred.
    """

    def __init__(self, kind=None, kernel_name=None):
        super().__init__(kind=kind, kernel_name=kernel_name)

    def __repr__(self):
        # Record.__repr__ overridden for consistent ordering and conciseness
        return f"Sync({self.kind}, {self.kernel_name})"

# }}}


# {{{ CounterBase

class CounterBase(CombineMapper):
    def __init__(self, knl, callables_table, kernel_rec):
        self.knl = knl
        self.callables_table = callables_table
        self.kernel_rec = kernel_rec

        from loopy.type_inference import TypeReader
        self.type_inf = TypeReader(knl, callables_table)
        self.zero = get_kernel_zero_pwqpolynomial(self.knl)
        self.one = self.zero + 1

    @property
    @memoize_method
    def param_space(self):
        return get_kernel_parameter_space(self.knl)

    def new_poly_map(self, count_map):
        return ToCountPolynomialMap(self.param_space, count_map)

    def new_zero_poly_map(self):
        return self.new_poly_map({})

    def combine(self, values):
        return sum(values)

    def map_constant(self, expr):
        return self.new_zero_poly_map()

    def map_call(self, expr):
        from loopy.symbolic import ResolvedFunction
        assert isinstance(expr.function, ResolvedFunction)
        clbl = self.callables_table[expr.function.name]

        from loopy.kernel.function_interface import (CallableKernel,
                get_kw_pos_association)
        from loopy.kernel.data import ValueArg
        if isinstance(clbl, CallableKernel):
            sub_result = self.kernel_rec(clbl.subkernel)
            _, pos_to_kw = get_kw_pos_association(clbl.subkernel)

            subst_dict = {
                    pos_to_kw[i]: param
                    for i, param in enumerate(expr.parameters)
                    if isinstance(clbl.subkernel.arg_dict[pos_to_kw[i]],
                                  ValueArg)}

            return subst_into_to_count_map(
                    self.param_space,
                    sub_result, subst_dict) \
                    + self.rec(expr.parameters)

        else:
            raise NotImplementedError()

    def map_call_with_kwargs(self, expr):
        # FIXME
        raise NotImplementedError()

    def map_sum(self, expr):
        if expr.children:
            return sum(self.rec(child) for child in expr.children)
        else:
            return self.new_zero_poly_map()

    map_product = map_sum

    def map_comparison(self, expr):
        return self.rec(expr.left)+self.rec(expr.right)

    def map_if(self, expr):
        warn_with_kernel(self.knl, "summing_if_branches",
                         "%s counting sum of if-expression branches."
                         % type(self).__name__)
        return self.rec(expr.condition) + self.rec(expr.then) \
               + self.rec(expr.else_)

    def map_if_positive(self, expr):
        warn_with_kernel(self.knl, "summing_if_branches",
                         "%s counting sum of if-expression branches."
                         % type(self).__name__)
        return self.rec(expr.criterion) + self.rec(expr.then) \
               + self.rec(expr.else_)

    def map_common_subexpression(self, expr):
        raise RuntimeError("%s encountered %s--not supposed to happen"
                % (type(self).__name__, type(expr).__name__))

    map_substitution = map_common_subexpression
    map_derivative = map_common_subexpression
    map_slice = map_common_subexpression

    def map_reduction(self, expr):
        # preprocessing should have removed these
        raise RuntimeError("%s encountered %s--not supposed to happen"
                % (type(self).__name__, type(expr).__name__))

# }}}


# {{{ ExpressionOpCounter

class ExpressionOpCounter(CounterBase):
    def __init__(self, knl, callables_table, kernel_rec,
            count_within_subscripts=True):
        super().__init__(
                knl, callables_table, kernel_rec)
        self.count_within_subscripts = count_within_subscripts

    arithmetic_count_granularity = CountGranularity.SUBGROUP

    def combine(self, values):
        return sum(values)

    def map_constant(self, expr):
        return self.new_zero_poly_map()

    map_tagged_variable = map_constant
    map_variable = map_constant

    def map_call(self, expr):
        from loopy.symbolic import ResolvedFunction
        assert isinstance(expr.function, ResolvedFunction)
        clbl = self.callables_table[expr.function.name]

        from loopy.kernel.function_interface import CallableKernel
        if not isinstance(clbl, CallableKernel):
            return self.new_poly_map(
                        {Op(dtype=self.type_inf(expr),
                            name="func:"+clbl.name,
                            count_granularity=self.arithmetic_count_granularity,
                            kernel_name=self.knl.name): self.one}
                        ) + self.rec(expr.parameters)
        else:
            return super().map_call(expr)

    def map_subscript(self, expr):
        if self.count_within_subscripts:
            return self.rec(expr.index)
        else:
            return self.new_zero_poly_map()

    def map_sub_array_ref(self, expr):
        # generates an array view, considered free
        return self.new_zero_poly_map()

    def map_sum(self, expr):
        assert expr.children
        return self.new_poly_map(
                    {Op(dtype=self.type_inf(expr),
                        name="add",
                        count_granularity=self.arithmetic_count_granularity,
                        kernel_name=self.knl.name):
                     self.zero + (len(expr.children)-1)}
                    ) + sum(self.rec(child) for child in expr.children)

    def map_product(self, expr):
        from pymbolic.primitives import is_zero
        assert expr.children
        return sum(self.new_poly_map({Op(dtype=self.type_inf(expr),
                                  name="mul",
                                  count_granularity=(
                                      self.arithmetic_count_granularity),
                                  kernel_name=self.knl.name): self.one})
                   + self.rec(child)
                   for child in expr.children
                   if not is_zero(child + 1)) + \
                   self.new_poly_map({Op(dtype=self.type_inf(expr),
                                  name="mul",
                                  count_granularity=(
                                      self.arithmetic_count_granularity),
                                  kernel_name=self.knl.name): -self.one})

    def map_quotient(self, expr, *args):
        return self.new_poly_map({Op(dtype=self.type_inf(expr),
                              name="div",
                              count_granularity=self.arithmetic_count_granularity,
                              kernel_name=self.knl.name): self.one}) \
                                + self.rec(expr.numerator) \
                                + self.rec(expr.denominator)

    map_floor_div = map_quotient
    map_remainder = map_quotient

    def map_power(self, expr):
        return self.new_poly_map({Op(dtype=self.type_inf(expr),
                              name="pow",
                              count_granularity=self.arithmetic_count_granularity,
                              kernel_name=self.knl.name): self.one}) \
                                + self.rec(expr.base) \
                                + self.rec(expr.exponent)

    def map_left_shift(self, expr):
        return self.new_poly_map({Op(dtype=self.type_inf(expr),
                              name="shift",
                              count_granularity=self.arithmetic_count_granularity,
                              kernel_name=self.knl.name): self.one}) \
                                + self.rec(expr.shiftee) \
                                + self.rec(expr.shift)

    map_right_shift = map_left_shift

    def map_bitwise_not(self, expr):
        return self.new_poly_map({Op(dtype=self.type_inf(expr),
                              name="bw",
                              count_granularity=self.arithmetic_count_granularity,
                              kernel_name=self.knl.name): self.one}) \
                                + self.rec(expr.child)

    def map_bitwise_or(self, expr):
        return self.new_poly_map({Op(dtype=self.type_inf(expr),
                              name="bw",
                              count_granularity=self.arithmetic_count_granularity,
                              kernel_name=self.knl.name):
                           self.zero + (len(expr.children)-1)}) \
                                + sum(self.rec(child) for child in expr.children)

    map_bitwise_xor = map_bitwise_or
    map_bitwise_and = map_bitwise_or

    def map_if(self, expr):
        warn_with_kernel(self.knl, "summing_if_branches_ops",
                         "ExpressionOpCounter counting ops as sum of "
                         "if-statement branches.")
        return self.rec(expr.condition) + self.rec(expr.then) \
               + self.rec(expr.else_)

    def map_if_positive(self, expr):
        warn_with_kernel(self.knl, "summing_ifpos_branches_ops",
                         "ExpressionOpCounter counting ops as sum of "
                         "if_pos-statement branches.")
        return self.rec(expr.criterion) + self.rec(expr.then) \
               + self.rec(expr.else_)

    def map_min(self, expr):
        return self.new_poly_map({Op(dtype=self.type_inf(expr),
                              name="maxmin",
                              count_granularity=self.arithmetic_count_granularity,
                              kernel_name=self.knl.name):
                           len(expr.children)-1}) \
               + sum(self.rec(child) for child in expr.children)

    map_max = map_min

    def map_common_subexpression(self, expr):
        raise NotImplementedError("ExpressionOpCounter encountered "
                                  "common_subexpression, "
                                  "map_common_subexpression not implemented.")

    def map_substitution(self, expr):
        raise NotImplementedError("ExpressionOpCounter encountered "
                                  "substitution, "
                                  "map_substitution not implemented.")

    def map_derivative(self, expr):
        raise NotImplementedError("ExpressionOpCounter encountered "
                                  "derivative, "
                                  "map_derivative not implemented.")

    def map_slice(self, expr):
        raise NotImplementedError("ExpressionOpCounter encountered slice, "
                                  "map_slice not implemented.")

# }}}


# {{{ modified coefficient collector that ignores denominator of floor div

class _IndexStrideCoefficientCollector(CoefficientCollector):

    def map_floor_div(self, expr):
        from warnings import warn
        warn("_IndexStrideCoefficientCollector encountered FloorDiv, ignoring "
             "denominator in expression %s" % (expr))
        return self.rec(expr.numerator)

# }}}


# {{{ _get_lid_and_gid_strides

def _get_lid_and_gid_strides(knl, array, index):
    # find all local and global index tags and corresponding inames
    from loopy.symbolic import get_dependencies
    my_inames = get_dependencies(index) & knl.all_inames()

    from loopy.kernel.data import (LocalIndexTag, GroupIndexTag,
                                   filter_iname_tags_by_type)
    lid_to_iname = {}
    gid_to_iname = {}
    for iname in my_inames:
        tags = knl.iname_tags_of_type(iname, (GroupIndexTag, LocalIndexTag))
        if tags:
            tag, = filter_iname_tags_by_type(
                tags, (GroupIndexTag, LocalIndexTag), 1)
            if isinstance(tag, LocalIndexTag):
                lid_to_iname[tag.axis] = iname
            else:
                gid_to_iname[tag.axis] = iname

    # create lid_strides and gid_strides dicts

    # strides are coefficents in flattened index, i.e., we want
    # lid_strides = {0:l0, 1:l1, 2:l2, ...} and
    # gid_strides = {0:g0, 1:g1, 2:g2, ...},
    # where l0, l1, l2, g0, g1, and g2 come from flattened index
    # [... + g2*gid2 + g1*gid1 + g0*gid0 + ... + l2*lid2 + l1*lid1 + l0*lid0]

    from loopy.kernel.array import FixedStrideArrayDimTag
    from pymbolic.primitives import Variable
    from loopy.symbolic import simplify_using_aff
    from loopy.diagnostic import ExpressionNotAffineError

    def get_iname_strides(tag_to_iname_dict):
        tag_to_stride_dict = {}

        if array.dim_tags is None:
            assert len(index) <= 1
            dim_tags = (None,) * len(index)
        else:
            dim_tags = array.dim_tags

        for tag, iname in tag_to_iname_dict.items():
            total_iname_stride = 0
            # find total stride of this iname for each axis
            for idx, axis_tag in zip(index, dim_tags):
                # collect index coefficients
                try:
                    coeffs = _IndexStrideCoefficientCollector(
                            [tag_to_iname_dict[tag]])(
                                    simplify_using_aff(knl, idx))
                except ExpressionNotAffineError:
                    total_iname_stride = None
                    break

                # check if idx contains this iname
                try:
                    coeff = coeffs[Variable(tag_to_iname_dict[tag])]
                except KeyError:
                    # idx does not contain this iname
                    continue

                # found coefficient of this iname
                # now determine stride
                if isinstance(axis_tag, FixedStrideArrayDimTag):
                    axis_tag_stride = axis_tag.stride

                    if axis_tag_stride is lp.auto:
                        total_iname_stride = None
                        break

                elif axis_tag is None:
                    axis_tag_stride = 1

                else:
                    continue

                total_iname_stride += axis_tag_stride*coeff

            tag_to_stride_dict[tag] = total_iname_stride

        return tag_to_stride_dict

    return get_iname_strides(lid_to_iname), get_iname_strides(gid_to_iname)

# }}}


# {{{ MemAccessCounterBase

class MemAccessCounterBase(CounterBase):
    def map_sub_array_ref(self, expr):
        # generates an array view, considered free
        return self.new_zero_poly_map()

    def map_call(self, expr):
        from loopy.symbolic import ResolvedFunction
        assert isinstance(expr.function, ResolvedFunction)
        clbl = self.callables_table[expr.function.name]

        from loopy.kernel.function_interface import CallableKernel
        if not isinstance(clbl, CallableKernel):
            return self.rec(expr.parameters)
        else:
            return super().map_call(expr)

# }}}


# {{{ LocalMemAccessCounter

class LocalMemAccessCounter(MemAccessCounterBase):
    local_mem_count_granularity = CountGranularity.SUBGROUP

    def count_var_access(self, dtype, name, index):
        count_map = {}
        if name in self.knl.temporary_variables:
            array = self.knl.temporary_variables[name]
            if isinstance(array, TemporaryVariable) and (
                    array.address_space == AddressSpace.LOCAL):
                if index is None:
                    # no subscript
                    count_map[MemAccess(
                                mtype="local",
                                dtype=dtype,
                                count_granularity=self.local_mem_count_granularity,
                                kernel_name=self.knl.name)] = self.one
                    return self.new_poly_map(count_map)

                array = self.knl.temporary_variables[name]

                # could be tuple or scalar index
                index_tuple = index
                if not isinstance(index_tuple, tuple):
                    index_tuple = (index_tuple,)

                lid_strides, gid_strides = _get_lid_and_gid_strides(
                                                self.knl, array, index_tuple)

                count_map[MemAccess(
                        mtype="local",
                        dtype=dtype,
                        lid_strides=dict(sorted(lid_strides.items())),
                        gid_strides=dict(sorted(gid_strides.items())),
                        variable=name,
                        count_granularity=self.local_mem_count_granularity,
                        kernel_name=self.knl.name)] = self.one

        return self.new_poly_map(count_map)

    def map_variable(self, expr):
        return self.count_var_access(
                    self.type_inf(expr), expr.name, None)

    map_tagged_variable = map_variable

    def map_subscript(self, expr):
        return (self.count_var_access(self.type_inf(expr),
                                      expr.aggregate.name,
                                      expr.index)
                + self.rec(expr.index))

# }}}


# {{{ GlobalMemAccessCounter

class GlobalMemAccessCounter(MemAccessCounterBase):
    def map_variable(self, expr):
        name = expr.name

        if name in self.knl.arg_dict:
            array = self.knl.arg_dict[name]
        else:
            # this is a temporary variable
            return self.new_zero_poly_map()

        if not isinstance(array, lp.ArrayArg):
            # this array is not in global memory
            return self.new_zero_poly_map()

        return self.new_poly_map({MemAccess(mtype="global",
                    dtype=self.type_inf(expr), lid_strides={},
                    gid_strides={}, variable=name,
                    count_granularity=CountGranularity.WORKITEM,
                    kernel_name=self.knl.name): self.one}
                    ) + self.rec(expr.index)

    def map_subscript(self, expr):
        name = expr.aggregate.name
        try:
            var_tags = expr.aggregate.tags
        except AttributeError:
            var_tags = frozenset()

        if name in self.knl.arg_dict:
            array = self.knl.arg_dict[name]
        else:
            # this is a temporary variable
            return self.rec(expr.index)

        if not isinstance(array, lp.ArrayArg):
            # this array is not in global memory
            return self.rec(expr.index)

        index_tuple = expr.index  # could be tuple or scalar index
        if not isinstance(index_tuple, tuple):
            index_tuple = (index_tuple,)

        lid_strides, gid_strides = _get_lid_and_gid_strides(
                                        self.knl, array, index_tuple)

        global_access_count_granularity = CountGranularity.SUBGROUP

        # Account for broadcasts once per subgroup
        count_granularity = CountGranularity.WORKITEM if (
                # if the stride in lid.0 is known
                0 in lid_strides
                and
                # it is nonzero
                lid_strides[0] != 0
                ) else global_access_count_granularity

        return self.new_poly_map({MemAccess(
                            mtype="global",
                            dtype=self.type_inf(expr),
                            lid_strides=dict(sorted(lid_strides.items())),
                            gid_strides=dict(sorted(gid_strides.items())),
                            variable=name,
<<<<<<< HEAD
                            variable_tag=var_tag,
                            count_granularity=count_granularity,
                            kernel_name=self.knl.name,
                            ): self.one}
=======
                            variable_tags=var_tags,
                            count_granularity=count_granularity
                            ): 1}
>>>>>>> 686e0487
                          ) + self.rec(expr.index_tuple)

# }}}


# {{{ AccessFootprintGatherer

class AccessFootprintGatherer(CombineMapper):
    def __init__(self, kernel, domain, ignore_uncountable=False):
        self.kernel = kernel
        self.domain = domain
        self.ignore_uncountable = ignore_uncountable

    @staticmethod
    def combine(values):
        assert values

        def merge_dicts(a, b):
            result = a.copy()

            for var_name, footprint in b.items():
                if var_name in result:
                    result[var_name] = result[var_name] | footprint
                else:
                    result[var_name] = footprint

            return result

        from functools import reduce
        return reduce(merge_dicts, values)

    def map_constant(self, expr):
        return {}

    def map_variable(self, expr):
        return {}

    def map_subscript(self, expr):
        subscript = expr.index

        if not isinstance(subscript, tuple):
            subscript = (subscript,)

        from loopy.symbolic import get_access_range

        try:
            access_range = get_access_range(self.domain, subscript,
                    self.kernel.assumptions)
        except isl.Error:
            # Likely: index was non-linear, nothing we can do.
            if self.ignore_uncountable:
                return {}
            else:
                raise LoopyError("failed to gather footprint: %s" % expr)

        except TypeError:
            # Likely: index was non-linear, nothing we can do.
            if self.ignore_uncountable:
                return {}
            else:
                raise LoopyError("failed to gather footprint: %s" % expr)

        from pymbolic.primitives import Variable
        assert isinstance(expr.aggregate, Variable)

        return self.combine([
            self.rec(expr.index),
            {expr.aggregate.name: access_range}])

# }}}


# {{{ count

def add_assumptions_guard(kernel, pwqpolynomial):
    return GuardedPwQPolynomial(
            pwqpolynomial,
            kernel.assumptions.align_params(pwqpolynomial.space))


def count(kernel, set, space=None):
    if isinstance(kernel, Program):
        kernel_names = [i for i, clbl in kernel.callables_table.items()
                if isinstance(clbl, CallableKernel)]
        if len(kernel_names) > 1:
            raise LoopyError()
        return count(kernel[kernel_names[0]], set, space)

    try:
        if space is not None:
            set = set.align_params(space)

        return add_assumptions_guard(kernel, set.card())
    except AttributeError:
        pass

    total_count = isl.PwQPolynomial.zero(
            set.space
            .drop_dims(dim_type.set, 0, set.dim(dim_type.set))
            .add_dims(dim_type.set, 1))

    set = set.make_disjoint()

    from loopy.isl_helpers import get_simple_strides

    for bset in set.get_basic_sets():
        bset_count = None
        bset_rebuilt = bset.universe(bset.space)

        bset_strides = get_simple_strides(bset, key_by="index")

        for i in range(bset.dim(isl.dim_type.set)):
            dmax = bset.dim_max(i)
            dmin = bset.dim_min(i)

            stride = bset_strides.get((dim_type.set, i))
            if stride is None:
                stride = 1

            length_pwaff = dmax - dmin + stride
            if space is not None:
                length_pwaff = length_pwaff.align_params(space)

            length = isl.PwQPolynomial.from_pw_aff(length_pwaff)
            length = length.scale_down_val(stride)

            if bset_count is None:
                bset_count = length
            else:
                bset_count = bset_count * length

            # {{{ rebuild check domain

            zero = isl.Aff.zero_on_domain(
                        isl.LocalSpace.from_space(bset.space))
            iname = isl.PwAff.from_aff(
                    zero.set_coefficient_val(isl.dim_type.in_, i, 1))
            dmin_matched = dmin.insert_dims(
                    dim_type.in_, 0, bset.dim(isl.dim_type.set))
            dmax_matched = dmax.insert_dims(
                    dim_type.in_, 0, bset.dim(isl.dim_type.set))
            for idx in range(bset.dim(isl.dim_type.set)):
                if bset.has_dim_id(isl.dim_type.set, idx):
                    dim_id = bset.get_dim_id(isl.dim_type.set, idx)
                    dmin_matched = dmin_matched.set_dim_id(
                            isl.dim_type.in_, idx, dim_id)
                    dmax_matched = dmax_matched.set_dim_id(
                            isl.dim_type.in_, idx, dim_id)

            bset_rebuilt = (
                    bset_rebuilt
                    & iname.le_set(dmax_matched)
                    & iname.ge_set(dmin_matched)
                    & (iname-dmin_matched).mod_val(stride).eq_set(zero))

            # }}}

        if bset_count is not None:
            total_count += bset_count

        is_subset = bset <= bset_rebuilt
        is_superset = bset >= bset_rebuilt

        if not (is_subset and is_superset):
            if is_subset:
                warn_with_kernel(kernel, "count_overestimate",
                        "Barvinok wrappers are not installed. "
                        "Counting routines have overestimated the "
                        "number of integer points in your loop "
                        "domain.")
            elif is_superset:
                warn_with_kernel(kernel, "count_underestimate",
                        "Barvinok wrappers are not installed. "
                        "Counting routines have underestimated the "
                        "number of integer points in your loop "
                        "domain.")
            else:
                warn_with_kernel(kernel, "count_misestimate",
                        "Barvinok wrappers are not installed. "
                        "Counting routines have misestimated the "
                        "number of integer points in your loop "
                        "domain.")

    return add_assumptions_guard(kernel, total_count)


def get_unused_hw_axes_factor(knl, callables_table, insn, disregard_local_axes):
    # FIXME: Multi-kernel support
    gsize, lsize = knl.get_grid_size_upper_bounds(callables_table)

    g_used = set()
    l_used = set()

    from loopy.kernel.data import LocalIndexTag, GroupIndexTag
    for iname in insn.within_inames:
        tags = knl.iname_tags_of_type(iname,
                              (LocalIndexTag, GroupIndexTag), max_num=1)
        if tags:
            tag, = tags
            if isinstance(tag, LocalIndexTag):
                l_used.add(tag.axis)
            elif isinstance(tag, GroupIndexTag):
                g_used.add(tag.axis)

    def mult_grid_factor(used_axes, size):
        result = get_kernel_zero_pwqpolynomial(knl) + 1

        for iaxis, size in enumerate(size):
            if iaxis not in used_axes:
                if not isinstance(size, int):
                    size = size.align_params(result.space)

                    size = isl.PwQPolynomial.from_pw_aff(size)

                result = result * size

        return result

    if disregard_local_axes:
        result = mult_grid_factor(g_used, gsize)
    else:
        result = mult_grid_factor(g_used, gsize) * mult_grid_factor(l_used, lsize)

    return add_assumptions_guard(knl, result)


def count_inames_domain(knl, inames):
    space = get_kernel_parameter_space(knl)
    if not inames:
        return add_assumptions_guard(knl,
                get_kernel_zero_pwqpolynomial(knl) + 1)

    inames_domain = knl.get_inames_domain(inames)
    domain = inames_domain.project_out_except(inames, [dim_type.set])
    return count(knl, domain, space=space)


def count_insn_runs(knl, callables_table, insn, count_redundant_work,
        disregard_local_axes=False):

    insn_inames = insn.within_inames

    if disregard_local_axes:
        from loopy.kernel.data import LocalIndexTag
        insn_inames = frozenset(
                [iname for iname in insn_inames
                    if not knl.iname_tags_of_type(iname, LocalIndexTag)])

    c = count_inames_domain(knl, insn_inames)

    if count_redundant_work:
        unused_fac = get_unused_hw_axes_factor(knl, callables_table,
                insn, disregard_local_axes=disregard_local_axes)
        return c * unused_fac
    else:
        return c


def _get_insn_count(knl, callables_table, insn_id, subgroup_size,
        count_redundant_work, count_granularity=CountGranularity.WORKITEM):
    insn = knl.id_to_insn[insn_id]

    if count_granularity is None:
        warn_with_kernel(knl, "get_insn_count_assumes_granularity",
                         "get_insn_count: No count granularity passed, "
                         "assuming %s granularity."
                         % (CountGranularity.WORKITEM))
        count_granularity == CountGranularity.WORKITEM

    if count_granularity == CountGranularity.WORKITEM:
        return count_insn_runs(
            knl, callables_table, insn,
            count_redundant_work=count_redundant_work,
            disregard_local_axes=False)

    ct_disregard_local = count_insn_runs(
            knl, callables_table, insn, disregard_local_axes=True,
            count_redundant_work=count_redundant_work)

    if count_granularity == CountGranularity.WORKGROUP:
        return ct_disregard_local
    elif count_granularity == CountGranularity.SUBGROUP:
        # {{{ compute workgroup_size

        from loopy.symbolic import aff_to_expr
        _, local_size = knl.get_grid_size_upper_bounds(callables_table)
        workgroup_size = 1
        if local_size:
            for size in local_size:
                if size.n_piece() != 1:
                    raise LoopyError("Workgroup size found to be genuinely "
                        "piecewise defined, which is not allowed in stats gathering")

                (valid_set, aff), = size.get_pieces()

                assert ((valid_set.n_basic_set() == 1)
                        and (valid_set.get_basic_sets()[0].is_universe()))

                s = aff_to_expr(aff)
                if not isinstance(s, int):
                    raise LoopyError("Cannot count insn with %s granularity, "
                                     "work-group size is not integer: %s"
                                     % (CountGranularity.SUBGROUP, local_size))
                workgroup_size *= s

        # }}}

        warn_with_kernel(knl, "insn_count_subgroups_upper_bound",
                "get_insn_count: when counting instruction %s with "
                "count_granularity=%s, using upper bound for work-group size "
                "(%d work-items) to compute sub-groups per work-group. When "
                "multiple device programs present, actual sub-group count may be "
                "lower." % (insn_id, CountGranularity.SUBGROUP, workgroup_size))

        from pytools import div_ceil
        return ct_disregard_local*div_ceil(workgroup_size, subgroup_size)

    else:
        # this should not happen since this is enforced in Op/MemAccess
        raise ValueError("get_insn_count: count_granularity '%s' is"
                "not allowed. count_granularity options: %s"
                % (count_granularity, CountGranularity.ALL+[None]))

# }}}


# {{{ get_op_map

def _get_op_map_for_single_kernel(knl, callables_table,
        count_redundant_work,
        count_within_subscripts, subgroup_size):

    subgroup_size = _process_subgroup_size(knl, subgroup_size)

    kernel_rec = partial(_get_op_map_for_single_kernel,
            callables_table=callables_table,
            count_redundant_work=count_redundant_work,
            count_within_subscripts=count_within_subscripts,
            subgroup_size=subgroup_size)

    op_counter = ExpressionOpCounter(knl, callables_table, kernel_rec,
            count_within_subscripts)
    op_map = op_counter.new_zero_poly_map()

    from loopy.kernel.instruction import (
            CallInstruction, CInstruction, Assignment,
            NoOpInstruction, BarrierInstruction)

    for insn in knl.instructions:
        if isinstance(insn, (CallInstruction, CInstruction, Assignment)):
            ops = op_counter(insn.assignees) + op_counter(insn.expression)
            for key, val in ops.count_map.items():
                count = _get_insn_count(knl, callables_table, insn.id,
                            subgroup_size, count_redundant_work,
                            key.count_granularity)
                op_map = op_map + ToCountMap({key: val}) * count

        elif isinstance(insn, (NoOpInstruction, BarrierInstruction)):
            pass
        else:
            raise NotImplementedError("unexpected instruction item type: '%s'"
                    % type(insn).__name__)

    return op_map


def get_op_map(program, numpy_types=True, count_redundant_work=False,
               count_within_subscripts=True, subgroup_size=None,
               entrypoint=None):

    """Count the number of operations in a loopy kernel.

    :arg knl: A :class:`loopy.LoopKernel` whose operations are to be counted.

    :arg count_redundant_work: Based on usage of hardware axes or other
        specifics, a kernel may perform work redundantly. This :class:`bool`
        flag indicates whether this work should be included in the count.
        (Likely desirable for performance modeling, but undesirable for code
        optimization.)

    :arg count_within_subscripts: A :class:`bool` specifying whether to
        count operations inside array indices.

    :arg subgroup_size: (currently unused) An :class:`int`, :class:`str`
        ``"guess"``, or *None* that specifies the sub-group size. An OpenCL
        sub-group is an implementation-dependent grouping of work-items within
        a work-group, analagous to an NVIDIA CUDA warp. subgroup_size is used,
        e.g., when counting a :class:`MemAccess` whose count_granularity
        specifies that it should only be counted once per sub-group. If set to
        *None* an attempt to find the sub-group size using the device will be
        made, if this fails an error will be raised. If a :class:`str`
        ``"guess"`` is passed as the subgroup_size, get_mem_access_map will
        attempt to find the sub-group size using the device and, if
        unsuccessful, will make a wild guess.

    :return: A :class:`ToCountMap` of **{** :class:`Op` **:**
        :class:`islpy.PwQPolynomial` **}**.

        - The :class:`Op` specifies the characteristics of the arithmetic
          operation.

        - The :class:`islpy.PwQPolynomial` holds the number of operations of
          the kind specified in the key (in terms of the
          :class:`loopy.LoopKernel` parameter *inames*).

    Example usage::

        # (first create loopy kernel and specify array data types)

        op_map = get_op_map(knl)
        params = {"n": 512, "m": 256, "l": 128}
        f32add = op_map[Op(np.float32,
                           "add",
                           count_granularity=CountGranularity.WORKITEM)
                       ].eval_with_dict(params)
        f32mul = op_map[Op(np.float32,
                           "mul",
                           count_granularity=CountGranularity.WORKITEM)
                       ].eval_with_dict(params)

        # (now use these counts to, e.g., predict performance)

    """

    if entrypoint is None:
        if len(program.entrypoints) > 1:
            raise LoopyError("Must provide entrypoint")

        entrypoint = list(program.entrypoints)[0]

    assert entrypoint in program.entrypoints

    from loopy.preprocess import preprocess_program, infer_unknown_types
    program = preprocess_program(program)

    # Ordering restriction: preprocess might insert arguments to
    # make strides valid. Those also need to go through type inference.
    program = infer_unknown_types(program, expect_completion=True)

    if numpy_types is not None:
        from warnings import warn
        warn("numpy_types is being ignored and will be removed in 2020.",
                DeprecationWarning, stacklevel=2)

    return _get_op_map_for_single_kernel(
            program[entrypoint], program.callables_table,
            count_redundant_work=count_redundant_work,
            count_within_subscripts=count_within_subscripts,
            subgroup_size=subgroup_size)

# }}}


# {{{ subgoup size finding

def _find_subgroup_size_for_knl(knl):
    from loopy.target.pyopencl import PyOpenCLTarget
    if isinstance(knl.target, PyOpenCLTarget) and knl.target.device is not None:
        from pyopencl.characterize import get_simd_group_size
        subgroup_size_guess = get_simd_group_size(knl.target.device, None)
        warn_with_kernel(knl, "getting_subgroup_size_from_device",
                         "Device: %s. Using sub-group size given by "
                         "pyopencl.characterize.get_simd_group_size(): %s"
                         % (knl.target.device, subgroup_size_guess))
        return subgroup_size_guess
    else:
        return None


@memoize_method
def _process_subgroup_size(knl, subgroup_size_requested):

    if isinstance(subgroup_size_requested, int):
        return subgroup_size_requested
    else:
        # try to find subgroup_size
        subgroup_size_guess = _find_subgroup_size_for_knl(knl)

        if subgroup_size_requested is None:
            if subgroup_size_guess is None:
                # "guess" was not passed and either no target device found
                # or get_simd_group_size returned None
                raise ValueError("No sub-group size passed, no target device found. "
                                 "Either (1) pass integer value for subgroup_size, "
                                 "(2) ensure that kernel.target is PyOpenClTarget "
                                 "and kernel.target.device is set, or (3) pass "
                                 "subgroup_size='guess' and hope for the best.")
            else:
                return subgroup_size_guess

        elif subgroup_size_requested == "guess":
            if subgroup_size_guess is None:
                # unable to get subgroup_size from device, so guess
                subgroup_size_guess = 32
                warn_with_kernel(knl, "get_x_map_guessing_subgroup_size",
                                 "'guess' sub-group size passed, no target device "
                                 "found, wildly guessing that sub-group size is %d."
                                 % (subgroup_size_guess))
                return subgroup_size_guess
            else:
                return subgroup_size_guess
        else:
            raise ValueError("Invalid value for subgroup_size: %s. subgroup_size "
                             "must be integer, 'guess', or, if you're feeling "
                             "lucky, None." % (subgroup_size_requested))

# }}}


# {{{ get_mem_access_map

def _get_mem_access_map_for_single_kernel(knl, callables_table,
        count_redundant_work, subgroup_size):

    subgroup_size = _process_subgroup_size(knl, subgroup_size)

    kernel_rec = partial(_get_mem_access_map_for_single_kernel,
            callables_table=callables_table,
            count_redundant_work=count_redundant_work,
            subgroup_size=subgroup_size)

    access_counter_g = GlobalMemAccessCounter(
            knl, callables_table, kernel_rec)
    access_counter_l = LocalMemAccessCounter(
            knl, callables_table, kernel_rec)
    access_map = access_counter_g.new_zero_poly_map()

    from loopy.kernel.instruction import (
            CallInstruction, CInstruction, Assignment,
            NoOpInstruction, BarrierInstruction)

    for insn in knl.instructions:
        if isinstance(insn, (CallInstruction, CInstruction, Assignment)):
            insn_access_map = (
                        access_counter_g(insn.expression)
                        + access_counter_l(insn.expression)
                        ).with_set_attributes(direction="load")
            for assignee in insn.assignees:
                insn_access_map = insn_access_map + (
                        access_counter_g(assignee)
                        + access_counter_l(assignee)
                        ).with_set_attributes(direction="store")

            for key, val in insn_access_map.count_map.items():
                count = _get_insn_count(knl, callables_table, insn.id,
                            subgroup_size, count_redundant_work,
                            key.count_granularity)
                access_map = access_map + ToCountMap({key: val}) * count

        elif isinstance(insn, (NoOpInstruction, BarrierInstruction)):
            pass

        else:
            raise NotImplementedError("unexpected instruction item type: '%s'"
                    % type(insn).__name__)

    return access_map


def get_mem_access_map(program, numpy_types=None, count_redundant_work=False,
                       subgroup_size=None, entrypoint=None):
    """Count the number of memory accesses in a loopy kernel.

    :arg knl: A :class:`loopy.LoopKernel` whose memory accesses are to be
        counted.

    :arg count_redundant_work: Based on usage of hardware axes or other
        specifics, a kernel may perform work redundantly. This :class:`bool`
        flag indicates whether this work should be included in the count.
        (Likely desirable for performance modeling, but undesirable for
        code optimization.)

    :arg subgroup_size: An :class:`int`, :class:`str` ``"guess"``, or
        *None* that specifies the sub-group size. An OpenCL sub-group is an
        implementation-dependent grouping of work-items within a work-group,
        analagous to an NVIDIA CUDA warp. subgroup_size is used, e.g., when
        counting a :class:`MemAccess` whose count_granularity specifies that it
        should only be counted once per sub-group. If set to *None* an attempt
        to find the sub-group size using the device will be made, if this fails
        an error will be raised. If a :class:`str` ``"guess"`` is passed as
        the subgroup_size, get_mem_access_map will attempt to find the
        sub-group size using the device and, if unsuccessful, will make a wild
        guess.

    :return: A :class:`ToCountMap` of **{** :class:`MemAccess` **:**
        :class:`islpy.PwQPolynomial` **}**.

        - The :class:`MemAccess` specifies the characteristics of the memory
          access.

        - The :class:`islpy.PwQPolynomial` holds the number of memory accesses
          with the characteristics specified in the key (in terms of the
          :class:`loopy.LoopKernel` *inames*).

    Example usage::

        # (first create loopy kernel and specify array data types)

        params = {"n": 512, "m": 256, "l": 128}
        mem_map = get_mem_access_map(knl)

        f32_s1_g_ld_a = mem_map[MemAccess(
                                    mtype="global",
                                    dtype=np.float32,
                                    lid_strides={0: 1},
                                    gid_strides={0: 256},
                                    direction="load",
                                    variable="a",
                                    count_granularity=CountGranularity.WORKITEM)
                               ].eval_with_dict(params)
        f32_s1_g_st_a = mem_map[MemAccess(
                                    mtype="global",
                                    dtype=np.float32,
                                    lid_strides={0: 1},
                                    gid_strides={0: 256},
                                    direction="store",
                                    variable="a",
                                    count_granularity=CountGranularity.WORKITEM)
                               ].eval_with_dict(params)
        f32_s1_l_ld_x = mem_map[MemAccess(
                                    mtype="local",
                                    dtype=np.float32,
                                    lid_strides={0: 1},
                                    gid_strides={0: 256},
                                    direction="load",
                                    variable="x",
                                    count_granularity=CountGranularity.WORKITEM)
                               ].eval_with_dict(params)
        f32_s1_l_st_x = mem_map[MemAccess(
                                    mtype="local",
                                    dtype=np.float32,
                                    lid_strides={0: 1},
                                    gid_strides={0: 256},
                                    direction="store",
                                    variable="x",
                                    count_granularity=CountGranularity.WORKITEM)
                               ].eval_with_dict(params)

        # (now use these counts to, e.g., predict performance)

    """

    if entrypoint is None:
        if len(program.entrypoints) > 1:
            raise LoopyError("Must provide entrypoint")

        entrypoint = list(program.entrypoints)[0]

    assert entrypoint in program.entrypoints

    from loopy.preprocess import preprocess_program, infer_unknown_types

    program = preprocess_program(program)
    # Ordering restriction: preprocess might insert arguments to
    # make strides valid. Those also need to go through type inference.
    program = infer_unknown_types(program, expect_completion=True)

    if numpy_types is not None:
        from warnings import warn
        warn("numpy_types is being ignored and will be removed in 2020.",
                DeprecationWarning, stacklevel=2)

<<<<<<< HEAD
    return _get_mem_access_map_for_single_kernel(
            program[entrypoint], program.callables_table,
            count_redundant_work=count_redundant_work,
            subgroup_size=subgroup_size)
=======
    if numpy_types:
        return ToCountMap(
                    init_dict={
                        MemAccess(
                            mtype=mem_access.mtype,
                            dtype=mem_access.dtype.numpy_dtype,
                            lid_strides=mem_access.lid_strides,
                            gid_strides=mem_access.gid_strides,
                            direction=mem_access.direction,
                            variable=mem_access.variable,
                            variable_tags=mem_access.variable_tags,
                            count_granularity=mem_access.count_granularity):
                        ct
                        for mem_access, ct in access_map.count_map.items()},
                    val_type=access_map.val_type
                    )
    else:
        return access_map
>>>>>>> 686e0487

# }}}


# {{{ get_synchronization_map

def _get_synchronization_map_for_single_kernel(knl, callables_table,
        subgroup_size=None):

    knl = lp.get_one_scheduled_kernel(knl, callables_table)

    from loopy.schedule import (EnterLoop, LeaveLoop, Barrier,
            CallKernel, ReturnFromKernel, RunInstruction)

    kernel_rec = partial(_get_synchronization_map_for_single_kernel,
            callables_table=callables_table,
            subgroup_size=subgroup_size)

    sync_counter = CounterBase(knl, callables_table, kernel_rec)
    sync_map = sync_counter.new_zero_poly_map()

    iname_list = []

    for sched_item in knl.schedule:
        if isinstance(sched_item, EnterLoop):
            if sched_item.iname:  # (if not empty)
                iname_list.append(sched_item.iname)
        elif isinstance(sched_item, LeaveLoop):
            if sched_item.iname:  # (if not empty)
                iname_list.pop()

        elif isinstance(sched_item, Barrier):
            sync_map = sync_map + ToCountMap(
                    {Sync(
                        "barrier_%s" % sched_item.synchronization_kind,
                        knl.name): count_inames_domain(knl, frozenset(iname_list))})

        elif isinstance(sched_item, RunInstruction):
            pass

        elif isinstance(sched_item, CallKernel):
            sync_map = sync_map + ToCountMap(
                    {Sync("kernel_launch", knl.name):
                        count_inames_domain(knl, frozenset(iname_list))})

        elif isinstance(sched_item, ReturnFromKernel):
            pass

        else:
            raise LoopyError("unexpected schedule item: %s"
                    % type(sched_item).__name__)

    return sync_map


def get_synchronization_map(program, subgroup_size=None, entrypoint=None):
    """Count the number of synchronization events each work-item encounters in
    a loopy kernel.

    :arg knl: A :class:`loopy.LoopKernel` whose barriers are to be counted.

    :arg subgroup_size: (currently unused) An :class:`int`, :class:`str`
        ``"guess"``, or *None* that specifies the sub-group size. An OpenCL
        sub-group is an implementation-dependent grouping of work-items within
        a work-group, analagous to an NVIDIA CUDA warp. subgroup_size is used,
        e.g., when counting a :class:`MemAccess` whose count_granularity
        specifies that it should only be counted once per sub-group. If set to
        *None* an attempt to find the sub-group size using the device will be
        made, if this fails an error will be raised. If a :class:`str`
        ``"guess"`` is passed as the subgroup_size, get_mem_access_map will
        attempt to find the sub-group size using the device and, if
        unsuccessful, will make a wild guess.

    :return: A dictionary mapping each type of synchronization event to an
        :class:`islpy.PwQPolynomial` holding the number of events per
        work-item.

        Possible keys include ``barrier_local``, ``barrier_global``
        (if supported by the target) and ``kernel_launch``.

    Example usage::

        # (first create loopy kernel and specify array data types)

        sync_map = get_synchronization_map(knl)
        params = {"n": 512, "m": 256, "l": 128}
        barrier_ct = sync_map["barrier_local"].eval_with_dict(params)

        # (now use this count to, e.g., predict performance)

    """
    if entrypoint is None:
        if len(program.entrypoints) > 1:
            raise LoopyError("Must provide entrypoint")

        entrypoint = list(program.entrypoints)[0]

    assert entrypoint in program.entrypoints
    from loopy.preprocess import preprocess_program, infer_unknown_types

    program = preprocess_program(program)
    # Ordering restriction: preprocess might insert arguments to
    # make strides valid. Those also need to go through type inference.
    program = infer_unknown_types(program, expect_completion=True)

    return _get_synchronization_map_for_single_kernel(
            program[entrypoint], program.callables_table,
            subgroup_size=subgroup_size)

# }}}


# {{{ gather_access_footprints

def _gather_access_footprints_for_single_kernel(kernel, ignore_uncountable):
    write_footprints = []
    read_footprints = []

    for insn in kernel.instructions:
        if not isinstance(insn, MultiAssignmentBase):
            warn_with_kernel(kernel, "count_non_assignment",
                    "Non-assignment instruction encountered in "
                    "gather_access_footprints, not counted")
            continue

        insn_inames = kernel.insn_inames(insn)
        inames_domain = kernel.get_inames_domain(insn_inames)
        domain = (inames_domain.project_out_except(insn_inames,
                                                   [dim_type.set]))

        afg = AccessFootprintGatherer(kernel, domain,
                ignore_uncountable=ignore_uncountable)

        for assignee in insn.assignees:
            write_footprints.append(afg(insn.assignees))
        read_footprints.append(afg(insn.expression))

    return write_footprints, read_footprints


def gather_access_footprints(program, ignore_uncountable=False, entrypoint=None):
    """Return a dictionary mapping ``(var_name, direction)`` to
    :class:`islpy.Set` instances capturing which indices of each the array
    *var_name* are read/written (where *direction* is either ``read`` or
    ``write``.

    :arg ignore_uncountable: If *False*, an error will be raised for accesses
        on which the footprint cannot be determined (e.g. data-dependent or
        nonlinear indices)
    """

    if entrypoint is None:
        if len(program.entrypoints) > 1:
            raise LoopyError("Must provide entrypoint")

        entrypoint = list(program.entrypoints)[0]

    assert entrypoint in program.entrypoints

    # FIMXE: works only for one callable kernel till now.
    if len([in_knl_callable for in_knl_callable in
        program.callables_table.values() if isinstance(in_knl_callable,
            CallableKernel)]) != 1:
        raise NotImplementedError("Currently only supported for program with "
            "only one CallableKernel.")

    from loopy.preprocess import preprocess_program, infer_unknown_types

    program = preprocess_program(program)
    # Ordering restriction: preprocess might insert arguments to
    # make strides valid. Those also need to go through type inference.
    program = infer_unknown_types(program, expect_completion=True)

    write_footprints = []
    read_footprints = []

    write_footprints, read_footprints = _gather_access_footprints_for_single_kernel(
            program[entrypoint], ignore_uncountable)

    write_footprints = AccessFootprintGatherer.combine(write_footprints)
    read_footprints = AccessFootprintGatherer.combine(read_footprints)

    result = {}

    for vname, footprint in write_footprints.items():
        result[(vname, "write")] = footprint

    for vname, footprint in read_footprints.items():
        result[(vname, "read")] = footprint

    return result


def gather_access_footprint_bytes(program, ignore_uncountable=False):
    """Return a dictionary mapping ``(var_name, direction)`` to
    :class:`islpy.PwQPolynomial` instances capturing the number of bytes  are
    read/written (where *direction* is either ``read`` or ``write`` on array
    *var_name*

    :arg ignore_uncountable: If *True*, an error will be raised for accesses on
        which the footprint cannot be determined (e.g. data-dependent or
        nonlinear indices)
    """

    from loopy.preprocess import preprocess_program, infer_unknown_types
    kernel = infer_unknown_types(program, expect_completion=True)

    from loopy.kernel import KernelState
    if kernel.state < KernelState.PREPROCESSED:
        kernel = preprocess_program(program)

    result = {}
    fp = gather_access_footprints(kernel,
                                  ignore_uncountable=ignore_uncountable)

    for key, var_fp in fp.items():
        vname, direction = key

        var_descr = kernel.get_var_descriptor(vname)
        bytes_transferred = (
                int(var_descr.dtype.numpy_dtype.itemsize)
                * count(kernel, var_fp))
        if key in result:
            result[key] += bytes_transferred
        else:
            result[key] = bytes_transferred

    return result

# }}}

# vim: foldmethod=marker<|MERGE_RESOLUTION|>--- conflicted
+++ resolved
@@ -741,32 +741,15 @@
     """
 
     def __init__(self, mtype=None, dtype=None, lid_strides=None, gid_strides=None,
-<<<<<<< HEAD
-                 direction=None, variable=None, variable_tag=None,
-                 count_granularity=None, kernel_name=None):
-=======
                  direction=None, variable=None,
                  *, variable_tags=None, variable_tag=None,
-                 count_granularity=None):
->>>>>>> 686e0487
+                 count_granularity=None, kernel_name=None):
 
         if count_granularity not in CountGranularity.ALL+[None]:
             raise ValueError("Op.__init__: count_granularity '%s' is "
                     "not allowed. count_granularity options: %s"
                     % (count_granularity, CountGranularity.ALL+[None]))
 
-<<<<<<< HEAD
-        if dtype is not None:
-            from loopy.types import to_loopy_type
-            dtype = to_loopy_type(dtype)
-
-        super().__init__(mtype=mtype, dtype=dtype,
-                        lid_strides=lid_strides, gid_strides=gid_strides,
-                        direction=direction, variable=variable,
-                        variable_tag=variable_tag,
-                        count_granularity=count_granularity,
-                        kernel_name=kernel_name)
-=======
         # {{{ normalize variable_tags
 
         if variable_tags is not None and variable_tag is not None:
@@ -789,15 +772,16 @@
             Record.__init__(self, mtype=mtype, dtype=dtype, lid_strides=lid_strides,
                             gid_strides=gid_strides, direction=direction,
                             variable=variable, variable_tags=variable_tags,
-                            count_granularity=count_granularity)
+                            count_granularity=count_granularity,
+                            kernel_name=kernel_name)
         else:
             from loopy.types import to_loopy_type
             Record.__init__(self, mtype=mtype, dtype=to_loopy_type(dtype),
                             lid_strides=lid_strides, gid_strides=gid_strides,
                             direction=direction, variable=variable,
                             variable_tags=variable_tags,
-                            count_granularity=count_granularity)
->>>>>>> 686e0487
+                            count_granularity=count_granularity,
+                            kernel_name=kernel_name)
 
     @property
     def variable_tag(self):
@@ -828,15 +812,9 @@
                 sorted(self.gid_strides.items())),
             self.direction,
             self.variable,
-<<<<<<< HEAD
-            self.variable_tag,
-            self.count_granularity,
+            self.variable_tags,
+            self.count_granularity
             self.kernel_name)
-=======
-            self.variable_tags,
-            self.count_granularity)
->>>>>>> 686e0487
-
 # }}}
 
 
@@ -1375,16 +1353,10 @@
                             lid_strides=dict(sorted(lid_strides.items())),
                             gid_strides=dict(sorted(gid_strides.items())),
                             variable=name,
-<<<<<<< HEAD
-                            variable_tag=var_tag,
+                            variable_tags=var_tags,
                             count_granularity=count_granularity,
                             kernel_name=self.knl.name,
                             ): self.one}
-=======
-                            variable_tags=var_tags,
-                            count_granularity=count_granularity
-                            ): 1}
->>>>>>> 686e0487
                           ) + self.rec(expr.index_tuple)
 
 # }}}
@@ -2047,31 +2019,10 @@
         warn("numpy_types is being ignored and will be removed in 2020.",
                 DeprecationWarning, stacklevel=2)
 
-<<<<<<< HEAD
     return _get_mem_access_map_for_single_kernel(
             program[entrypoint], program.callables_table,
             count_redundant_work=count_redundant_work,
             subgroup_size=subgroup_size)
-=======
-    if numpy_types:
-        return ToCountMap(
-                    init_dict={
-                        MemAccess(
-                            mtype=mem_access.mtype,
-                            dtype=mem_access.dtype.numpy_dtype,
-                            lid_strides=mem_access.lid_strides,
-                            gid_strides=mem_access.gid_strides,
-                            direction=mem_access.direction,
-                            variable=mem_access.variable,
-                            variable_tags=mem_access.variable_tags,
-                            count_granularity=mem_access.count_granularity):
-                        ct
-                        for mem_access, ct in access_map.count_map.items()},
-                    val_type=access_map.val_type
-                    )
-    else:
-        return access_map
->>>>>>> 686e0487
 
 # }}}
 
