--- conflicted
+++ resolved
@@ -41,14 +41,6 @@
 from loopy.kernel.instruction import (MultiAssignmentBase, CInstruction,
         _DataObliviousInstruction)
 
-from functools import reduce
-
-from loopy.symbolic import (ScopedFunction, SubstitutionRuleMappingContext,
-        RuleAwareIdentityMapper, SubstitutionRuleExpander, SubstitutionMapper,
-        CombineMapper)
-
-from loopy.kernel.instruction import (MultiAssignmentBase, CInstruction,
-        _DataObliviousInstruction)
 from functools import reduce
 
 
@@ -616,15 +608,6 @@
     sizes for the :attr:`subkernel` of the callable.
     """
 
-<<<<<<< HEAD
-    fields = set(["name", "subkernel", "arg_id_to_dtype", "arg_id_to_descr",
-        "name_in_target", "inline"])
-    init_arg_names = ("name", "subkernel", "arg_id_to_dtype", "arg_id_to_descr",
-            "name_in_target", "inline")
-
-    def __init__(self, name, subkernel, arg_id_to_dtype=None,
-            arg_id_to_descr=None, name_in_target=None, inline=False):
-=======
     fields = set(["subkernel", "arg_id_to_dtype", "arg_id_to_descr",
         "name_in_target"])
     init_arg_names = ("subkernel", "arg_id_to_dtype", "arg_id_to_descr",
@@ -632,13 +615,11 @@
 
     def __init__(self, subkernel, arg_id_to_dtype=None,
             arg_id_to_descr=None, name_in_target=None):
->>>>>>> e22d43da
 
         super(CallableKernel, self).__init__(
                 arg_id_to_dtype=arg_id_to_dtype,
                 arg_id_to_descr=arg_id_to_descr)
 
-        self.name = name
         self.name_in_target = name_in_target
         self.subkernel = subkernel.copy(
                 args=[arg.copy(dtype=arg.dtype.with_target(subkernel.target))
