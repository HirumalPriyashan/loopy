from __future__ import division, absolute_import, print_function

__copyright__ = "Copyright (C) 2012 Andreas Kloeckner"

__license__ = """
Permission is hereby granted, free of charge, to any person obtaining a copy
of this software and associated documentation files (the "Software"), to deal
in the Software without restriction, including without limitation the rights
to use, copy, modify, merge, publish, distribute, sublicense, and/or sell
copies of the Software, and to permit persons to whom the Software is
furnished to do so, subject to the following conditions:

The above copyright notice and this permission notice shall be included in
all copies or substantial portions of the Software.

THE SOFTWARE IS PROVIDED "AS IS", WITHOUT WARRANTY OF ANY KIND, EXPRESS OR
IMPLIED, INCLUDING BUT NOT LIMITED TO THE WARRANTIES OF MERCHANTABILITY,
FITNESS FOR A PARTICULAR PURPOSE AND NONINFRINGEMENT. IN NO EVENT SHALL THE
AUTHORS OR COPYRIGHT HOLDERS BE LIABLE FOR ANY CLAIM, DAMAGES OR OTHER
LIABILITY, WHETHER IN AN ACTION OF CONTRACT, TORT OR OTHERWISE, ARISING FROM,
OUT OF OR IN CONNECTION WITH THE SOFTWARE OR THE USE OR OTHER DEALINGS IN
THE SOFTWARE.
"""

import six
from six.moves import range

import sys
import numpy as np
import loopy as lp
import pyopencl as cl
import pyopencl.clmath  # noqa
import pyopencl.clrandom  # noqa
import pytest

import logging
logger = logging.getLogger(__name__)

try:
    import faulthandler
except ImportError:
    pass
else:
    faulthandler.enable()

from pyopencl.tools import pytest_generate_tests_for_pyopencl \
        as pytest_generate_tests

__all__ = [
        "pytest_generate_tests",
        "cl"  # 'cl.create_some_context'
        ]


def test_complicated_subst(ctx_factory):
    #ctx = ctx_factory()

    knl = lp.make_kernel(
            "{[i]: 0<=i<n}",
            """
                f(x) := x*a[x]
                g(x) := 12 + f(x)
                h(x) := 1 + g(x) + 20*g$two(x)

                a[i] = h$one(i) * h$two(i)
                """)

    knl = lp.expand_subst(knl, "... > id:h and tag:two > id:g and tag:two")

    print(knl)

    sr_keys = list(knl.substitutions.keys())
    for letter, how_many in [
            ("f", 1),
            ("g", 1),
            ("h", 2)
            ]:
        substs_with_letter = sum(1 for k in sr_keys if k.startswith(letter))
        assert substs_with_letter == how_many


def test_type_inference_no_artificial_doubles(ctx_factory):
    ctx = ctx_factory()

    knl = lp.make_kernel(
            "{[i]: 0<=i<n}",
            """
                <> bb = a[i] - b[i]
                c[i] = bb
                """,
            [
                lp.GlobalArg("a", np.float32, shape=("n",)),
                lp.GlobalArg("b", np.float32, shape=("n",)),
                lp.GlobalArg("c", np.float32, shape=("n",)),
                lp.ValueArg("n", np.int32),
                ],
            assumptions="n>=1")

    knl = lp.preprocess_kernel(knl, ctx.devices[0])
    for k in lp.generate_loop_schedules(knl):
        code = lp.generate_code(k)
        assert "double" not in code


def test_sized_and_complex_literals(ctx_factory):
    ctx = ctx_factory()

    knl = lp.make_kernel(
            "{[i]: 0<=i<n}",
            """
                <> aa = 5jf
                <> bb = 5j
                a[i] = imag(aa)
                b[i] = imag(bb)
                c[i] = 5f
                """,
            [
                lp.GlobalArg("a", np.float32, shape=("n",)),
                lp.GlobalArg("b", np.float32, shape=("n",)),
                lp.GlobalArg("c", np.float32, shape=("n",)),
                lp.ValueArg("n", np.int32),
                ],
            assumptions="n>=1")

    lp.auto_test_vs_ref(knl, ctx, knl, parameters=dict(n=5))


def test_simple_side_effect(ctx_factory):
    ctx = ctx_factory()

    knl = lp.make_kernel(
            "{[i,j]: 0<=i,j<100}",
            """
                a[i] = a[i] + 1
                """,
            [lp.GlobalArg("a", np.float32, shape=(100,))]
            )

    knl = lp.preprocess_kernel(knl, ctx.devices[0])
    kernel_gen = lp.generate_loop_schedules(knl)

    for gen_knl in kernel_gen:
        print(gen_knl)
        compiled = lp.CompiledKernel(ctx, gen_knl)
        print(compiled.get_code())


def test_owed_barriers(ctx_factory):
    ctx = ctx_factory()

    knl = lp.make_kernel(
            "{[i]: 0<=i<100}",
            [
                "<float32> z[i] = a[i]"
                ],
            [lp.GlobalArg("a", np.float32, shape=(100,))]
            )

    knl = lp.tag_inames(knl, dict(i="l.0"))

    knl = lp.preprocess_kernel(knl, ctx.devices[0])
    kernel_gen = lp.generate_loop_schedules(knl)

    for gen_knl in kernel_gen:
        compiled = lp.CompiledKernel(ctx, gen_knl)
        print(compiled.get_code())


def test_wg_too_small(ctx_factory):
    ctx = ctx_factory()

    knl = lp.make_kernel(
            "{[i]: 0<=i<100}",
            [
                "<float32> z[i] = a[i] {id=copy}"
                ],
            [lp.GlobalArg("a", np.float32, shape=(100,))],
            local_sizes={0: 16})

    knl = lp.tag_inames(knl, dict(i="l.0"))

    knl = lp.preprocess_kernel(knl, ctx.devices[0])
    kernel_gen = lp.generate_loop_schedules(knl)

    import pytest
    for gen_knl in kernel_gen:
        with pytest.raises(RuntimeError):
            lp.CompiledKernel(ctx, gen_knl).get_code()


def test_multi_cse(ctx_factory):
    ctx = ctx_factory()

    knl = lp.make_kernel(
            "{[i]: 0<=i<100}",
            [
                "<float32> z[i] = a[i] + a[i]**2"
                ],
            [lp.GlobalArg("a", np.float32, shape=(100,))],
            local_sizes={0: 16})

    knl = lp.split_iname(knl, "i", 16, inner_tag="l.0")
    knl = lp.add_prefetch(knl, "a", [])

    knl = lp.preprocess_kernel(knl, ctx.devices[0])
    kernel_gen = lp.generate_loop_schedules(knl)

    for gen_knl in kernel_gen:
        compiled = lp.CompiledKernel(ctx, gen_knl)
        print(compiled.get_code())


# {{{ code generator fuzzing

def make_random_value():
    from random import randrange, uniform
    v = randrange(3)
    if v == 0:
        while True:
            z = randrange(-1000, 1000)
            if z:
                return z

    elif v == 1:
        return uniform(-10, 10)
    else:
        cval = uniform(-10, 10) + 1j*uniform(-10, 10)
        if randrange(0, 2) == 0:
            return np.complex128(cval)
        else:
            return np.complex128(cval)


def make_random_expression(var_values, size):
    from random import randrange
    import pymbolic.primitives as p
    v = randrange(1500)
    size[0] += 1
    if v < 500 and size[0] < 40:
        term_count = randrange(2, 5)
        if randrange(2) < 1:
            cls = p.Sum
        else:
            cls = p.Product
        return cls(tuple(
            make_random_expression(var_values, size)
            for i in range(term_count)))
    elif v < 750:
        return make_random_value()
    elif v < 1000:
        var_name = "var_%d" % len(var_values)
        assert var_name not in var_values
        var_values[var_name] = make_random_value()
        return p.Variable(var_name)
    elif v < 1250:
        # Cannot use '-' because that destroys numpy constants.
        return p.Sum((
            make_random_expression(var_values, size),
            - make_random_expression(var_values, size)))
    elif v < 1500:
        # Cannot use '/' because that destroys numpy constants.
        return p.Quotient(
                make_random_expression(var_values, size),
                make_random_expression(var_values, size))


def generate_random_fuzz_examples(count):
    for i in range(count):
        size = [0]
        var_values = {}
        expr = make_random_expression(var_values, size)
        yield expr, var_values


def test_fuzz_code_generator(ctx_factory):
    ctx = ctx_factory()
    queue = cl.CommandQueue(ctx)

    if ctx.devices[0].platform.vendor.startswith("Advanced Micro"):
        pytest.skip("crashes on AMD 15.12")

    #from expr_fuzz import get_fuzz_examples
    #for expr, var_values in get_fuzz_examples():
    for expr, var_values in generate_random_fuzz_examples(50):
        from pymbolic import evaluate
        try:
            true_value = evaluate(expr, var_values)
        except ZeroDivisionError:
            continue

        def get_dtype(x):
            if isinstance(x, (complex, np.complexfloating)):
                return np.complex128
            else:
                return np.float64

        knl = lp.make_kernel("{ : }",
                [lp.Assignment("value", expr)],
                [lp.GlobalArg("value", np.complex128, shape=())]
                + [
                    lp.ValueArg(name, get_dtype(val))
                    for name, val in six.iteritems(var_values)
                    ])
        ck = lp.CompiledKernel(ctx, knl)
        evt, (lp_value,) = ck(queue, out_host=True, **var_values)
        err = abs(true_value-lp_value)/abs(true_value)
        if abs(err) > 1e-10:
            print(80*"-")
            print("WRONG: rel error=%g" % err)
            print("true=%r" % true_value)
            print("loopy=%r" % lp_value)
            print(80*"-")
            print(ck.get_code())
            print(80*"-")
            print(var_values)
            print(80*"-")
            print(repr(expr))
            print(80*"-")
            print(expr)
            print(80*"-")
            1/0

# }}}


def test_bare_data_dependency(ctx_factory):
    dtype = np.dtype(np.float32)
    ctx = ctx_factory()
    queue = cl.CommandQueue(ctx)

    knl = lp.make_kernel(
            [
                "[znirp] -> {[i]: 0<=i<znirp}",
                ],
            [
                "<> znirp = n",
                "a[i] = 1",
                ],
            [
                lp.GlobalArg("a", dtype, shape=("n"), order="C"),
                lp.ValueArg("n", np.int32),
                ])

    cknl = lp.CompiledKernel(ctx, knl)
    n = 20000
    evt, (a,) = cknl(queue, n=n, out_host=True)

    assert a.shape == (n,)
    assert (a == 1).all()


# {{{ test race detection

@pytest.mark.skipif("sys.version_info < (2,6)")
def test_ilp_write_race_detection_global(ctx_factory):
    ctx = ctx_factory()

    knl = lp.make_kernel(
            "[n] -> {[i,j]: 0<=i,j<n }",
            [
                "a[i] = 5+i+j",
                ],
            [
                lp.GlobalArg("a", np.float32),
                lp.ValueArg("n", np.int32, approximately=1000),
                ],
            assumptions="n>=1")

    knl = lp.tag_inames(knl, dict(j="ilp"))

    knl = lp.preprocess_kernel(knl, ctx.devices[0])

    with lp.CacheMode(False):
        from loopy.diagnostic import WriteRaceConditionWarning
        from warnings import catch_warnings
        with catch_warnings(record=True) as warn_list:
            list(lp.generate_loop_schedules(knl))

            assert any(isinstance(w.message, WriteRaceConditionWarning)
                    for w in warn_list)


def test_ilp_write_race_avoidance_local(ctx_factory):
    ctx = ctx_factory()

    knl = lp.make_kernel(
            "{[i,j]: 0<=i<16 and 0<=j<17 }",
            [
                "<> a[i] = 5+i+j",
                ],
            [])

    knl = lp.tag_inames(knl, dict(i="l.0", j="ilp"))

    knl = lp.preprocess_kernel(knl, ctx.devices[0])
    for k in lp.generate_loop_schedules(knl):
        assert k.temporary_variables["a"].shape == (16, 17)


def test_ilp_write_race_avoidance_private(ctx_factory):
    ctx = ctx_factory()

    knl = lp.make_kernel(
            "{[j]: 0<=j<16 }",
            [
                "<> a = 5+j",
                ],
            [])

    knl = lp.tag_inames(knl, dict(j="ilp"))

    knl = lp.preprocess_kernel(knl, ctx.devices[0])
    for k in lp.generate_loop_schedules(knl):
        assert k.temporary_variables["a"].shape == (16,)

# }}}


def test_write_parameter(ctx_factory):
    dtype = np.float32
    ctx = ctx_factory()

    knl = lp.make_kernel(
            "{[i,j]: 0<=i,j<n }",
            """
                a = sum((i,j), i*j)
                b = sum(i, sum(j, i*j))
                n = 15
                """,
            [
                lp.GlobalArg("a", dtype, shape=()),
                lp.GlobalArg("b", dtype, shape=()),
                lp.ValueArg("n", np.int32, approximately=1000),
                ],
            assumptions="n>=1")

    import pytest
    with pytest.raises(RuntimeError):
        lp.CompiledKernel(ctx, knl).get_code()


# {{{ arg guessing

def test_arg_shape_guessing(ctx_factory):
    ctx = ctx_factory()

    knl = lp.make_kernel(
            "{[i,j]: 0<=i,j<n }",
            """
                a = 1.5 + sum((i,j), i*j)
                b[i, j] = i*j
                c[i+j, j] = b[j,i]
                """,
            [
                lp.GlobalArg("a", shape=lp.auto),
                lp.GlobalArg("b", shape=lp.auto),
                lp.GlobalArg("c", shape=lp.auto),
                lp.ValueArg("n"),
                ],
            assumptions="n>=1")

    print(knl)
    print(lp.CompiledKernel(ctx, knl).get_highlighted_code())


def test_arg_guessing(ctx_factory):
    ctx = ctx_factory()

    knl = lp.make_kernel(
            "{[i,j]: 0<=i,j<n }",
            """
                a = 1.5 + sum((i,j), i*j)
                b[i, j] = i*j
                c[i+j, j] = b[j,i]
                """,
            assumptions="n>=1")

    print(knl)
    print(lp.CompiledKernel(ctx, knl).get_highlighted_code())


def test_arg_guessing_with_reduction(ctx_factory):
    #logging.basicConfig(level=logging.DEBUG)
    ctx = ctx_factory()

    knl = lp.make_kernel(
            "{[i,j]: 0<=i,j<n }",
            """
                a = 1.5 + simul_reduce(sum, (i,j), i*j)
                d = 1.5 + simul_reduce(sum, (i,j), b[i,j])
                b[i, j] = i*j
                c[i+j, j] = b[j,i]
                """,
            assumptions="n>=1")

    print(knl)
    print(lp.CompiledKernel(ctx, knl).get_highlighted_code())

# }}}


def test_nonlinear_index(ctx_factory):
    ctx = ctx_factory()

    knl = lp.make_kernel(
            "{[i,j]: 0<=i,j<n }",
            """
                a[i*i] = 17
                """,
            [
                lp.GlobalArg("a", shape="n"),
                lp.ValueArg("n"),
                ],
            assumptions="n>=1")

    print(knl)
    print(lp.CompiledKernel(ctx, knl).get_highlighted_code())


def test_offsets_and_slicing(ctx_factory):
    ctx = ctx_factory()
    queue = cl.CommandQueue(ctx)

    n = 20

    knl = lp.make_kernel(
            "{[i,j]: 0<=i<n and 0<=j<m }",
            """
                b[i,j] = 2*a[i,j]
                """,
            assumptions="n>=1 and m>=1",
            default_offset=lp.auto)

    knl = lp.tag_data_axes(knl, "a,b", "stride:auto,stride:1")

    cknl = lp.CompiledKernel(ctx, knl)

    a_full = cl.clrandom.rand(queue, (n, n), np.float64)
    a_full_h = a_full.get()
    b_full = cl.clrandom.rand(queue, (n, n), np.float64)
    b_full_h = b_full.get()

    a_sub = (slice(3, 10), slice(5, 10))
    a = a_full[a_sub]

    b_sub = (slice(3+3, 10+3), slice(5+4, 10+4))
    b = b_full[b_sub]

    b_full_h[b_sub] = 2*a_full_h[a_sub]

    print(cknl.get_highlighted_code({"a": a.dtype}))
    cknl(queue, a=a, b=b)

    import numpy.linalg as la
    assert la.norm(b_full.get() - b_full_h) < 1e-13


def test_vector_ilp_with_prefetch(ctx_factory):
    ctx = ctx_factory()

    knl = lp.make_kernel(
            "{ [i]: 0<=i<n }",
            "out[i] = 2*a[i]",
            [
                # Tests that comma'd arguments interoperate with
                # argument guessing.
                lp.GlobalArg("out,a", np.float32, shape=lp.auto),
                "..."
                ])

    knl = lp.split_iname(knl, "i", 128, inner_tag="l.0")
    knl = lp.split_iname(knl, "i_outer", 4, outer_tag="g.0", inner_tag="ilp")
    knl = lp.add_prefetch(knl, "a", ["i_inner", "i_outer_inner"])

    cknl = lp.CompiledKernel(ctx, knl)
    cknl.cl_kernel_info()

    import re
    code = cknl.get_code()
    assert len(list(re.finditer("barrier", code))) == 1


def test_c_instruction(ctx_factory):
    #logging.basicConfig(level=logging.DEBUG)
    ctx = ctx_factory()

    knl = lp.make_kernel(
            "{[i,j]: 0<=i,j<n }",
            [
                lp.CInstruction("i,j", """
                    x = sin((float) i*j);
                    """, assignees="x"),
                "a[i,j] = x",
                ],
            [
                lp.GlobalArg("a", shape=lp.auto, dtype=np.float32),
                lp.TemporaryVariable("x", np.float32),
                "...",
                ],
            assumptions="n>=1")

    knl = lp.split_iname(knl, "i", 128, outer_tag="g.0", inner_tag="l.0")

    print(knl)
    print(lp.CompiledKernel(ctx, knl).get_highlighted_code())


def test_dependent_domain_insn_iname_finding(ctx_factory):
    ctx = ctx_factory()

    knl = lp.make_kernel([
            "{[isrc_box]: 0<=isrc_box<nsrc_boxes}",
            "{[isrc,idim]: isrc_start<=isrc<isrc_end and 0<=idim<dim}",
            ],
            """
                <> src_ibox = source_boxes[isrc_box]
                <> isrc_start = box_source_starts[src_ibox]
                <> isrc_end = isrc_start+box_source_counts_nonchild[src_ibox]
                <> strength = strengths[isrc] {id=set_strength}
                """,
            [
                lp.GlobalArg("box_source_starts,box_source_counts_nonchild",
                    None, shape=None),
                lp.GlobalArg("strengths",
                    None, shape="nsources"),
                "..."])

    print(knl)
    assert "isrc_box" in knl.insn_inames("set_strength")

    print(lp.CompiledKernel(ctx, knl).get_highlighted_code(
            dict(
                source_boxes=np.int32,
                box_source_starts=np.int32,
                box_source_counts_nonchild=np.int32,
                strengths=np.float64,
                nsources=np.int32,
                )))


def test_inames_deps_from_write_subscript(ctx_factory):
    knl = lp.make_kernel(
            "{[i,j]: 0<=i,j<n}",
            """
                <> src_ibox = source_boxes[i]
                <int32> something = 5
                a[src_ibox] = sum(j, something) {id=myred}
                """,
            [
                lp.GlobalArg("box_source_starts,box_source_counts_nonchild,a",
                    None, shape=None),
                "..."])

    print(knl)
    assert "i" in knl.insn_inames("myred")


def test_modulo_indexing(ctx_factory):
    ctx = ctx_factory()

    knl = lp.make_kernel(
            "{[i,j]: 0<=i<n and 0<=j<5}",
            """
                b[i] = sum(j, a[(i+j)%n])
                """,
            [
                lp.GlobalArg("a", None, shape="n"),
                "..."
                ]
            )

    print(knl)
    print(lp.CompiledKernel(ctx, knl).get_highlighted_code(
            dict(
                a=np.float32,
                )))


@pytest.mark.parametrize("vec_len", [2, 3, 4, 8, 16])
def test_vector_types(ctx_factory, vec_len):
    ctx = ctx_factory()

    knl = lp.make_kernel(
            "{ [i,j]: 0<=i<n and 0<=j<vec_len }",
            "out[i,j] = 2*a[i,j]",
            [
                lp.GlobalArg("a", np.float32, shape=lp.auto),
                lp.GlobalArg("out", np.float32, shape=lp.auto),
                "..."
                ])

    knl = lp.fix_parameters(knl, vec_len=vec_len)

    ref_knl = knl

    knl = lp.tag_data_axes(knl, "out", "c,vec")
    knl = lp.tag_inames(knl, dict(j="unr"))

    knl = lp.split_iname(knl, "i", 128, outer_tag="g.0", inner_tag="l.0")

    lp.auto_test_vs_ref(ref_knl, ctx, knl,
            parameters=dict(
                n=20000
                ))


def test_conditional(ctx_factory):
    #logging.basicConfig(level=logging.DEBUG)
    ctx = ctx_factory()

    knl = lp.make_kernel(
            "{ [i,j]: 0<=i,j<n }",
            """
                <> my_a = a[i,j] {id=read_a}
                <> a_less_than_zero = my_a < 0 {dep=read_a,inames=i:j}
                my_a = 2*my_a {id=twice_a,dep=read_a,if=a_less_than_zero}
                my_a = my_a+1 {id=aplus,dep=twice_a,if=a_less_than_zero}
                out[i,j] = 2*my_a {dep=aplus}
                """,
            [
                lp.GlobalArg("a", np.float32, shape=lp.auto),
                lp.GlobalArg("out", np.float32, shape=lp.auto),
                "..."
                ])

    ref_knl = knl

    lp.auto_test_vs_ref(ref_knl, ctx, knl,
            parameters=dict(
                n=200
                ))


def test_ilp_loop_bound(ctx_factory):
    # The salient bit of this test is that a joint bound on (outer, inner)
    # from a split occurs in a setting where the inner loop has been ilp'ed.
    # In 'normal' parallel loops, the inner index is available for conditionals
    # throughout. In ILP'd loops, not so much.

    ctx = ctx_factory()
    knl = lp.make_kernel(
            "{ [i,j,k]: 0<=i,j,k<n }",
            """
            out[i,k] = sum(j, a[i,j]*b[j,k])
            """,
            [
                lp.GlobalArg("a,b", np.float32, shape=lp.auto),
                "...",
                ],
            assumptions="n>=1")

    ref_knl = knl

    knl = lp.prioritize_loops(knl, "j,i,k")
    knl = lp.split_iname(knl,  "k", 4, inner_tag="ilp")

    lp.auto_test_vs_ref(ref_knl, ctx, knl,
            parameters=dict(
                n=200
                ))


def test_arg_shape_uses_assumptions(ctx_factory):
    # If arg shape determination does not use assumptions, then it won't find a
    # static shape for out, which is at least 1 x 1 in size, but otherwise of
    # size n x n.

    lp.make_kernel(
            "{ [i,j]: 0<=i,j<n }",
            """
            out[i,j] = 2*a[i,j]
            out[0,0] = 13.0
            """, assumptions="n>=1")


def test_slab_decomposition_does_not_double_execute(ctx_factory):
    ctx = ctx_factory()
    queue = cl.CommandQueue(ctx)

    knl = lp.make_kernel(
        "{ [i]: 0<=i<n }",
        "a[i] = 2*a[i]",
        assumptions="n>=1")

    ref_knl = knl

    for outer_tag in ["for", "g.0"]:
        knl = ref_knl
        knl = lp.split_iname(knl, "i", 4, slabs=(0, 1), inner_tag="unr",
                outer_tag=outer_tag)
        knl = lp.prioritize_loops(knl, "i_outer")

        a = cl.array.empty(queue, 20, np.float32)
        a.fill(17)
        a_ref = a.copy()
        a_knl = a.copy()

        knl = lp.set_options(knl, write_cl=True)
        print("TEST-----------------------------------------")
        knl(queue, a=a_knl)
        print("REF-----------------------------------------")
        ref_knl(queue, a=a_ref)
        print("DONE-----------------------------------------")

        print("REF", a_ref)
        print("KNL", a_knl)
        assert (a_ref == a_knl).get().all()

        print("_________________________________")


def test_multiple_writes_to_local_temporary():
    # Loopy would previously only handle barrier insertion correctly if exactly
    # one instruction wrote to each local temporary. This tests that multiple
    # writes are OK.

    knl = lp.make_kernel(
        "{[i,e]: 0<=i<5 and 0<=e<nelements}",
        """
        <> temp[i, 0] = 17
        temp[i, 1] = 15
        """)
    knl = lp.tag_inames(knl, dict(i="l.0"))

    knl = lp.preprocess_kernel(knl)
    for k in lp.generate_loop_schedules(knl):
        code, _ = lp.generate_code(k)
        print(code)


def test_make_copy_kernel(ctx_factory):
    ctx = ctx_factory()
    queue = cl.CommandQueue(ctx)

    intermediate_format = "f,f,sep"

    a1 = np.random.randn(1024, 4, 3)

    cknl1 = lp.make_copy_kernel(intermediate_format)

    cknl1 = lp.fix_parameters(cknl1, n2=3)

    cknl1 = lp.set_options(cknl1, write_cl=True)
    evt, a2 = cknl1(queue, input=a1)

    cknl2 = lp.make_copy_kernel("c,c,c", intermediate_format)
    cknl2 = lp.fix_parameters(cknl2, n2=3)

    evt, a3 = cknl2(queue, input=a2)

    assert (a1 == a3).all()


def test_auto_test_can_detect_problems(ctx_factory):
    ctx = ctx_factory()

    ref_knl = lp.make_kernel(
        "{[i,j]: 0<=i,j<n}",
        """
        a[i,j] = 25
        """)

    knl = lp.make_kernel(
        "{[i]: 0<=i<n}",
        """
        a[i,i] = 25
        """)

    ref_knl = lp.add_and_infer_dtypes(ref_knl, dict(a=np.float32))
    knl = lp.add_and_infer_dtypes(knl, dict(a=np.float32))

    from loopy.diagnostic import AutomaticTestFailure
    with pytest.raises(AutomaticTestFailure):
        lp.auto_test_vs_ref(
                ref_knl, ctx, knl,
                parameters=dict(n=123))


def test_sci_notation_literal(ctx_factory):
    ctx = ctx_factory()
    queue = cl.CommandQueue(ctx)

    set_kernel = lp.make_kernel(
         ''' { [i]: 0<=i<12 } ''',
         ''' out[i] = 1e-12''')

    set_kernel = lp.set_options(set_kernel, write_cl=True)

    evt, (out,) = set_kernel(queue)

    assert (np.abs(out.get() - 1e-12) < 1e-20).all()


def test_variable_size_temporary():
    knl = lp.make_kernel(
         ''' { [i,j]: 0<=i,j<n } ''',
         ''' out[i] = sum(j, a[i,j])''')

    knl = lp.add_and_infer_dtypes(knl, {"a": np.float32})

    knl = lp.add_prefetch(
            knl, "a[:,:]", default_tag=None)

    # Make sure that code generation succeeds even if
    # there are variable-length arrays.
    knl = lp.preprocess_kernel(knl)
    for k in lp.generate_loop_schedules(knl):
        lp.generate_code(k)


def test_indexof(ctx_factory):
    ctx = ctx_factory()
    queue = cl.CommandQueue(ctx)

    knl = lp.make_kernel(
         ''' { [i,j]: 0<=i,j<5 } ''',
         ''' out[i,j] = indexof(out[i,j])''')

    knl = lp.set_options(knl, write_cl=True)

    (evt, (out,)) = knl(queue)
    out = out.get()

    assert np.array_equal(out.ravel(order="C"), np.arange(25))


def test_indexof_vec(ctx_factory):
    ctx = ctx_factory()
    queue = cl.CommandQueue(ctx)

    if ctx.devices[0].platform.name.startswith("Portable"):
        # Accurate as of 2015-10-08
        pytest.skip("POCL miscompiles vector code")

    knl = lp.make_kernel(
         ''' { [i,j,k]: 0<=i,j,k<4 } ''',
         ''' out[i,j,k] = indexof_vec(out[i,j,k])''')

    knl = lp.tag_inames(knl, {"i": "vec"})
    knl = lp.tag_data_axes(knl, "out", "vec,c,c")
    knl = lp.set_options(knl, write_cl=True)

    (evt, (out,)) = knl(queue)
    #out = out.get()
    #assert np.array_equal(out.ravel(order="C"), np.arange(25))


def test_is_expression_equal():
    from loopy.symbolic import is_expression_equal
    from pymbolic import var

    x = var("x")
    y = var("y")

    assert is_expression_equal(x+2, 2+x)

    assert is_expression_equal((x+2)**2, x**2 + 4*x + 4)
    assert is_expression_equal((x+y)**2, x**2 + 2*x*y + y**2)


@pytest.mark.parametrize("dtype", [np.int32, np.int64, np.float32, np.float64])
def test_atomic(ctx_factory, dtype):
    ctx = ctx_factory()

    if (
            np.dtype(dtype).itemsize == 8
            and "cl_khr_int64_base_atomics" not in ctx.devices[0].extensions):
        pytest.skip("64-bit atomics not supported on device")

    import pyopencl.version  # noqa
    if (
            cl.version.VERSION < (2015, 2)
            and dtype == np.int64):
        pytest.skip("int64 RNG not supported in PyOpenCL < 2015.2")

    knl = lp.make_kernel(
            "{ [i]: 0<=i<n }",
            "out[i%20] = out[i%20] + 2*a[i] {atomic}",
            [
                lp.GlobalArg("out", dtype, shape=lp.auto, for_atomic=True),
                lp.GlobalArg("a", dtype, shape=lp.auto),
                "..."
                ],
            assumptions="n>0")

    ref_knl = knl
    knl = lp.split_iname(knl, "i", 512)
    knl = lp.split_iname(knl, "i_inner", 128, outer_tag="unr", inner_tag="g.0")
    lp.auto_test_vs_ref(ref_knl, ctx, knl, parameters=dict(n=10000))


def test_within_inames_and_reduction():
    # See https://github.com/inducer/loopy/issues/24

    # This is (purposefully) somewhat un-idiomatic, to replicate the conditions
    # under which the above bug was found. If assignees were phi[i], then the
    # iname propagation heuristic would not assume that dependent instructions
    # need to run inside of 'i', and hence the forced_iname_* bits below would not
    # be needed.

    i1 = lp.CInstruction("i",
            "doSomethingToGetPhi();",
            assignees="phi")

    from pymbolic.primitives import Subscript, Variable
    i2 = lp.Assignment("a",
            lp.Reduction("sum", "j", Subscript(Variable("phi"), Variable("j"))),
            within_inames=frozenset(),
            within_inames_is_final=True)

    k = lp.make_kernel("{[i,j] : 0<=i,j<n}",
            [i1, i2],
            [
                lp.GlobalArg("a", dtype=np.float32, shape=()),
                lp.ValueArg("n", dtype=np.int32),
                lp.TemporaryVariable("phi", dtype=np.float32, shape=("n",)),
                ],
            target=lp.CTarget(),
            )

    k = lp.preprocess_kernel(k)

    assert 'i' not in k.insn_inames("insn_0_j_update")
    print(k.stringify(with_dependencies=True))


def test_kernel_splitting(ctx_factory):
    ctx = ctx_factory()

    knl = lp.make_kernel(
            "{ [i]: 0<=i<n }",
            """
            for i
                c[i] = a[i + 1]
                ... gbarrier
                out[i] = c[i]
            end
            """, seq_dependencies=True)

    knl = lp.add_and_infer_dtypes(knl,
            {"a": np.float32, "c": np.float32, "out": np.float32, "n": np.int32})

    ref_knl = knl

    knl = lp.split_iname(knl, "i", 128, outer_tag="g.0", inner_tag="l.0")

    # schedule
    from loopy.preprocess import preprocess_kernel
    knl = preprocess_kernel(knl)

    from loopy.schedule import get_one_scheduled_kernel
    knl = get_one_scheduled_kernel(knl)

    # map schedule onto host or device
    print(knl)

    cgr = lp.generate_code_v2(knl)

    assert len(cgr.device_programs) == 2

    print(cgr.device_code())
    print(cgr.host_code())

    lp.auto_test_vs_ref(ref_knl, ctx, knl, parameters=dict(n=5))


def test_kernel_splitting_with_loop(ctx_factory):
    ctx = ctx_factory()

    knl = lp.make_kernel(
            "{ [i,k]: 0<=i<n and 0<=k<3 }",
            """
            for i, k
                ... gbarrier
                c[k,i] = a[k, i + 1]
                ... gbarrier
                out[k,i] = c[k,i]
            end
            """, seq_dependencies=True)

    knl = lp.add_and_infer_dtypes(knl,
            {"a": np.float32, "c": np.float32, "out": np.float32, "n": np.int32})

    ref_knl = knl

    knl = lp.split_iname(knl, "i", 128, outer_tag="g.0", inner_tag="l.0")

    # schedule
    from loopy.preprocess import preprocess_kernel
    knl = preprocess_kernel(knl)

    from loopy.schedule import get_one_scheduled_kernel
    knl = get_one_scheduled_kernel(knl)

    # map schedule onto host or device
    print(knl)

    cgr = lp.generate_code_v2(knl)

    assert len(cgr.device_programs) == 2

    print(cgr.device_code())
    print(cgr.host_code())

    lp.auto_test_vs_ref(ref_knl, ctx, knl, parameters=dict(n=5))


def test_kernel_splitting_with_loop_and_private_temporary(ctx_factory):
    ctx = ctx_factory()

    pytest.xfail("spilling doesn't yet use local axes")

    knl = lp.make_kernel(
            "{ [i,k]: 0<=i<n and 0<=k<3 }",
            """
            for i, k
                ... gbarrier
                <> t_private_scalar = a[k,i+1]
                <> t_private_array[i % 2] = a[k,i+1]
                c[k,i] = a[k,i+1]
                ... gbarrier
                out[k,i] = c[k,i] + t_private_scalar + t_private_array[i % 2]
            end
            """, seq_dependencies=True)

    knl = lp.add_and_infer_dtypes(knl,
            {"a": np.float32, "c": np.float32, "out": np.float32, "n": np.int32})
    knl = lp.set_temporary_scope(knl, "t_private_scalar", "private")
    knl = lp.set_temporary_scope(knl, "t_private_array", "private")

    ref_knl = knl

    knl = lp.split_iname(knl, "i", 128, outer_tag="g.0", inner_tag="l.0")

    # schedule
    from loopy.preprocess import preprocess_kernel
    knl = preprocess_kernel(knl)

    from loopy.schedule import get_one_scheduled_kernel
    knl = get_one_scheduled_kernel(knl)

    # map schedule onto host or device
    print(knl)

    cgr = lp.generate_code_v2(knl)

    assert len(cgr.device_programs) == 2

    print(cgr.device_code())
    print(cgr.host_code())

    lp.auto_test_vs_ref(ref_knl, ctx, knl, parameters=dict(n=5))


def test_kernel_splitting_with_loop_and_local_temporary(ctx_factory):
    ctx = ctx_factory()

    knl = lp.make_kernel(
            "{ [i,k]: 0<=i<n and 0<=k<3 }",
            """
            for i, k
                ... gbarrier
                <> t_local[i % 8,k] = i % 8
                c[k,i] = a[k,i+1]
                ... gbarrier
                out[k,i] = c[k,i] + t_local[i % 8,k]
            end
            """, seq_dependencies=True)

    knl = lp.add_and_infer_dtypes(knl,
            {"a": np.float32, "c": np.float32, "out": np.float32, "n": np.int32})

    knl = lp.set_temporary_scope(knl, "t_local", "local")

    ref_knl = knl

    knl = lp.split_iname(knl, "i", 8, outer_tag="g.0", inner_tag="l.0")

    # schedule
    from loopy.preprocess import preprocess_kernel
    knl = preprocess_kernel(knl)

    from loopy.schedule import get_one_scheduled_kernel
    knl = get_one_scheduled_kernel(knl)

    # map schedule onto host or device
    print(knl)

    cgr = lp.generate_code_v2(knl)

    assert len(cgr.device_programs) == 2

    print(cgr.device_code())
    print(cgr.host_code())

    lp.auto_test_vs_ref(ref_knl, ctx, knl, parameters=dict(n=8))


def test_global_temporary(ctx_factory):
    ctx = ctx_factory()

    knl = lp.make_kernel(
            "{ [i]: 0<=i<n}",
            """
            for i
                <> c[i] = a[i + 1]
                ... gbarrier
                out[i] = c[i]
            end
            """, seq_dependencies=True)

    knl = lp.add_and_infer_dtypes(knl,
            {"a": np.float32, "c": np.float32, "out": np.float32, "n": np.int32})
    knl = lp.set_temporary_scope(knl, "c", "global")

    ref_knl = knl

    knl = lp.split_iname(knl, "i", 128, outer_tag="g.0", inner_tag="l.0")

    cgr = lp.generate_code_v2(knl)

    assert len(cgr.device_programs) == 2

    #print(cgr.device_code())
    #print(cgr.host_code())

    lp.auto_test_vs_ref(ref_knl, ctx, knl, parameters=dict(n=5))


def test_assign_to_linear_subscript(ctx_factory):
    ctx = ctx_factory()
    queue = cl.CommandQueue(ctx)

    knl1 = lp.make_kernel(
            "{ [i]: 0<=i<n}",
            "a[i,i] = 1")
    knl2 = lp.make_kernel(
            "{ [i]: 0<=i<n}",
            "a[[i*n + i]] = 1",
            [lp.GlobalArg("a", shape="n,n"), "..."])

    a1 = cl.array.zeros(queue, (10, 10), np.float32)
    knl1(queue, a=a1)
    a2 = cl.array.zeros(queue, (10, 10), np.float32)
    knl2(queue, a=a2)

    assert np.array_equal(a1.get(),  a2.get())


def test_finite_difference_expr_subst(ctx_factory):
    ctx = ctx_factory()
    queue = cl.CommandQueue(ctx)

    grid = np.linspace(0, 2*np.pi, 2048, endpoint=False)
    h = grid[1] - grid[0]
    u = cl.clmath.sin(cl.array.to_device(queue, grid))

    fin_diff_knl = lp.make_kernel(
        "{[i]: 1<=i<=n}",
        "out[i] = -(f[i+1] - f[i-1])/h",
        [lp.GlobalArg("out", shape="n+2"), "..."])

    flux_knl = lp.make_kernel(
        "{[j]: 1<=j<=n}",
        "f[j] = u[j]**2/2",
        [
            lp.GlobalArg("f", shape="n+2"),
            lp.GlobalArg("u", shape="n+2"),
            ])

    fused_knl = lp.fuse_kernels([fin_diff_knl, flux_knl],
            data_flow=[
                ("f", 1, 0)
                ])

    fused_knl = lp.set_options(fused_knl, write_cl=True)
    evt, _ = fused_knl(queue, u=u, h=np.float32(1e-1))

    fused_knl = lp.assignment_to_subst(fused_knl, "f")

    fused_knl = lp.set_options(fused_knl, write_cl=True)

    # This is the real test here: The automatically generated
    # shape expressions are '2+n' and the ones above are 'n+2'.
    # Is loopy smart enough to understand that these are equal?
    evt, _ = fused_knl(queue, u=u, h=np.float32(1e-1))

    fused0_knl = lp.affine_map_inames(fused_knl, "i", "inew", "inew+1=i")

    gpu_knl = lp.split_iname(
            fused0_knl, "inew", 128, outer_tag="g.0", inner_tag="l.0")

    precomp_knl = lp.precompute(
            gpu_knl, "f_subst", "inew_inner", fetch_bounding_box=True)

    precomp_knl = lp.tag_inames(precomp_knl, {"j_0_outer": "unr"})
    precomp_knl = lp.set_options(precomp_knl, return_dict=True)
    evt, _ = precomp_knl(queue, u=u, h=h)


# {{{ call without returned values

def test_call_with_no_returned_value(ctx_factory):
    import pymbolic.primitives as p

    ctx = ctx_factory()
    queue = cl.CommandQueue(ctx)

    knl = lp.make_kernel(
        "{:}",
        [lp.CallInstruction((), p.Call(p.Variable("f"), ()))]
        )

    from library_for_test import no_ret_f_mangler, no_ret_f_preamble_gen
    knl = lp.register_function_manglers(knl, [no_ret_f_mangler])
    knl = lp.register_preamble_generators(knl, [no_ret_f_preamble_gen])

    evt, _ = knl(queue)

# }}}


def test_unschedulable_kernel_detection():
    knl = lp.make_kernel(["{[i,j]:0<=i,j<n}"],
                         """
                         mat1[i,j] = mat1[i,j] + 1 {inames=i:j, id=i1}
                         mat2[j] = mat2[j] + 1 {inames=j, id=i2}
                         mat3[i] = mat3[i] + 1 {inames=i, id=i3}
                         """)

    knl = lp.preprocess_kernel(knl)

    # Check that loopy can detect the unschedulability of the kernel
    assert not lp.has_schedulable_iname_nesting(knl)
    assert len(list(lp.get_iname_duplication_options(knl))) == 4

    for inames, insns in lp.get_iname_duplication_options(knl):
        fixed_knl = lp.duplicate_inames(knl, inames, insns)
        assert lp.has_schedulable_iname_nesting(fixed_knl)

    knl = lp.make_kernel(["{[i,j,k,l,m]:0<=i,j,k,l,m<n}"],
                         """
                         mat1[l,m,i,j,k] = mat1[l,m,i,j,k] + 1 {inames=i:j:k:l:m}
                         mat2[l,m,j,k] = mat2[l,m,j,k] + 1 {inames=j:k:l:m}
                         mat3[l,m,k] = mat3[l,m,k] + 11 {inames=k:l:m}
                         mat4[l,m,i] = mat4[l,m,i] + 1 {inames=i:l:m}
                         """)

    assert not lp.has_schedulable_iname_nesting(knl)
    assert len(list(lp.get_iname_duplication_options(knl))) == 10


def test_regression_no_ret_call_removal(ctx_factory):
    # https://github.com/inducer/loopy/issues/32
    knl = lp.make_kernel(
            "{[i] : 0<=i<n}",
            "f(sum(i, x[i]))")
    knl = lp.add_and_infer_dtypes(knl, {"x": np.float32})
    knl = lp.preprocess_kernel(knl)
    assert len(knl.instructions) == 3


def test_regression_persistent_hash():
    knl1 = lp.make_kernel(
            "{[i] : 0<=i<n}",
            "cse_exprvar = d[2]*d[2]")

    knl2 = lp.make_kernel(
            "{[i] : 0<=i<n}",
            "cse_exprvar = d[0]*d[0]")
    from loopy.tools import LoopyKeyBuilder
    lkb = LoopyKeyBuilder()
    assert lkb(knl1.instructions[0]) != lkb(knl2.instructions[0])
    assert lkb(knl1) != lkb(knl2)


def test_sequential_dependencies(ctx_factory):
    ctx = ctx_factory()

    knl = lp.make_kernel(
            "{[i]: 0<=i<n}",
            """
            for i
                <> aa = 5jf
                <> bb = 5j
                a[i] = imag(aa)
                b[i] = imag(bb)
                c[i] = 5f
            end
            """, seq_dependencies=True)

    print(knl.stringify(with_dependencies=True))

    lp.auto_test_vs_ref(knl, ctx, knl, parameters=dict(n=5))


def test_nop(ctx_factory):
    ctx = ctx_factory()

    knl = lp.make_kernel(
            "{[i,itrip]: 0<=i<n and 0<=itrip<ntrips}",
            """
            for itrip,i
                <> z[i] = z[i+1] + z[i]  {id=wr_z}
                <> v[i] = 11  {id=wr_v}
                ... nop {dep=wr_z:wr_v,id=yoink}
                z[i] = z[i] - z[i+1] + v[i]
            end
            """)

    print(knl)

    knl = lp.fix_parameters(knl, n=15)
    knl = lp.add_and_infer_dtypes(knl, {"z": np.float64})

    lp.auto_test_vs_ref(knl, ctx, knl, parameters=dict(ntrips=5))


def test_global_barrier(ctx_factory):
    ctx = ctx_factory()

    knl = lp.make_kernel(
            "{[i,itrip]: 0<=i<n and 0<=itrip<ntrips}",
            """
            for i
                for itrip
                    ... gbarrier {id=top}
                    <> z[i] = z[i+1] + z[i]  {id=wr_z,dep=top}
                    <> v[i] = 11  {id=wr_v,dep=top}
                    ... gbarrier {dep=wr_z:wr_v,id=yoink}
                    z[i] = z[i] - z[i+1] + v[i] {id=iupd}
                end
                ... gbarrier {dep=iupd,id=postloop}
                z[i] = z[i] - z[i+1] + v[i]  {dep=postloop}
            end
            """)

    knl = lp.fix_parameters(knl, ntrips=3)
    knl = lp.add_and_infer_dtypes(knl, {"z": np.float64})

    ref_knl = knl
    ref_knl = lp.set_temporary_scope(ref_knl, "z", "global")
    ref_knl = lp.set_temporary_scope(ref_knl, "v", "global")

    knl = lp.split_iname(knl, "i", 256, outer_tag="g.0", inner_tag="l.0")
    print(knl)

    knl = lp.preprocess_kernel(knl)
    assert knl.temporary_variables["z"].scope == lp.temp_var_scope.GLOBAL
    assert knl.temporary_variables["v"].scope == lp.temp_var_scope.GLOBAL

    print(knl)

    lp.auto_test_vs_ref(ref_knl, ctx, knl, parameters=dict(ntrips=5, n=10))


def test_missing_global_barrier():
    knl = lp.make_kernel(
            "{[i,itrip]: 0<=i<n and 0<=itrip<ntrips}",
            """
            for i
                for itrip
                    ... gbarrier {id=yoink}
                    <> z[i] = z[i] - z[i+1]  {id=iupd,dep=yoink}
                end
                # This is where the barrier should be
                z[i] = z[i] - z[i+1] + v[i]  {dep=iupd}
            end
            """)

    knl = lp.set_temporary_scope(knl, "z", "global")
    knl = lp.split_iname(knl, "i", 256, outer_tag="g.0")
    knl = lp.preprocess_kernel(knl)

    from loopy.diagnostic import MissingBarrierError
    with pytest.raises(MissingBarrierError):
        lp.get_one_scheduled_kernel(knl)


def test_index_cse(ctx_factory):
    knl = lp.make_kernel(["{[i,j,k,l,m]:0<=i,j,k,l,m<n}"],
                         """
                         for i
                            for j
                                c[i,j,m] = sum((k,l), a[i,j,l]*b[i,j,k,l])
                            end
                         end
                         """)
    knl = lp.tag_inames(knl, "l:unr")
    knl = lp.prioritize_loops(knl, "i,j,k,l")
    knl = lp.add_and_infer_dtypes(knl, {"a": np.float32, "b": np.float32})
    knl = lp.fix_parameters(knl, n=5)
    print(lp.generate_code_v2(knl).device_code())


def test_ilp_and_conditionals(ctx_factory):
    ctx = ctx_factory()

    knl = lp.make_kernel('{[k]: 0<=k<n}}',
         """
         for k
             <> Tcond = T[k] < 0.5
             if Tcond
                 cp[k] = 2 * T[k] + Tcond
             end
         end
         """)

    knl = lp.fix_parameters(knl, n=200)
    knl = lp.add_and_infer_dtypes(knl, {"T": np.float32})

    ref_knl = knl

    knl = lp.split_iname(knl, 'k', 2, inner_tag='ilp')

    lp.auto_test_vs_ref(ref_knl, ctx, knl)


def test_unr_and_conditionals(ctx_factory):
    ctx = ctx_factory()

    knl = lp.make_kernel('{[k]: 0<=k<n}}',
         """
         for k
             <> Tcond[k] = T[k] < 0.5
             if Tcond[k]
                 cp[k] = 2 * T[k] + Tcond[k]
             end
         end
         """)

    knl = lp.fix_parameters(knl, n=200)
    knl = lp.add_and_infer_dtypes(knl, {"T": np.float32})

    ref_knl = knl

    knl = lp.split_iname(knl, 'k', 2, inner_tag='unr')

    lp.auto_test_vs_ref(ref_knl, ctx, knl)


def test_constant_array_args(ctx_factory):
    ctx = ctx_factory()

    knl = lp.make_kernel('{[k]: 0<=k<n}}',
         """
         for k
             <> Tcond[k] = T[k] < 0.5
             if Tcond[k]
                 cp[k] = 2 * T[k] + Tcond[k]
             end
         end
         """,
         [lp.ConstantArg('T', shape=(200,), dtype=np.float32),
         '...'])

    knl = lp.fix_parameters(knl, n=200)

    lp.auto_test_vs_ref(knl, ctx, knl)


@pytest.mark.parametrize("src_order", ["C"])
@pytest.mark.parametrize("tmp_order", ["C", "F"])
def test_temp_initializer(ctx_factory, src_order, tmp_order):
    a = np.random.randn(3, 3).copy(order=src_order)

    ctx = ctx_factory()
    queue = cl.CommandQueue(ctx)

    knl = lp.make_kernel(
            "{[i,j]: 0<=i,j<n}",
            "out[i,j] = tmp[i,j]",
            [
                lp.TemporaryVariable("tmp",
                    initializer=a,
                    shape=lp.auto,
                    scope=lp.temp_var_scope.PRIVATE,
                    order=tmp_order),
                "..."
                ])

    knl = lp.set_options(knl, write_cl=True, highlight_cl=True)
    knl = lp.fix_parameters(knl, n=a.shape[0])

    evt, (a2,) = knl(queue, out_host=True)

    assert np.array_equal(a, a2)


<<<<<<< HEAD
def test_scalars_with_base_storage(ctx_factory):
    """ Regression test for !50 """
    ctx = ctx_factory()
    queue = cl.CommandQueue(ctx)

    knl = lp.make_kernel(
            "{ [i]: 0<=i<1}",
            "a = 1",
            [lp.TemporaryVariable("a", dtype=np.float64,
                                  shape=(), base_storage="base")])

    knl(queue, out_host=True)
=======
def test_base_storage_decl():
    knl = lp.make_kernel(
        "{ [i]: 0<=i<n}",
        "a[i] = 1",
        [
            lp.TemporaryVariable(
                "a", dtype=np.float64, shape=("n",), base_storage="base"),
            lp.ValueArg("n")],
        target=lp.CTarget())

    lp.generate_code_v2(knl)
>>>>>>> 343ceb0e


if __name__ == "__main__":
    if len(sys.argv) > 1:
        exec(sys.argv[1])
    else:
        from py.test.cmdline import main
        main([__file__])

# vim: foldmethod=marker<|MERGE_RESOLUTION|>--- conflicted
+++ resolved
@@ -1587,7 +1587,6 @@
     assert np.array_equal(a, a2)
 
 
-<<<<<<< HEAD
 def test_scalars_with_base_storage(ctx_factory):
     """ Regression test for !50 """
     ctx = ctx_factory()
@@ -1600,19 +1599,6 @@
                                   shape=(), base_storage="base")])
 
     knl(queue, out_host=True)
-=======
-def test_base_storage_decl():
-    knl = lp.make_kernel(
-        "{ [i]: 0<=i<n}",
-        "a[i] = 1",
-        [
-            lp.TemporaryVariable(
-                "a", dtype=np.float64, shape=("n",), base_storage="base"),
-            lp.ValueArg("n")],
-        target=lp.CTarget())
-
-    lp.generate_code_v2(knl)
->>>>>>> 343ceb0e
 
 
 if __name__ == "__main__":
