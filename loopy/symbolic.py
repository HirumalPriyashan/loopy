"""Pymbolic mappers for loopy."""


__copyright__ = "Copyright (C) 2012 Andreas Kloeckner"

__license__ = """
Permission is hereby granted, free of charge, to any person obtaining a copy
of this software and associated documentation files (the "Software"), to deal
in the Software without restriction, including without limitation the rights
to use, copy, modify, merge, publish, distribute, sublicense, and/or sell
copies of the Software, and to permit persons to whom the Software is
furnished to do so, subject to the following conditions:

The above copyright notice and this permission notice shall be included in
all copies or substantial portions of the Software.

THE SOFTWARE IS PROVIDED "AS IS", WITHOUT WARRANTY OF ANY KIND, EXPRESS OR
IMPLIED, INCLUDING BUT NOT LIMITED TO THE WARRANTIES OF MERCHANTABILITY,
FITNESS FOR A PARTICULAR PURPOSE AND NONINFRINGEMENT. IN NO EVENT SHALL THE
AUTHORS OR COPYRIGHT HOLDERS BE LIABLE FOR ANY CLAIM, DAMAGES OR OTHER
LIABILITY, WHETHER IN AN ACTION OF CONTRACT, TORT OR OTHERWISE, ARISING FROM,
OUT OF OR IN CONNECTION WITH THE SOFTWARE OR THE USE OR OTHER DEALINGS IN
THE SOFTWARE.
"""


from functools import reduce
from sys import intern

from pytools import memoize, memoize_method, memoize_on_first_arg, ImmutableRecord
import pytools.lex
from pytools.tag import Taggable

import pymbolic.primitives as p

from pymbolic.mapper import (
        CombineMapper as CombineMapperBase,
        IdentityMapper as IdentityMapperBase,
        WalkMapper as WalkMapperBase,
        CallbackMapper as CallbackMapperBase,
        CSECachingMapperMixin,
        )
from pymbolic.mapper.evaluator import \
        EvaluationMapper as EvaluationMapperBase
from pymbolic.mapper.substitutor import \
        SubstitutionMapper as SubstitutionMapperBase
from pymbolic.mapper.stringifier import \
        StringifyMapper as StringifyMapperBase
from pymbolic.mapper.dependency import \
        DependencyMapper as DependencyMapperBase
from pymbolic.mapper.coefficient import \
        CoefficientCollector as CoefficientCollectorBase
from pymbolic.mapper.unifier import UnidirectionalUnifier \
        as UnidirectionalUnifierBase
from pymbolic.mapper.constant_folder import \
        ConstantFoldingMapper as ConstantFoldingMapperBase

from pymbolic.parser import Parser as ParserBase
from loopy.diagnostic import LoopyError
from loopy.diagnostic import ExpressionToAffineConversionError

import islpy as isl
from islpy import dim_type

import re
import numpy as np

__doc__ = """
.. currentmodule:: loopy.symbolic

.. autoclass:: Literal

.. autoclass:: ArrayLiteral

.. autoclass:: FunctionIdentifier

.. autoclass:: TypedCSE

.. autoclass:: TypeCast

.. autoclass:: TaggedVariable

.. autoclass:: Reduction

.. autoclass:: LinearSubscript

.. autoclass:: RuleArgument

.. autoclass:: ExpansionState

.. autoclass:: RuleAwareIdentityMapper

.. autoclass:: ResolvedFunction

.. autoclass:: SubArrayRef
"""


# {{{ mappers with support for loopy-specific primitives

class IdentityMapperMixin:
    def map_literal(self, expr, *args, **kwargs):
        return expr

    def map_array_literal(self, expr, *args, **kwargs):
        return type(expr)(tuple(self.rec(ch, *args, **kwargs)
                                for ch in expr.children))

    def map_group_hw_index(self, expr, *args, **kwargs):
        return expr

    def map_local_hw_index(self, expr, *args, **kwargs):
        return expr

    def map_loopy_function_identifier(self, expr, *args, **kwargs):
        return expr

    def map_reduction(self, expr, *args, **kwargs):
        mapped_inames = [self.rec(p.Variable(iname), *args, **kwargs)
                         for iname in expr.inames]

        new_inames = []
        for iname, new_sym_iname in zip(expr.inames, mapped_inames):
            if not isinstance(new_sym_iname, p.Variable):
                from loopy.diagnostic import LoopyError
                raise LoopyError("%s did not map iname '%s' to a variable"
                        % (type(self).__name__, iname))

            new_inames.append(new_sym_iname.name)

        new_expr = self.rec(expr.expr, *args, **kwargs)
        if new_expr is expr.expr and new_inames == expr.inames:
            return expr

        return Reduction(
                expr.operation, tuple(new_inames),
                new_expr,
                allow_simultaneous=expr.allow_simultaneous)

    def map_tagged_variable(self, expr, *args, **kwargs):
        # leaf, doesn't change
        return expr

    def map_type_annotation(self, expr, *args, **kwargs):
        return type(expr)(expr.type, self.rec(expr.child, *args, **kwargs))

    def map_sub_array_ref(self, expr, *args, **kwargs):
        return SubArrayRef(self.rec(expr.swept_inames, *args, **kwargs),
                self.rec(expr.subscript, *args, **kwargs))

    def map_resolved_function(self, expr, *args, **kwargs):
        return ResolvedFunction(expr.function)

    map_type_cast = map_type_annotation

    map_linear_subscript = IdentityMapperBase.map_subscript

    map_rule_argument = map_group_hw_index

    def map_fortran_division(self, expr, *args, **kwargs):
        return type(expr)(
                self.rec(expr.numerator, *args, **kwargs),
                self.rec(expr.denominator, *args, **kwargs))


class IdentityMapper(IdentityMapperBase, IdentityMapperMixin):
    pass


class PartialEvaluationMapper(
        EvaluationMapperBase, CSECachingMapperMixin, IdentityMapperMixin):
    def map_variable(self, expr):
        return expr

    def map_common_subexpression_uncached(self, expr):
        return type(expr)(self.rec(expr.child), expr.prefix, expr.scope)


class WalkMapper(WalkMapperBase):
    def map_literal(self, expr, *args, **kwargs):
        self.visit(expr, *args, **kwargs)

    def map_array_literal(self, expr, *args, **kwargs):
        if not self.visit(expr, *args, **kwargs):
            return

        for ch in expr.children:
            self.rec(ch, *args, **kwargs)

    def map_group_hw_index(self, expr, *args, **kwargs):
        self.visit(expr, *args, **kwargs)

    def map_local_hw_index(self, expr, *args, **kwargs):
        self.visit(expr, *args, **kwargs)

    def map_reduction(self, expr, *args, **kwargs):
        if not self.visit(expr, *args, **kwargs):
            return

        self.rec(expr.expr, *args, **kwargs)

    def map_type_cast(self, expr, *args, **kwargs):
        if not self.visit(expr, *args, **kwargs):
            return
        self.rec(expr.child, *args, **kwargs)

    map_tagged_variable = WalkMapperBase.map_variable

    def map_loopy_function_identifier(self, expr, *args, **kwargs):
        self.visit(expr, *args, **kwargs)

    map_linear_subscript = WalkMapperBase.map_subscript

    map_rule_argument = map_group_hw_index

<<<<<<< HEAD
    def map_sub_array_ref(self, expr, *args):
        if not self.visit(expr):
            return

        self.rec(expr.swept_inames, *args)
        self.rec(expr.subscript, *args)

    def map_resolved_function(self, expr, *args):
        if not self.visit(expr):
            return

        self.rec(expr.function, *args)
=======
    map_fortran_division = WalkMapperBase.map_quotient
>>>>>>> c2a4851c


class CallbackMapper(CallbackMapperBase, IdentityMapper):
    map_reduction = CallbackMapperBase.map_constant
    map_resolved_function = CallbackMapperBase.map_constant


class CombineMapper(CombineMapperBase):
    def map_reduction(self, expr, *args, **kwargs):
        return self.rec(expr.expr, *args, **kwargs)

    def map_sub_array_ref(self, expr):
        return self.combine((
            self.rec(expr.subscript),
            self.combine(tuple(self.rec(idx) for idx in expr.swept_inames))))

    map_linear_subscript = CombineMapperBase.map_subscript

    map_fortran_division = CombineMapperBase.map_quotient


class SubstitutionMapper(
        CSECachingMapperMixin, SubstitutionMapperBase, IdentityMapperMixin):
    def map_common_subexpression_uncached(self, expr):
        return type(expr)(self.rec(expr.child), expr.prefix, expr.scope)


class ConstantFoldingMapper(ConstantFoldingMapperBase,
        IdentityMapperMixin):
    pass


class StringifyMapper(StringifyMapperBase):
    def map_literal(self, expr, *args):
        return expr.s

    def map_array_literal(self, expr, *args):
        return "{%s}" % ", ".join(self.rec(ch) for ch in expr.children)

    def map_group_hw_index(self, expr, enclosing_prec):
        return "grp.%d" % expr.index

    def map_local_hw_index(self, expr, enclosing_prec):
        return "loc.%d" % expr.index

    def map_reduction(self, expr, prec):
        from pymbolic.mapper.stringifier import PREC_NONE

        return "{}reduce({}, [{}], {})".format(
                "simul_" if expr.allow_simultaneous else "",
                expr.operation, ", ".join(expr.inames),
                self.rec(expr.expr, PREC_NONE))

    def map_tagged_variable(self, expr, prec):
        return f"{expr.name}${{{', '.join(str(t) for t in expr.tags)}}}"

    def map_linear_subscript(self, expr, enclosing_prec):
        from pymbolic.mapper.stringifier import PREC_CALL, PREC_NONE
        return self.parenthesize_if_needed(
                self.format("%s[[%s]]",
                    self.rec(expr.aggregate, PREC_CALL),
                    self.rec(expr.index, PREC_NONE)),
                enclosing_prec, PREC_CALL)

    def map_loopy_function_identifier(self, expr, enclosing_prec):
        return "{}<{}>".format(
                type(expr).__name__,
                ", ".join(str(a) for a in expr.__getinitargs__()))

    def map_rule_argument(self, expr, enclosing_prec):
        return "<arg%d>" % expr.index

    def map_type_cast(self, expr, enclosing_prec):
        from pymbolic.mapper.stringifier import PREC_NONE
        return "cast({}, {})".format(
                repr(expr.type), self.rec(expr.child, PREC_NONE))

<<<<<<< HEAD
    def map_resolved_function(self, expr, prec):
        # underlining a resolved call
        return "\u0332".join(str(expr.function))

    def map_sub_array_ref(self, expr, prec):
        return "[{inames}]: {subscr}".format(
                inames=",".join(self.rec(iname, prec) for iname in
                    expr.swept_inames),
                subscr=self.rec(expr.subscript, prec))
=======
    def map_fortran_division(self, expr, enclosing_prec):
        from pymbolic.mapper.stringifier import PREC_NONE
        result = self.map_quotient(expr, PREC_NONE)
        return f"[FORTRANDIV]({result})"
>>>>>>> c2a4851c


class EqualityPreservingStringifyMapper(StringifyMapperBase):
    """
    For the benefit of
    :meth:`loopy.tools.LoopyEqKeyBuilder.update_for_pymbolic_field`,
    this mapper satisfies the invariant

    ``mapper(expr_1) == mapper(expr_2)``
    if and only if
    ``expr_1 == expr_2``
    """

    def __init__(self):
        super().__init__()

    def map_constant(self, expr, enclosing_prec):
        if isinstance(expr, np.generic):
            # Explicitly typed: Emitted string must reflect type exactly.

            # FIXME: This syntax cannot currently be parsed.

            return "{}({})".format(type(expr).__name__, repr(expr))
        else:
            result = repr(expr)

            from pymbolic.mapper.stringifier import PREC_SUM
            if not (result.startswith("(") and result.endswith(")")) \
                    and ("-" in result or "+" in result) \
                    and (enclosing_prec > PREC_SUM):
                return self.parenthesize(result)
            else:
                return result


class UnidirectionalUnifier(UnidirectionalUnifierBase):
    def map_reduction(self, expr, other, unis):
        if not isinstance(other, type(expr)):
            return self.treat_mismatch(expr, other, unis)
        if (expr.inames != other.inames
                or type(expr.function) != type(other.function)):  # noqa
            return []

        return self.rec(expr.expr, other.expr, unis)

    def map_tagged_variable(self, expr, other, urecs):
        new_uni_record = self.unification_record_from_equation(
                expr, other)
        if new_uni_record is None:
            # Check if the variables match literally--that's ok, too.
            if (isinstance(other, TaggedVariable)
                    and expr.name == other.name
                    and expr.tags == other.tags
                    and expr.name not in self.lhs_mapping_candidates):
                return urecs
            else:
                return []
        else:
            from pymbolic.mapper.unifier import unify_many
            return unify_many(urecs, new_uni_record)


class DependencyMapper(DependencyMapperBase):
    def map_group_hw_index(self, expr, *args, **kwargs):
        return set()

    def map_local_hw_index(self, expr, *args, **kwargs):
        return set()

    def map_call(self, expr, *args, **kwargs):
        # Loopy does not have first-class functions. Do not descend
        # into 'function' attribute of Call.
        return self.rec(expr.parameters, *args, **kwargs)

    def map_reduction(self, expr, *args, **kwargs):
        deps = self.rec(expr.expr, *args, **kwargs)
        return deps - {p.Variable(iname) for iname in expr.inames}

    def map_tagged_variable(self, expr, *args, **kwargs):
        return {expr}

    def map_loopy_function_identifier(self, expr, *args, **kwargs):
        return set()

    def map_sub_array_ref(self, expr, *args, **kwargs):
        deps = self.rec(expr.subscript, *args, **kwargs)
        return deps - set(expr.swept_inames)

    map_linear_subscript = DependencyMapperBase.map_subscript

    def map_type_cast(self, expr, *args, **kwargs):
        return self.rec(expr.child, *args, **kwargs)

    def map_resolved_function(self, expr):
        return self.rec(expr.function)

    def map_literal(self, expr):
        return set()

<<<<<<< HEAD
    def map_call_with_kwargs(self, expr):
        # See https://github.com/inducer/loopy/pull/323
        raise NotImplementedError
=======
    map_fortran_division = DependencyMapperBase.map_quotient
>>>>>>> c2a4851c


class SubstitutionRuleExpander(IdentityMapper):
    def __init__(self, rules):
        self.rules = rules

    def __call__(self, expr, *args, **kwargs):
        if not self.rules:
            return expr
        return super().__call__(expr, *args, **kwargs)

    def map_variable(self, expr):
        if expr.name in self.rules:
            return self.map_substitution(expr.name, self.rules[expr.name], ())
        else:
            return super().map_variable(expr)

    def map_call(self, expr):
        if expr.function.name in self.rules:
            return self.map_substitution(
                    expr.function.name,
                    self.rules[expr.function.name],
                    expr.parameters)
        else:
            return super().map_call(expr)

    def map_substitution(self, name, rule, arguments):
        if len(rule.arguments) != len(arguments):
            from loopy.diagnostic import LoopyError
            raise LoopyError("number of arguments to '%s' does not match "
                    "definition" % name)

        from pymbolic.mapper.substitutor import make_subst_func
        submap = SubstitutionMapper(
                make_subst_func(
                    dict(zip(rule.arguments, arguments))))

        expr = submap(rule.expression)

        return self.rec(expr)

# }}}


# {{{ loopy-specific primitives

class LoopyExpressionBase(p.Expression):
    def stringifier(self):
        from loopy.diagnostic import LoopyError
        raise LoopyError("pymbolic < 2019.1 is in use. Please upgrade.")

    def make_stringifier(self, originating_stringifier=None):
        return StringifyMapper()


class Literal(LoopyExpressionBase):
    """A literal to be used during code generation.

    .. note::

        Only used in the output of
        :mod:`loopy.target.c.codegen.expression.ExpressionToCExpressionMapper` (and
        similar mappers). Not for use in Loopy source representation.
    """

    def __init__(self, s):
        self.s = s

    def __getinitargs__(self):
        return (self.s,)

    init_arg_names = ("s",)

    mapper_method = "map_literal"


class ArrayLiteral(LoopyExpressionBase):
    """An array literal.

    .. note::

        Only used in the output of
        :mod:`loopy.target.c.codegen.expression.ExpressionToCExpressionMapper` (and
        similar mappers). Not for use in Loopy source representation.
    """

    def __init__(self, children):
        self.children = children

    def __getinitargs__(self):
        return (self.children,)

    init_arg_names = ("children",)

    mapper_method = "map_array_literal"


class HardwareAxisIndex(LoopyExpressionBase):
    def __init__(self, axis):
        self.axis = axis

    def __getinitargs__(self):
        return (self.axis,)

    init_arg_names = ("axis",)


class GroupHardwareAxisIndex(HardwareAxisIndex):
    """
    .. note::

        Only used in the output of
        :mod:`loopy.target.c.expression.ExpressionToCExpressionMapper` (and
        similar mappers). Not for use in Loopy source representation.
    """
    mapper_method = "map_group_hw_index"


class LocalHardwareAxisIndex(HardwareAxisIndex):
    """
    .. note::

        Only used in the output of
        :mod:`loopy.target.c.expression.ExpressionToCExpressionMapper` (and
        similar mappers). Not for use in Loopy source representation.
    """
    mapper_method = "map_local_hw_index"


class FunctionIdentifier(LoopyExpressionBase):
    """A base class for symbols representing functions."""

    init_arg_names = ()

    mapper_method = intern("map_loopy_function_identifier")


class TypedCSE(LoopyExpressionBase, p.CommonSubexpression):
    """A :class:`pymbolic.primitives.CommonSubexpression` annotated with
    a :class:`numpy.dtype`.
    """

    def __init__(self, child, prefix=None, dtype=None):
        super().__init__(child, prefix)
        self.dtype = dtype

    def __getinitargs__(self):
        return (self.child, self.dtype, self.prefix)

    def get_extra_properties(self):
        return dict(dtype=self.dtype)


class TypeAnnotation(LoopyExpressionBase):
    """Undocumented for now. Currently only used internally around LHSs of
    assignments that create temporaries.
    """

    def __init__(self, type, child):
        super().__init__()
        self.type = type
        self.child = child

    def __getinitargs__(self):
        return (self.type, self.child)

    mapper_method = intern("map_type_annotation")


class TypeCast(LoopyExpressionBase):
    """Only defined for numerical types with semantics matching
    :meth:`numpy.ndarray.astype`.

    .. attribute:: child

        The expression to be cast.
    """

    def __init__(self, type, child):
        super().__init__()

        from loopy.types import to_loopy_type, NumpyType
        type = to_loopy_type(type)

        if (not isinstance(type, NumpyType)
                or not issubclass(type.dtype.type, np.number)):
            from loopy.diagnostic import LoopyError
            raise LoopyError("TypeCast only supports numerical numpy types, "
                    "not '%s'" % type)

        # We're storing the type as a name for now to avoid
        # numpy pickling bug madness. (see loopy.types)
        self._type_name = type.dtype.name
        self.child = child

    @property
    def type(self):
        from loopy.types import NumpyType
        return NumpyType(np.dtype(self._type_name))

    # init_arg_names is a misnomer--they're attribute names used for pickling.
    init_arg_names = ("_type_name", "child")

    def __getinitargs__(self):
        return (self._type_name, self.child)

    mapper_method = intern("map_type_cast")


class TaggedVariable(LoopyExpressionBase, p.Variable, Taggable):
    """This is an identifier with tags, such as ``matrix$one``, where
    'one' identifies this specific use of the identifier. This mechanism
    may then be used to address these uses--such as by prefetching only
    accesses tagged a certain way.

    .. attribute:: tags

        A :class:`frozenset` of subclasses of :class:`pytools.tag.Tag` used to
        provide metadata on this object. Legacy string tags are converted to
        :class:`~loopy.LegacyStringInstructionTag` or, if they used to carry
        a functional meaning, the tag carrying that same fucntional meaning
        (e.g. :class:`~loopy.UseStreamingStoreTag`).

    Inherits from :class:`pymbolic.primitives.Variable`
    and :class:`pytools.tag.Taggable`.
    """

    init_arg_names = ("name", "tags")

    def __init__(self, name, tags):
        p.Variable.__init__(self, name)
        if isinstance(tags, str):
            from loopy.kernel.creation import _normalize_string_tag
            tags = frozenset({_normalize_string_tag(tags)})

        assert isinstance(tags, frozenset)
        assert tags

        Taggable.__init__(self, tags)

    @property
    def tag(self):
        from warnings import warn
        warn("Accessing TaggedVariable.tag is deprecated and will stop working "
                "in 2022. Use TaggedVariable.tags instead.", DeprecationWarning,
                stacklevel=2)

        if len(self.tags) != 1:
            raise ValueError("cannot access TaggedVariable.tag: variable has "
                    f"{len(self.tags)} tags")

        tag, = self.tags
        return tag

    def __getinitargs__(self):
        return self.name, self.tags

    mapper_method = intern("map_tagged_variable")


class Reduction(LoopyExpressionBase):
    """
    Represents a reduction operation on :attr:`expr` across :attr:`inames`.

    .. attribute:: operation
        an instance of :class:`loopy.library.reduction.ReductionOperation`

    .. attribute:: inames

        a list of inames across which reduction on :attr:`expr` is being
        carried out.

    .. attribute:: expr

        An expression which may have tuple type. If the expression has tuple
        type, it must be one of the following:
        * a :class:`tuple` of :class:`pymbolic.primitives.Expression`, or
        * a :class:`loopy.symbolic.Reduction`, or
        * a function call or substitution rule invocation.

    .. attribute:: allow_simultaneous

        A :class:`bool`. If not *True*, an iname is allowed to be used
        in precisely one reduction, to avoid mis-nesting errors.
    """

    init_arg_names = ("operation", "inames", "expr", "allow_simultaneous")

    def __init__(self, operation, inames, expr, allow_simultaneous=False):
        if isinstance(inames, str):
            inames = tuple(iname.strip() for iname in inames.split(","))

        elif isinstance(inames, p.Variable):
            inames = (inames,)

        assert isinstance(inames, tuple)

        def strip_var(iname):
            if isinstance(iname, p.Variable):
                iname = iname.name

            assert isinstance(iname, str)
            return iname

        inames = tuple(strip_var(iname) for iname in inames)

        if isinstance(operation, str):
            from loopy.library.reduction import parse_reduction_op
            operation = parse_reduction_op(operation)

        from loopy.library.reduction import ReductionOperation
        assert isinstance(operation, ReductionOperation)

        from loopy.diagnostic import LoopyError

        if operation.arg_count > 1:
            from pymbolic.primitives import Call

            if not isinstance(expr, (tuple, Reduction, Call)):
                raise LoopyError("reduction argument must be one of "
                                 "a tuple, reduction, or call; "
                                 "got '%s'" % type(expr).__name__)
        else:
            # Sanity checks
            if isinstance(expr, tuple):
                raise LoopyError("got a tuple argument to a scalar reduction")
            elif isinstance(expr, Reduction) and expr.is_tuple_typed:
                raise LoopyError("got a tuple typed argument to a scalar reduction")

        self.operation = operation
        self.inames = inames
        self.expr = expr
        self.allow_simultaneous = allow_simultaneous

    def __getinitargs__(self):
        return (self.operation, self.inames, self.expr, self.allow_simultaneous)

    def get_hash(self):
        return hash((self.__class__, self.operation, self.inames, self.expr))

    def is_equal(self, other):
        return (other.__class__ == self.__class__
                and other.operation == self.operation
                and other.inames == self.inames
                and other.expr == self.expr)

    @property
    def is_tuple_typed(self):
        return self.operation.arg_count > 1

    @property
    @memoize_method
    def inames_set(self):
        return set(self.inames)

    mapper_method = intern("map_reduction")


class LinearSubscript(LoopyExpressionBase):
    """Represents a linear index into a multi-dimensional array, completely
    ignoring any multi-dimensional layout.
    """

    init_arg_names = ("aggregate", "index")

    def __init__(self, aggregate, index):
        self.aggregate = aggregate
        self.index = index

    def __getinitargs__(self):
        return self.aggregate, self.index

    mapper_method = intern("map_linear_subscript")


class RuleArgument(LoopyExpressionBase):
    """Represents a (numbered) argument of a :class:`loopy.SubstitutionRule`.
    Only used internally in the rule-aware mappers to match subst rules
    independently of argument names.
    """

    init_arg_names = ("index",)

    def __init__(self, index):
        self.index = index

    def __getinitargs__(self):
        return (self.index,)

    mapper_method = intern("map_rule_argument")


<<<<<<< HEAD
class ResolvedFunction(LoopyExpressionBase):
    """
    A function identifier whose definition is known in a :mod:`loopy` program.
    A function is said to be *known* in a :class:`~loopy.TranslationUnit` if its
    name maps to  an :class:`~loopy.kernel.function_interface.InKernelCallable`
    in :attr:`loopy.TranslationUnit.callables_table`. Refer to :ref:`func-interface`.

    .. attribute:: function

        An instance of :class:`pymbolic.primitives.Variable` or
        :class:`loopy.library.reduction.ReductionOpFunction`.
    """
    init_arg_names = ("function", )

    def __init__(self, function):
        if isinstance(function, str):
            function = p.Variable(function)
        from loopy.library.reduction import ReductionOpFunction
        assert isinstance(function, (p.Variable, ReductionOpFunction))
        self.function = function

    @property
    def name(self):
        from loopy.library.reduction import ReductionOpFunction
        if isinstance(self.function, p.Variable):
            return self.function.name
        elif isinstance(self.function, ReductionOpFunction):
            return self.function
        else:
            raise LoopyError("Unexpected function type %s in ResolvedFunction." %
                    type(self.function))

    def __getinitargs__(self):
        return (self.function, )

    def make_stringifier(self, originating_stringifier=None):
        return StringifyMapper()

    mapper_method = intern("map_resolved_function")


class EvaluatorWithDeficientContext(PartialEvaluationMapper):
    """Evaluation Mapper that does not need values of all the variables
    involved in the expression.

    Returns the expression with the values mapped from :attr:`context`.
    """
    def map_variable(self, expr):
        if expr.name in self.context:
            return self.context[expr.name]
        else:
            return expr


class VariableInAnExpression(CombineMapper):
    def __init__(self, variables_to_search):
        assert(all(isinstance(variable, p.Variable) for variable in
            variables_to_search))
        self.variables_to_search = variables_to_search

    def combine(self, values):
        return any(values)

    def map_variable(self, expr):
        return expr in self.variables_to_search

    def map_constant(self, expr):
        return False


class SweptInameStrideCollector(CoefficientCollectorBase):
    """
    Mapper to compute the coefficient swept inames for :class:`SubArrayRef`.
    """
    def map_algebraic_leaf(self, expr):
        # subscripts that are not involved in :attr:`target_names` are treated
        # as constants.
        if isinstance(expr, p.Subscript) and (self.target_names is None
                or expr.aggregate.name not in self.target_names):
            return {1: expr}

        return super().map_algebraic_leaf(expr)


def get_start_subscript_from_sar(sar, kernel):
    """
    Returns an instance of :class:`pymbolic.primitives.Subscript`, the
    beginning subscript of the array swept by the *SubArrayRef*.

    **Example:** Consider ``[i, k]: a[i, j, k, l]``. The beginning
    subscript would be ``a[0, j, 0, l]``
    """

    def _get_lower_bound(iname):
        pwaff = kernel.get_iname_bounds(iname).lower_bound_pw_aff
        return int(pw_aff_to_expr(pwaff))

    swept_inames_to_zeros = {
            swept_iname.name: _get_lower_bound(swept_iname.name) for
            swept_iname in sar.swept_inames}

    return EvaluatorWithDeficientContext(swept_inames_to_zeros)(
            sar.subscript)


class SubArrayRef(LoopyExpressionBase):
    """
    An algebraic expression to map an affine memory layout pattern (known as
    sub-arary) as consecutive elements of the sweeping axes which are defined
    using :attr:`SubArrayRef.swept_inames`.

    .. attribute:: swept_inames

        An instance of :class:`tuple` denoting the axes to which the sub array
        is supposed to be mapped to.

    .. attribute:: subscript

        An instance of :class:`pymbolic.primitives.Subscript` denoting the
        array in the kernel.

    .. automethod:: is_equal
    """

    init_arg_names = ("swept_inames", "subscript")

    def __init__(self, swept_inames, subscript):

        # {{{ sanity checks

        if not isinstance(swept_inames, tuple):
            assert isinstance(swept_inames, p.Variable)
            swept_inames = (swept_inames,)

        assert isinstance(swept_inames, tuple)

        for iname in swept_inames:
            assert isinstance(iname, p.Variable)
        assert isinstance(subscript, p.Subscript)

        # }}}

        self.swept_inames = swept_inames
        self.subscript = subscript

    def __getinitargs__(self):
        return (self.swept_inames, self.subscript)

    def get_hash(self):
        return hash((self.__class__, self.swept_inames, self.subscript))

    def is_equal(self, other):
        """
        Returns *True* iff the sub-array refs have identical expressions.
        """
        return (other.__class__ == self.__class__
                and other.subscript == self.subscript
                and other.swept_inames == self.swept_inames)

    def make_stringifier(self, originating_stringifier=None):
        return StringifyMapper()

    mapper_method = intern("map_sub_array_ref")
=======
class FortranDivision(p.QuotientBase, LoopyExpressionBase):
    """This exists for the benefit of the Fortran frontend, which specializes
    to floating point division for floating point inputs and round-to-zero
    division for integer inputs. Despite the name, this would also be usable
    for C semantics. (:mod:`loopy` division semantics match Python's.)

    .. note::

        This is not a documented expression node type. It may disappear
        at any moment.
    """
    mapper_method = "map_fortran_division"
>>>>>>> c2a4851c

# }}}


class DependencyMapperWithReductionInames(DependencyMapper):
    def __init__(self, *args, **kwargs):
        super().__init__(*args, **kwargs)
        self.reduction_inames = set()

    def map_reduction(self, expr, *args, **kwargs):
        self.reduction_inames.update(expr.inames)
        return super().map_reduction(expr, *args, **kwargs)


@memoize
def _get_dependencies_and_reduction_inames(expr):
    dep_mapper = DependencyMapperWithReductionInames(composite_leaves=False)
    deps = frozenset(dep.name for dep in dep_mapper(expr))
    reduction_inames = dep_mapper.reduction_inames
    return deps, reduction_inames


def get_dependencies(expr):
    return _get_dependencies_and_reduction_inames(expr)[0]


def get_reduction_inames(expr):
    return _get_dependencies_and_reduction_inames(expr)[1]


class SubArrayRefSweptInamesCollector(CombineMapper):
    def combine(self, values):
        import operator
        return reduce(operator.or_, values, frozenset())

    def map_sub_array_ref(self, expr):
        return frozenset({iname.name for iname in expr.swept_inames})

    def map_constant(self, expr):
        return frozenset()

    map_variable = map_constant
    map_function_symbol = map_constant
    map_tagged_variable = map_constant
    map_type_cast = map_constant
    map_resolved_function = map_constant


def get_sub_array_ref_swept_inames(expr):
    return SubArrayRefSweptInamesCollector()(expr)


# {{{ rule-aware mappers

def parse_tagged_name(expr):
    from loopy.library.reduction import ArgExtOp, SegmentedOp
    if isinstance(expr, TaggedVariable):
        return expr.name, expr.tags
    elif isinstance(expr, ResolvedFunction):
        return parse_tagged_name(expr.function)
    elif isinstance(expr, (p.Variable, ArgExtOp, SegmentedOp)):
        return expr.name, None
    else:
        raise RuntimeError("subst rule name not understood: %s" % expr)


class ExpansionState(ImmutableRecord):
    """
    .. attribute:: kernel
    .. attribute:: instruction

    .. attribute:: stack

        a tuple representing the current expansion stack, as a tuple
        of (name, tag) pairs.

    .. attribute:: arg_context

        a dict representing current argument values
    """

    @property
    def insn_id(self):
        return self.instruction.id

    def apply_arg_context(self, expr):
        from pymbolic.mapper.substitutor import make_subst_func
        return SubstitutionMapper(
                make_subst_func(self.arg_context))(expr)


class SubstitutionRuleRenamer(IdentityMapper):
    def __init__(self, renames):
        self.renames = renames

    def map_call(self, expr):
        if not isinstance(expr.function, p.Variable):
            return IdentityMapper.map_call(self, expr)

        name, tags = parse_tagged_name(expr.function)

        new_name = self.renames.get(name)
        if new_name is None:
            return IdentityMapper.map_call(self, expr)

        if tags:
            sym = TaggedVariable(new_name, tags)
        else:
            sym = p.Variable(new_name)

        return type(expr)(sym, tuple(self.rec(child) for child in expr.parameters))

    def map_variable(self, expr):
        name, tags = parse_tagged_name(expr)

        new_name = self.renames.get(name)
        if new_name is None:
            return IdentityMapper.map_variable(self, expr)

        if tags:
            return TaggedVariable(new_name, tags)
        else:
            return p.Variable(new_name)


def rename_subst_rules_in_instructions(insns, renames):
    subst_renamer = SubstitutionRuleRenamer(renames)

    return [
            insn.with_transformed_expressions(subst_renamer)
            for insn in insns]


class SubstitutionRuleMappingContext:
    def _get_subst_rule_key(self, args, body):
        subst_dict = {
                arg: RuleArgument(i)
                for i, arg in enumerate(args)}

        from pymbolic.mapper.substitutor import make_subst_func
        arg_subst_map = SubstitutionMapper(make_subst_func(subst_dict))

        return arg_subst_map(body)

    def __init__(self, old_subst_rules, make_unique_var_name):
        self.old_subst_rules = old_subst_rules
        self.make_unique_var_name = make_unique_var_name

        # maps subst rule (args, bodies) to (names, original_name)
        self.subst_rule_registry = {
                self._get_subst_rule_key(rule.arguments, rule.expression):
                (name, rule.arguments, rule.expression)
                for name, rule in old_subst_rules.items()}

        # maps subst rule (args, bodies) to a list of old names,
        # which doubles as (a) a histogram of uses and (b) a way
        # to deterministically find the 'lexicographically earliest'
        # name
        self.subst_rule_old_names = {}

    def register_subst_rule(self, original_name, args, body):
        """Returns a name (as a string) for a newly created substitution
        rule.
        """
        key = self._get_subst_rule_key(args, body)
        reg_value = self.subst_rule_registry.get(key)

        if reg_value is None:
            # These names are temporary and won't stick around.
            new_name = self.make_unique_var_name("_lpy_tmp_"+original_name)
            self.subst_rule_registry[key] = (new_name, args, body)
        else:
            new_name, _, _ = reg_value

        self.subst_rule_old_names.setdefault(key, []).append(original_name)
        return new_name

    def _get_new_substitutions_and_renames(self):
        """This makes a new dictionary of substitutions from the ones
        encountered in mapping all the encountered expressions.
        It tries hard to keep substitution names the same--i.e.
        if all derivative versions of a substitution rule ended
        up with the same mapped version, then this version should
        retain the name that the substitution rule had previously.
        Unfortunately, this can't be done in a single pass, and so
        the routine returns an additional dictionary *subst_renames*
        of renamings to be performed on the processed expressions.

        The returned substitutions already have the rename applied
        to them.

        :returns: (new_substitutions, subst_renames)
        """

        from loopy.kernel.data import SubstitutionRule

        result = {}
        renames = {}

        used_names = set()

        for key, (name, args, body) in self.subst_rule_registry.items():
            orig_names = self.subst_rule_old_names.get(key, [])

            # If no orig_names are found, then this particular
            # subst rule was never referenced, and so it's fine
            # to leave out.

            if not orig_names:
                continue

            new_name = min(orig_names)
            if new_name in used_names:
                new_name = self.make_unique_var_name(new_name)

            renames[name] = new_name
            used_names.add(new_name)

            result[new_name] = SubstitutionRule(
                    name=new_name,
                    arguments=args,
                    expression=body)

        # {{{ perform renames on new substitutions

        subst_renamer = SubstitutionRuleRenamer(renames)

        renamed_result = {}
        for name, rule in result.items():
            renamed_result[name] = rule.copy(
                    expression=subst_renamer(rule.expression))

        # }}}

        return renamed_result, renames

    def finish_kernel(self, kernel):
        new_substs, renames = self._get_new_substitutions_and_renames()
        if not renames:
            return kernel.copy(substitutions=new_substs)

        new_insns = rename_subst_rules_in_instructions(kernel.instructions, renames)

        return kernel.copy(
            substitutions=new_substs,
            instructions=new_insns)


class RuleAwareIdentityMapper(IdentityMapper):
    """Note: the third argument dragged around by this mapper is the
    current :class:`ExpansionState`.

    Subclasses of this must be careful to not touch identifiers that
    are in :attr:`ExpansionState.arg_context`.
    """

    def __init__(self, rule_mapping_context):
        self.rule_mapping_context = rule_mapping_context

    def map_variable(self, expr, expn_state, *args, **kwargs):
        name, tags = parse_tagged_name(expr)
        if name not in self.rule_mapping_context.old_subst_rules:
            return IdentityMapper.map_variable(self, expr, expn_state, *args,
                    **kwargs)
        else:
            return self.map_substitution(name, tags, (), expn_state, *args,
                    **kwargs)

    def map_call(self, expr, expn_state):
        if not isinstance(expr.function, p.Variable):
            return IdentityMapper.map_call(self, expr, expn_state)

        name, tags = parse_tagged_name(expr.function)

        if name not in self.rule_mapping_context.old_subst_rules:
            return super().map_call(expr, expn_state)
        else:
            return self.map_substitution(name, tags, self.rec(
                expr.parameters, expn_state), expn_state)

    @staticmethod
    def make_new_arg_context(rule_name, arg_names, arguments, arg_context):
        if len(arg_names) != len(arguments):
            raise RuntimeError("Rule '%s' invoked with %d arguments (needs %d)"
                    % (rule_name, len(arguments), len(arg_names), ))

        from pymbolic.mapper.substitutor import make_subst_func
        arg_subst_map = SubstitutionMapper(make_subst_func(arg_context))
        return {
                formal_arg_name: arg_subst_map(arg_value)
                for formal_arg_name, arg_value in zip(arg_names, arguments)}

    def map_substitution(self, name, tags, arguments, expn_state):
        rule = self.rule_mapping_context.old_subst_rules[name]

        rec_arguments = self.rec(arguments, expn_state)

        new_expn_state = expn_state.copy(
                stack=expn_state.stack + ((name, tags),),
                arg_context=self.make_new_arg_context(
                    name, rule.arguments, rec_arguments, expn_state.arg_context))

        result = self.rec(rule.expression, new_expn_state)

        new_name = self.rule_mapping_context.register_subst_rule(
                name, rule.arguments, result)

        if tags:
            sym = TaggedVariable(new_name, tags)
        else:
            sym = p.Variable(new_name)

        if arguments:
            return sym(*rec_arguments)
        else:
            return sym

    def __call__(self, expr, kernel, insn):
        """
        :arg insn: A :class:`~loopy.kernel.InstructionBase` of which *expr* is
            a part of, or *None* if *expr*'s source is not an instruction.
        """
        from loopy.kernel.data import InstructionBase
        assert insn is None or isinstance(insn, InstructionBase)

        return IdentityMapper.__call__(self, expr,
                ExpansionState(
                    kernel=kernel,
                    instruction=insn,
                    stack=(),
                    arg_context={}))

    def map_instruction(self, kernel, insn):
        return insn

    def map_kernel(self, kernel, within=lambda *args: True,
            map_args=True, map_tvs=True):
        new_insns = [
            # While subst rules are not allowed in assignees, the mapper
            # may perform tasks entirely unrelated to subst rules, so
            # we must map assignees, too.
            insn if not kernel.substitutions and not within(kernel, insn, ()) else
            self.map_instruction(kernel,
                insn.with_transformed_expressions(
                    lambda expr: self(expr, kernel, insn)))
            for insn in kernel.instructions]

        from functools import partial

        non_insn_self = partial(self, kernel=kernel, insn=None)

        from loopy.kernel.array import ArrayBase

        # {{{ args

        if map_args:
            new_args = [
                arg.map_exprs(non_insn_self) if isinstance(arg, ArrayBase) else arg
                for arg in kernel.args]
        else:
            new_args = kernel.args[:]

        # }}}

        # {{{ tvs

        if map_tvs:
            new_tvs = {
                tv_name: tv.map_exprs(non_insn_self)
                for tv_name, tv in kernel.temporary_variables.items()}
        else:
            new_tvs = kernel.temporary_variables.copy()

        # }}}

        # domains, var names: not exprs => do not map

        return kernel.copy(instructions=new_insns,
                           args=new_args,
                           temporary_variables=new_tvs)


class RuleAwareSubstitutionMapper(RuleAwareIdentityMapper):
    """
    Mapper to substitute expressions and record any divergence of substitution
    rule expressions of :class:`loopy.LoopKernel`.

    .. attribute:: rule_mapping_context

        An instance of :class:`SubstitutionRuleMappingContext` to record
        divergence of substitution rules.

    .. attribute:: within

        An instance of :class:`loopy.match.StackMatchComponent`.
        :class:`RuleAwareSubstitutionMapper` would perform
        substitutions in the expression if the stack match is ``True`` or
        if the expression does not arise from an :class:`~loopy.InstructionBase`.

    .. note::

        The mapped kernel should be passed through
        :meth:`SubstitutionRuleMappingContext.finish_kernel` to perform any
        renaming mandated by the rule expression divergences.
    """
    def __init__(self, rule_mapping_context, subst_func, within):
        super().__init__(rule_mapping_context)

        self.subst_func = subst_func
        self._within = within

    def within(self, kernel, instruction, stack):
        if instruction is None:
            # always perform substitutions on expressions not coming from
            # instructions.
            return True
        else:
            return self._within(kernel, instruction, stack)

    def map_variable(self, expr, expn_state):
        if (expr.name in expn_state.arg_context
                or not self.within(
                    expn_state.kernel, expn_state.instruction, expn_state.stack)):
            # expr not in within => do nothing (call IdentityMapper)
            return super().map_variable(
                    expr, expn_state)

        result = self.subst_func(expr)
        if result is not None:
            return result
        else:
            return super().map_variable(
                    expr, expn_state)


class RuleAwareSubstitutionRuleExpander(RuleAwareIdentityMapper):
    def __init__(self, rule_mapping_context, rules, within):
        super().__init__(rule_mapping_context)

        self.rules = rules
        self.within = within

    def map_substitution(self, name, tags, arguments, expn_state):
        new_stack = expn_state.stack + ((name, tags),)

        if self.within(expn_state.kernel, expn_state.instruction, new_stack):
            # expand
            rule = self.rules[name]

            new_expn_state = expn_state.copy(
                    stack=new_stack,
                    arg_context=self.make_new_arg_context(
                        name, rule.arguments, arguments, expn_state.arg_context))

            result = self.rec(rule.expression, new_expn_state)

            # substitute in argument values
            from pymbolic.mapper.substitutor import make_subst_func
            subst_map = SubstitutionMapper(make_subst_func(
                new_expn_state.arg_context))

            return subst_map(result)

        else:
            # do not expand
            return super().map_substitution(
                    name, tags, arguments, expn_state)

# }}}


# {{{ functions to primitives, parsing

class VarToTaggedVarMapper(IdentityMapper):
    def map_variable(self, expr):
        dollar_idx = expr.name.find("$")
        if dollar_idx == -1:
            return expr
        else:
            return TaggedVariable(expr.name[:dollar_idx],
                    expr.name[dollar_idx+1:])


class FunctionToPrimitiveMapper(IdentityMapper):
    """Looks for invocations of a function called 'cse' or 'reduce' and
    turns those into the actual pymbolic primitives used for that.
    """

    def _parse_reduction(self, operation, inames, red_exprs,
            allow_simultaneous=False):
        if isinstance(inames, p.Variable):
            inames = (inames,)

        if not isinstance(inames, (tuple, list)):
            raise TypeError("iname argument to reduce() must be a symbol "
                    "or a list/tuple of symbols")

        processed_inames = []
        for iname in inames:
            if not isinstance(iname, p.Variable):
                raise TypeError("iname argument to reduce() must be a symbol "
                        "or a tuple or a tuple of symbols")

            processed_inames.append(iname.name)

        if len(red_exprs) == 1:
            red_exprs = red_exprs[0]

        return Reduction(operation, tuple(processed_inames), red_exprs,
                allow_simultaneous=allow_simultaneous)

    def map_call(self, expr):
        from loopy.library.reduction import parse_reduction_op

        if not isinstance(expr.function, p.Variable):
            return IdentityMapper.map_call(self, expr)

        name = expr.function.name
        if name == "cse":
            if len(expr.parameters) in [1, 2]:
                if len(expr.parameters) == 2:
                    if not isinstance(expr.parameters[1], p.Variable):
                        raise TypeError("second argument to cse() must be a symbol")
                    tag = expr.parameters[1].name
                else:
                    tag = None

                return p.CommonSubexpression(
                        self.rec(expr.parameters[0]), tag)
            else:
                raise TypeError("cse takes two arguments")

        elif name in ["reduce", "simul_reduce"]:

            if len(expr.parameters) >= 3:
                operation, inames = expr.parameters[:2]
                red_exprs = expr.parameters[2:]

                operation = parse_reduction_op(str(operation))
                return self._parse_reduction(operation, inames,
                        tuple(self.rec(red_expr) for red_expr in red_exprs),
                        allow_simultaneous=(name == "simul_reduce"))
            else:
                raise TypeError("invalid 'reduce' calling sequence")

        elif name == "if":
            if len(expr.parameters) == 3:
                from pymbolic.primitives import If
                return If(*tuple(self.rec(p) for p in expr.parameters))
            else:
                raise TypeError("if takes three arguments")

        else:
            # see if 'name' is an existing reduction op

            operation = parse_reduction_op(name)
            if operation:
                # arg_count counts arguments but not inames
                if len(expr.parameters) != 1 + operation.arg_count:
                    raise RuntimeError("invalid invocation of "
                            "reduction operation '%s': expected %d arguments, "
                            "got %d instead" % (expr.function.name,
                                                1 + operation.arg_count,
                                                len(expr.parameters)))

                inames = expr.parameters[0]
                red_exprs = tuple(self.rec(param) for param in expr.parameters[1:])
                return self._parse_reduction(operation, inames, red_exprs)

            else:
                return IdentityMapper.map_call(self, expr)


# {{{ customization to pymbolic parser

_open_dbl_bracket = intern("open_dbl_bracket")

TRAILING_FLOAT_TAG_RE = re.compile("^(.*?)([a-zA-Z]*)$")


class LoopyParser(ParserBase):
    lex_table = [
            (_open_dbl_bracket, pytools.lex.RE(r"\[\[")),
            ] + ParserBase.lex_table

    def parse_float(self, s):
        match = TRAILING_FLOAT_TAG_RE.match(s)

        val = match.group(1)
        tag = frozenset(match.group(2))
        if tag == frozenset("j"):
            return np.float64(val)*np.complex128(1j)
        elif tag == frozenset("jf"):
            return np.float32(val)*np.complex64(1j)
        elif tag == frozenset("f"):
            return np.float32(val)
        elif tag == frozenset("d"):
            return np.float64(val)
        else:
            return float(val)  # generic float

    def parse_prefix(self, pstate):
        from pymbolic.parser import (_PREC_UNARY, _less, _greater, _identifier,
                _openbracket, _closebracket, _colon)
        import loopy as lp

        if pstate.is_next(_less):
            pstate.advance()
            if pstate.is_next(_greater):
                typename = lp.Optional(None)
                pstate.advance()
            else:
                pstate.expect(_identifier)
                typename = lp.Optional(pstate.next_str())
                pstate.advance()
                pstate.expect(_greater)
                pstate.advance()

            return TypeAnnotation(
                    typename,
                    self.parse_expression(pstate, _PREC_UNARY))

        elif pstate.is_next(_openbracket):
            rollback_pstate = pstate.copy()
            pstate.advance()
            pstate.expect_not_end()
            if pstate.is_next(_closebracket):
                swept_inames = ()
            else:
                swept_inames = self.parse_expression(pstate)

            pstate.expect(_closebracket)
            pstate.advance()
            if pstate.is_next(_colon):
                # pstate.expect(_colon):
                pstate.advance()
                subscript = self.parse_expression(pstate, _PREC_UNARY)
                return SubArrayRef(swept_inames, subscript)
            else:
                pstate = rollback_pstate
                return super().parse_prefix(rollback_pstate)
        else:
            return super().parse_prefix(pstate)

    def parse_postfix(self, pstate, min_precedence, left_exp):
        from pymbolic.parser import _PREC_CALL, _closebracket
        if pstate.next_tag() is _open_dbl_bracket and _PREC_CALL > min_precedence:
            pstate.advance()
            pstate.expect_not_end()
            left_exp = LinearSubscript(left_exp, self.parse_expression(pstate))
            pstate.expect(_closebracket)
            pstate.advance()
            pstate.expect(_closebracket)
            pstate.advance()
            return left_exp, True

        return ParserBase.parse_postfix(self, pstate, min_precedence, left_exp)

# }}}


def parse(expr_str):
    return VarToTaggedVarMapper()(
            FunctionToPrimitiveMapper()(LoopyParser()(expr_str)))

# }}}


# {{{ coefficient collector

class CoefficientCollector(CoefficientCollectorBase):
    map_tagged_variable = CoefficientCollectorBase.map_variable

    def map_subscript(self, expr):
        from loopy.diagnostic import ExpressionNotAffineError
        raise ExpressionNotAffineError("cannot gather coefficients--"
                "indirect addressing in use")

# }}}


# {{{ variable index expression collector

class ArrayAccessFinder(CombineMapper):
    def __init__(self, tgt_vector_name=None):
        self.tgt_vector_name = tgt_vector_name

    def combine(self, values):
        from pytools import flatten
        return set(flatten(values))

    def map_constant(self, expr):
        return set()

    def map_algebraic_leaf(self, expr):
        return set()

    def map_subscript(self, expr):
        assert isinstance(expr.aggregate, p.Variable)

        if self.tgt_vector_name is None \
                or expr.aggregate.name == self.tgt_vector_name:
            return {expr} | self.rec(expr.index)
        else:
            return CombineMapper.map_subscript(self, expr)

# }}}


# {{{ (pw)aff to expr conversion

def aff_to_expr(aff):
    from pymbolic import var

    denom = aff.get_denominator_val().to_python()

    result = (aff.get_constant_val()*denom).to_python()
    for dt in [dim_type.in_, dim_type.param]:
        for i in range(aff.dim(dt)):
            coeff = (aff.get_coefficient_val(dt, i)*denom).to_python()
            if coeff:
                dim_name = aff.get_dim_name(dt, i)
                result += coeff*var(dim_name)

    for i in range(aff.dim(dim_type.div)):
        coeff = (aff.get_coefficient_val(dim_type.div, i)*denom).to_python()
        if coeff:
            result += coeff*aff_to_expr(aff.get_div(i))

    return result // denom


def pw_aff_to_expr(pw_aff, int_ok=False):
    if isinstance(pw_aff, int):
        if not int_ok:
            from warnings import warn
            warn("expected PwAff, got int", stacklevel=2)

        return pw_aff

    pieces = pw_aff.get_pieces()
    last_expr = aff_to_expr(pieces[-1][1])

    pairs = [(set_to_cond_expr(constr_set), aff_to_expr(aff))
             for constr_set, aff in pieces[:-1]]

    from pymbolic.primitives import If
    expr = last_expr
    for condition, then_expr in reversed(pairs):
        expr = If(condition, then_expr, expr)

    return expr


def pw_aff_to_pw_aff_implemented_by_expr(pw_aff):
    pieces = pw_aff.get_pieces()

    rest = isl.Set.universe(pw_aff.space.params())
    aff_set, aff = pieces[0]
    impl_pw_aff = isl.PwAff.alloc(aff_set, aff)
    rest = rest.intersect_params(aff_set.complement())

    for aff_set, aff in pieces[1:-1]:
        impl_pw_aff = impl_pw_aff.union_max(
            isl.PwAff.alloc(aff_set, aff))
        rest = rest.intersect_params(aff_set.complement())

    _, aff = pieces[-1]
    return impl_pw_aff.union_max(isl.PwAff.alloc(rest, aff)).coalesce()

# }}}


# {{{ (pw)aff_from_expr

class PwAffEvaluationMapper(EvaluationMapperBase, IdentityMapperMixin):
    def __init__(self, space, vars_to_zero):
        self.zero = isl.Aff.zero_on_domain(isl.LocalSpace.from_space(space))

        context = {}
        for name, (dt, pos) in space.get_var_dict().items():
            if dt == dim_type.set:
                dt = dim_type.in_

            context[name] = isl.PwAff.from_aff(
                    self.zero.set_coefficient_val(dt, pos, 1))

        for v in vars_to_zero:
            context[v] = self.zero

        self.pw_zero = isl.PwAff.from_aff(self.zero)

        super().__init__(context)

    def map_constant(self, expr):
        if isinstance(expr, np.integer):
            expr = int(expr)

        return self.pw_zero + expr

    def map_min(self, expr):
        from functools import reduce
        return reduce(
                lambda a, b: a.min(b),
                (self.rec(ch) for ch in expr.children))

    def map_max(self, expr):
        from functools import reduce
        return reduce(
                lambda a, b: a.max(b),
                (self.rec(ch) for ch in expr.children))

    def map_quotient(self, expr):
        raise TypeError("true division in '%s' not supported "
                "for as-pwaff evaluation" % expr)

    def map_floor_div(self, expr):
        num = self.rec(expr.numerator)
        denom = self.rec(expr.denominator)
        return num.div(denom).floor()

    def map_remainder(self, expr):
        num = self.rec(expr.numerator)
        denom = self.rec(expr.denominator)
        if not denom.is_cst():
            raise TypeError("modulo non-constant in '%s' not supported "
                    "for as-pwaff evaluation" % expr)

        (s, denom_aff), = denom.get_pieces()
        denom = denom_aff.get_constant_val()

        return num.mod_val(denom)

    def map_literal(self, expr):
        raise TypeError("literal '%s' not supported "
                        "for as-pwaff evaluation" % expr)


def aff_from_expr(space, expr, vars_to_zero=None):
    if vars_to_zero is None:
        vars_to_zero = frozenset()

    pwaff = pwaff_from_expr(space, expr, vars_to_zero).coalesce()

    pieces = pwaff.get_pieces()
    if len(pieces) == 1:
        (s, aff), = pieces
        return aff
    else:
        from loopy.diagnostic import ExpressionNotAffineError
        raise ExpressionNotAffineError("expression '%s' could not be converted to a "
                "non-piecewise quasi-affine expression" % expr)


def pwaff_from_expr(space, expr, vars_to_zero=None):
    return PwAffEvaluationMapper(space, vars_to_zero)(expr)


def with_aff_conversion_guard(f, space, expr, *args):
    import islpy as isl
    from pymbolic.mapper.evaluator import UnknownVariableError
    from loopy.diagnostic import ExpressionNotAffineError

    err = None
    with isl.SuppressedWarnings(space.get_ctx()):
        try:
            return f(space, expr, *args)
        except TypeError as e:
            err = e
        except isl.Error as e:
            err = e
        except UnknownVariableError as e:
            err = e
        except ExpressionNotAffineError as e:
            err = e

        assert err is not None
        from loopy.diagnostic import ExpressionToAffineConversionError
        raise ExpressionToAffineConversionError(
                "could not convert expression '%s' to affine representation: "
                "%s: %s" % (expr, type(err).__name__, str(err)))


def guarded_aff_from_expr(space, expr, vars_to_zero=None):
    """Performs the same operation as :func:`aff_from_expr` but only raises
    :exc:`loopy.diagnostic.ExpressionToAffineConversionError`
    """
    return with_aff_conversion_guard(aff_from_expr, space, expr, vars_to_zero)


def guarded_pwaff_from_expr(space, expr, vars_to_zero=None):
    """Performs the same operation as :func:`aff_from_expr` but only raises
    :exc:`loopy.diagnostic.ExpressionToAffineConversionError`
    """
    return with_aff_conversion_guard(pwaff_from_expr, space, expr, vars_to_zero)

# }}}


# {{{ (pw_)?qpoly_from_expr

class PwQPolyEvaluationMapper(EvaluationMapperBase):
    def __init__(self, space, vars_to_zero):
        zero_qpoly = isl.QPolynomial.zero_on_domain(space)

        context = {}
        for name, (dt, pos) in space.get_var_dict().items():
            if dt == dim_type.set:
                dt = dim_type.in_

            context[name] = isl.PwQPolynomial.from_qpolynomial(
                    isl.QPolynomial.var_on_domain(space, dt, pos))

        for v in vars_to_zero:
            context[v] = zero_qpoly

        self.pw_zero = isl.PwQPolynomial.from_qpolynomial(zero_qpoly)

        super().__init__(context)

    def map_constant(self, expr):
        if isinstance(expr, np.integer):
            expr = int(expr)

        return self.pw_zero + expr

    def map_quotient(self, expr):
        raise TypeError("true division in '%s' not supported "
                "for as-pwqpoly evaluation" % expr)

    def map_power(self, expr):
        from numbers import Integral
        if not isinstance(expr.exponent, Integral):
            raise TypeError("Only integral powers allowed in pwqpolynomials.")

        # do not "rec" exponent as it will be cast to a pwqpoly and
        # pwqpoly ** pwqpoly isn't allowed
        return self.rec(expr.base) ** expr.exponent


def pw_qpolynomial_from_expr(space, expr, vars_to_zero=frozenset()):
    return PwQPolyEvaluationMapper(space, vars_to_zero)(expr)


def qpolynomial_from_expr(space, expr):
    pw_qpoly = pw_qpolynomial_from_expr(space, expr).coalesce()

    pieces = pw_qpoly.get_pieces()
    if len(pieces) == 1:
        (s, qpoly), = pieces
        return qpoly
    else:
        raise RuntimeError("expression '%s' could not be converted to a "
                "non-piecewise quasi-polynomial expression" % expr)

# }}}


# {{{ simplify using aff

@memoize_on_first_arg
def simplify_using_aff(kernel, expr):
    inames = get_dependencies(expr) & kernel.all_inames()

    # FIXME: Ideally, we should find out what inames are usable and allow
    # the simplification to use all of those. For now, fall back to making
    # sure that the simplification only uses inames that were already there.
    domain = (
            kernel
            .get_inames_domain(inames)
            .project_out_except(inames, [dim_type.set]))

    try:
        aff = guarded_aff_from_expr(domain.space, expr)
    except ExpressionToAffineConversionError:
        return expr

    # FIXME: Deal with assumptions, too.
    aff = aff.gist(domain)

    return aff_to_expr(aff)

# }}}


# {{{ qpolynomial_to_expr

def _term_to_expr(space, term):
    from pymbolic.primitives import Variable

    result = term.get_coefficient_val().to_python()
    for dt in isl._CHECK_DIM_TYPES:
        for i in range(term.dim(dt)):
            exp = term.get_exp(dt, i)
            if exp:
                result = result*Variable(space.get_dim_name(dt, i))**exp

    for i in range(term.dim(dim_type.div)):
        exp = term.get_exp(dim_type.div, i)
        result *= (aff_to_expr(term.get_div(i))**exp)

    return result


def qpolynomial_to_expr(qpoly):
    space = qpoly.space
    return sum(_term_to_expr(space, t) for t in qpoly.get_terms())

# }}}


# {{{ expression/set <-> constraint conversion

def constraint_to_cond_expr(cns):
    # Looks like this is ok after all--get_aff() performs some magic.
    # Not entirely sure though... FIXME
    #
    # ls = cns.get_local_space()
    # if ls.dim(dim_type.div):
    #     raise RuntimeError("constraint has an existentially quantified variable")

    expr = aff_to_expr(cns.get_aff())

    from pymbolic.primitives import Comparison
    if cns.is_equality():
        return Comparison(expr, "==", 0)
    else:
        return Comparison(expr, ">=", 0)

# }}}


# {{{ isl_set_from_expr

class ConditionExpressionToBooleanOpsExpression(IdentityMapper):
    """
    Mapper to convert expressions into composition of boolean operation nodes
    according to C-semantics.

    For ex.:
        - ``i`` becomes ``i != 0``
        - ``i>10 and j`` becomes ``i>10 and j!=0``
    """

    def map_comparison(self, expr):
        return expr

    def _get_expr_neq_0(self, expr):
        return p.Comparison(expr, "!=", 0)

    map_variable = _get_expr_neq_0
    map_subscript = _get_expr_neq_0
    map_sum = _get_expr_neq_0
    map_product = _get_expr_neq_0
    map_constant = _get_expr_neq_0
    map_call = _get_expr_neq_0
    map_power = _get_expr_neq_0
    map_power = _get_expr_neq_0


class AffineConditionToISLSetMapper(IdentityMapper):
    """
    Mapper to convert a condition :class:`~pymbolic.primitives.Expression` to a
    :class:`~islpy.Set`.
    """

    def __init__(self, space):
        self.space = space
        super().__init__()

    def map_comparison(self, expr):
        if expr.operator == "!=":
            return self.rec(p.LogicalNot(p.Comparison(expr.left, "==", expr.right)))

        left_aff = guarded_aff_from_expr(self.space, expr.left)
        right_aff = guarded_aff_from_expr(self.space, expr.right)

        if expr.operator == "==":
            cnst = isl.Constraint.equality_from_aff(left_aff-right_aff)
        elif expr.operator == ">=":
            cnst = isl.Constraint.inequality_from_aff(left_aff-right_aff)
        elif expr.operator == ">":
            cnst = isl.Constraint.inequality_from_aff(left_aff-right_aff-1)
        elif expr.operator == "<=":
            cnst = isl.Constraint.inequality_from_aff(right_aff-left_aff)
        elif expr.operator == "<":
            cnst = isl.Constraint.inequality_from_aff(right_aff-left_aff-1)
        else:
            assert False

        return isl.Set.universe(self.space).add_constraint(cnst)

    def _map_logical_reduce(self, expr, f):
        """
        :arg f: Reduction callable.
        """
        sets = [self.rec(child) for child in expr.children]
        return reduce(f, sets)

    def map_logical_or(self, expr):
        import operator
        return self._map_logical_reduce(expr, operator.or_)

    def map_logical_and(self, expr):
        import operator
        return self._map_logical_reduce(expr, operator.and_)

    def map_logical_not(self, expr):
        set_ = self.rec(expr.child)
        return set_.complement()


def isl_set_from_expr(space, expr):
    """
    :arg expr: An instance of :class:`pymbolic.primitives.Expression` whose
        boolean value is evaluated according to C-semantics.
    """
    mapper = AffineConditionToISLSetMapper(space)
    expr = ConditionExpressionToBooleanOpsExpression()(expr)
    set_ = mapper(expr)
    assert isinstance(set_, isl.Set)

    return set_


def condition_to_set(space, expr):
    """
    Returns an instance of :class:`islpy.Set` if *expr* can be expressed as an
    ISL-set on *space*, if not then returns *None*.
    """
    from loopy.symbolic import get_dependencies
    if get_dependencies(expr) <= frozenset(
            space.get_var_dict()):
        try:
            from loopy.symbolic import isl_set_from_expr
            return isl_set_from_expr(space, expr)
        except ExpressionToAffineConversionError:
            # non-affine condition: can't do much
            return None
    else:
        # data-dependent condition: can't do much
        return None

# }}}


# {{{ set_to_cond_expr

def basic_set_to_cond_expr(isl_basicset):
    constrs = []
    for constr in isl_basicset.get_constraints():
        constrs.append(constraint_to_cond_expr(constr))

    if len(constrs) == 0:
        raise ValueError("may not be called on universe")
    elif len(constrs) == 1:
        constr, = constrs
        return constr
    else:
        return p.LogicalAnd(tuple(constrs))


def set_to_cond_expr(isl_set):
    conjs = []
    for isl_basicset in isl_set.get_basic_sets():
        conjs.append(basic_set_to_cond_expr(isl_basicset))

    if len(conjs) == 0:
        raise ValueError("may not be called on universe")
    elif len(conjs) == 1:
        conj, = conjs
        return conj
    else:
        return p.LogicalOr(tuple(conjs))


# }}}


# {{{ Reduction callback mapper

class ReductionCallbackMapper(IdentityMapper):
    def __init__(self, callback):
        self.callback = callback

    def map_reduction(self, expr, **kwargs):
        result = self.callback(expr, self.rec, **kwargs)
        if result is None:
            return IdentityMapper.map_reduction(self, expr, **kwargs)
        return result

# }}}


# {{{ index dependency finding

class IndexVariableFinder(CombineMapper):
    def __init__(self, include_reduction_inames):
        self.include_reduction_inames = include_reduction_inames

    def combine(self, values):
        import operator
        return reduce(operator.or_, values, set())

    def map_constant(self, expr):
        return set()

    def map_algebraic_leaf(self, expr):
        return set()

    def map_subscript(self, expr):
        idx_vars = DependencyMapper()(expr.index)

        result = set()
        for idx_var in idx_vars:
            if isinstance(idx_var, p.Variable):
                result.add(idx_var.name)
            else:
                raise RuntimeError("index variable not understood: %s" % idx_var)
        return result

    def map_reduction(self, expr):
        result = self.rec(expr.expr)

        if not (expr.inames_set & result):
            raise RuntimeError("reduction '%s' does not depend on "
                    "reduction inames (%s)" % (expr, ",".join(expr.inames)))
        if self.include_reduction_inames:
            return result
        else:
            return result - expr.inames_set

# }}}


# {{{ wildcard -> unique variable mapper

class WildcardToUniqueVariableMapper(IdentityMapper):
    def __init__(self, unique_var_name_factory):
        self.unique_var_name_factory = unique_var_name_factory

    def map_wildcard(self, expr):
        from pymbolic import var
        return var(self.unique_var_name_factory())

# }}}


# {{{ prime ("'") adder

class PrimeAdder(IdentityMapper):
    def __init__(self, which_vars):
        self.which_vars = which_vars

    def map_variable(self, expr):
        from pymbolic import var
        if expr.name in self.which_vars:
            return var(expr.name+"'")
        else:
            return expr

    def map_tagged_variable(self, expr):
        if expr.name in self.which_vars:
            return TaggedVariable(expr.name+"'", expr.tags)
        else:
            return expr

# }}}


# {{{ get access range

class UnableToDetermineAccessRange(Exception):
    pass


def get_access_map(domain, subscript, assumptions=None, shape=None,
        allowed_constant_names=None):
    """
    Returns an instance of :class:`isl.Map` accessed by *subscript*.

    :arg subscript: An instance of :class:`tuple` of index expressions.
    :arg assumptions: An instance of :class:`islpy.BasicSet` or *None*. *None*
        is equivalent to the universal set over *domain*'s space.
    :arg shape: if not *None*, indicates that it is desired to return an
        overestimate of the access range based on the shape if a precise range
        cannot be determined.
    :arg allowed_constant_names: An iterable of names of constants that are to be
        permitted in the access range expressions. Names that are already
        parameters of *domain* may be repeated without ill effects.

    ::
        >>> import islpy as isl
        >>> from loopy.symbolic import get_access_map
        >>> from pymbolic import var
        >>> get_access_map(isl.BasicSet("[n]->{[i, j]: 0<=i<n and i<=j<n}"),
                           (var("i") + 1, var("j")))
        >>> Map("[n]->{[i, j]->[i+1, j]: 0<=i<n and i<=j<n}")
    """

    if assumptions is not None:
        domain, assumptions = isl.align_two(domain,
                assumptions)
        domain = domain & assumptions
        del assumptions

    dims = len(subscript)

    # we build access_map as a set because (idiocy!) Affs
    # cannot live on maps.

    # dims: [domain](dn)[storage]
    access_map = domain

    if isinstance(access_map, isl.BasicSet):
        access_map = isl.Set.from_basic_set(access_map)

    if allowed_constant_names is not None:
        allowed_constant_names = set(allowed_constant_names) - {
                access_map.get_dim_name(dim_type.param, i)
                for i in range(access_map.dim(dim_type.param))}

        par_base = access_map.dim(dim_type.param)
        access_map = access_map.insert_dims(dim_type.param, par_base,
                len(allowed_constant_names))
        for i, const_name in enumerate(allowed_constant_names):
            access_map = access_map.set_dim_name(
                    dim_type.param, par_base+i, const_name)

    dn = access_map.dim(dim_type.set)
    access_map = access_map.insert_dims(dim_type.set, dn, dims)

    from loopy.diagnostic import ExpressionToAffineConversionError

    for idim in range(dims):
        idx_aff = None

        try:
            idx_aff = guarded_aff_from_expr(access_map.space, subscript[idim])
        except ExpressionToAffineConversionError as err:
            shape_aff = None

            if shape is not None and shape[idim] is not None:
                try:
                    shape_aff = guarded_aff_from_expr(access_map.space, shape[idim])
                except ExpressionToAffineConversionError:
                    pass

            if shape_aff is None:
                # failed to convert shape[idim] to aff
                raise UnableToDetermineAccessRange(
                        "unable to determine access range of subscript: [%s] "
                        "(encountered %s: %s)"
                        % (", ".join(str(si) for si in subscript),
                            # intentionally using 'outer' err
                            type(err).__name__, str(err)))

            # successfully converted shape[idim] to aff, but not subscript[idim]

            upper_bound_cns = isl.Constraint.inequality_from_aff(
                    shape_aff.set_coefficient_val(
                        dim_type.in_, dn+idim, -1) - 1)
            lower_bound_cns = isl.Constraint.inequality_from_aff(
                    isl.Aff.zero_on_domain(access_map.space).set_coefficient_val(
                        dim_type.in_, dn+idim, 1))

            access_map = access_map.add_constraint(upper_bound_cns)
            access_map = access_map.add_constraint(lower_bound_cns)

        else:
            # successfully converted subscript[idim] -> idx_aff

            idx_aff = idx_aff.set_coefficient_val(
                    dim_type.in_, dn+idim, -1)

            access_map = access_map.add_constraint(
                    isl.Constraint.equality_from_aff(idx_aff))

    access_map_as_map = isl.Map.universe(access_map.get_space())
    access_map_as_map = access_map_as_map.intersect_range(access_map)
    access_map = access_map_as_map.move_dims(
            dim_type.in_, 0,
            dim_type.out, 0, dn)

    return access_map


def get_access_range(domain, subscript, assumptions=None, shape=None,
        allowed_constant_names=None):
    from warnings import warn
    warn("Call get_access_map(...).range() instead. Will be removed in 2022.x",
            DeprecationWarning, stacklevel=2)
    return get_access_map(domain, subscript, assumptions, shape,
            allowed_constant_names).range()

# }}}


# {{{ access range mapper

class BatchedAccessMapMapper(WalkMapper):

    def __init__(self, kernel, var_names, overestimate=False):
        self.kernel = kernel
        from collections import defaultdict
        self.access_maps = defaultdict(lambda: defaultdict(lambda: None))
        self.bad_subscripts = defaultdict(list)
        self._overestimate = overestimate
        self._var_names = set(var_names)

    def get_access_range(self, var_name):
        loops_to_amaps = self.access_maps[var_name]
        if not loops_to_amaps:
            return None

        import operator
        from functools import reduce
        return reduce(operator.or_, (val.range() for val in loops_to_amaps.values()))

    def map_subscript(self, expr, inames):
        domain = self.kernel.get_inames_domain(inames)
        WalkMapper.map_subscript(self, expr, inames)

        assert isinstance(expr.aggregate, p.Variable)

        if expr.aggregate.name not in self._var_names:
            return

        if expr.aggregate.name in self.bad_subscripts:
            return

        arg_name = expr.aggregate.name
        subscript = expr.index_tuple

        descriptor = self.kernel.get_var_descriptor(arg_name)

        try:
            access_map = get_access_map(
                    domain, subscript, self.kernel.assumptions,
                    shape=descriptor.shape if self._overestimate else None,
                    allowed_constant_names=self.kernel.get_unwritten_value_args())
        except UnableToDetermineAccessRange:
            self.bad_subscripts[arg_name].append(expr)
            return

        # {{{ check that the access' dimensionality matches previously seen accesses

        if self.access_maps[arg_name]:
            other_access_map = next(iter(self.access_maps[arg_name].values()))

            if (other_access_map.dim(dim_type.set)
                    != access_map.dim(dim_type.set)):
                raise RuntimeError(
                        "error while determining shape of argument '%s': "
                        "varying number of indices encountered"
                        % arg_name)

        # }}}

        if self.access_maps[arg_name][inames] is None:
            self.access_maps[arg_name][inames] = access_map
        else:
            self.access_maps[arg_name][inames] |= access_map

    def map_linear_subscript(self, expr, inames):
        self.rec(expr.index, inames)

        if expr.aggregate.name in self._var_names:
            self.bad_subscripts[expr.aggregate.name].append(expr)

    def map_reduction(self, expr, inames):
        return WalkMapper.map_reduction(self, expr, inames | set(expr.inames))

    def map_type_cast(self, expr, inames):
        return self.rec(expr.child, inames)

    def map_sub_array_ref(self, expr, inames):
        arg_name = expr.subscript.aggregate.name
        if arg_name not in self._var_names:
            return

        if arg_name in self.bad_subscripts:
            return

        total_inames = inames | {iname.name for iname in expr.swept_inames}
        assert total_inames not in self.access_maps[arg_name]

        self.rec(expr.subscript, total_inames)

        # {{{ project out swept_inames as within inames they are swept locally

        amap = self.access_maps[arg_name].pop(total_inames)
        for iname in expr.swept_inames:
            dt, pos = amap.get_var_dict()[iname.name]
            amap = amap.project_out(dt, pos, 1)

        # }}}

        if self.access_maps[arg_name][inames] is None:
            self.access_maps[arg_name][inames] = amap
        else:
            self.access_maps[arg_name][inames] |= amap


class AccessRangeMapper:
    """**IMPORTANT**

    Using this class *will likely* lead to performance bottlenecks.

    To avoid performance issues, rewrite your code to use
    BatchedAccessMapMapper if at all possible.

    For *n* variables and *m* expressions, calling this class to compute the
    access ranges will take *O(mn)* time for traversing the expressions.

    BatchedAccessMapMapper does the same traversal in *O(m + n)* time.
    """

    def __init__(self, kernel, var_name, overestimate=None):
        self.var_name = var_name
        self.inner_mapper = BatchedAccessMapMapper(
                kernel, [var_name], overestimate)

    def __call__(self, expr, inames):
        return self.inner_mapper(expr, inames)

    @property
    def access_range(self):
        return self.inner_mapper.get_access_range(self.var_name)

    @property
    def bad_subscripts(self):
        return self.inner_mapper.bad_subscripts[self.var_name]

# }}}


# {{{ check if access ranges overlap

class AccessRangeOverlapChecker:
    """Used for checking for overlap between access ranges of instructions."""

    def __init__(self, kernel):
        self.kernel = kernel

    @property
    @memoize_method
    def vars(self):
        return (self.kernel.get_written_variables()
                | self.kernel.get_read_variables())

    @memoize_method
    def _get_access_ranges(self, insn_id, access_dir):
        insn = self.kernel.id_to_insn[insn_id]

        exprs = list(insn.assignees)
        if access_dir == "any":
            exprs.append(insn.expression)
            exprs.extend(insn.predicates)

        from collections import defaultdict
        aranges = defaultdict(lambda: False)

        arm = BatchedAccessMapMapper(self.kernel, self.vars, overestimate=True)

        for expr in exprs:
            arm(expr, insn.within_inames)

        for name in arm.access_maps:
            if arm.bad_subscripts[name]:
                aranges[name] = True
                continue
            aranges[name] = arm.get_access_range(name)

        return aranges

    def _get_access_range_for_var(self, insn_id, access_dir, var_name):
        assert access_dir in ["w", "any"]

        insn = self.kernel.id_to_insn[insn_id]
        # Access range checks only apply to assignment-style instructions. For
        # non-assignments, we rely on read/write dependency information.
        from loopy.kernel.instruction import MultiAssignmentBase
        if not isinstance(insn, MultiAssignmentBase):
            if access_dir == "any":
                return var_name in insn.dependency_names()
            else:
                return var_name in insn.write_dependency_names()

        return self._get_access_ranges(insn_id, access_dir)[var_name]

    def do_access_ranges_overlap_conservative(
                self, insn1, insn1_dir, insn2, insn2_dir, var_name):
        """Determine whether the access ranges to *var_name* in the two
        given instructions overlap. This determination is made 'conservatively',
        i.e. if precise information is unavailable, it is concluded that the
        ranges overlap.

        :arg insn1_dir: either ``"w"`` or ``"any"``, to indicate which
            type of access is desired--writing or any
        :arg insn2_dir: either ``"w"`` or ``"any"``
        :returns: a :class:`bool`
        """

        insn1_arange = self._get_access_range_for_var(insn1, insn1_dir, var_name)
        insn2_arange = self._get_access_range_for_var(insn2, insn2_dir, var_name)

        if insn1_arange is False or insn2_arange is False:
            return False
        if insn1_arange is True or insn2_arange is True:
            return True

        return not (insn1_arange & insn2_arange).is_empty()

# }}}


# {{{ is_expression_equal

def is_expression_equal(a, b):
    if a == b:
        return True

    if isinstance(a, p.Expression) or isinstance(b, p.Expression):
        if a is None or b is None:
            return False

        maybe_zero = a - b
        from pymbolic import distribute

        d_result = distribute(maybe_zero)
        return d_result == 0

    else:
        return False


def is_tuple_of_expressions_equal(a, b):
    if a is None or b is None:
        if a is None and b is None:
            return True
        return False

    if not isinstance(a, tuple):
        a = (a,)

    if not isinstance(b, tuple):
        b = (b,)

    if len(a) != len(b):
        return False

    return all(
        is_expression_equal(ai, bi)
        for ai, bi in zip(a, b))

# }}}

# vim: foldmethod=marker<|MERGE_RESOLUTION|>--- conflicted
+++ resolved
@@ -213,7 +213,6 @@
 
     map_rule_argument = map_group_hw_index
 
-<<<<<<< HEAD
     def map_sub_array_ref(self, expr, *args):
         if not self.visit(expr):
             return
@@ -226,9 +225,8 @@
             return
 
         self.rec(expr.function, *args)
-=======
+
     map_fortran_division = WalkMapperBase.map_quotient
->>>>>>> c2a4851c
 
 
 class CallbackMapper(CallbackMapperBase, IdentityMapper):
@@ -306,7 +304,6 @@
         return "cast({}, {})".format(
                 repr(expr.type), self.rec(expr.child, PREC_NONE))
 
-<<<<<<< HEAD
     def map_resolved_function(self, expr, prec):
         # underlining a resolved call
         return "\u0332".join(str(expr.function))
@@ -316,12 +313,11 @@
                 inames=",".join(self.rec(iname, prec) for iname in
                     expr.swept_inames),
                 subscr=self.rec(expr.subscript, prec))
-=======
+
     def map_fortran_division(self, expr, enclosing_prec):
         from pymbolic.mapper.stringifier import PREC_NONE
         result = self.map_quotient(expr, PREC_NONE)
         return f"[FORTRANDIV]({result})"
->>>>>>> c2a4851c
 
 
 class EqualityPreservingStringifyMapper(StringifyMapperBase):
@@ -421,13 +417,11 @@
     def map_literal(self, expr):
         return set()
 
-<<<<<<< HEAD
     def map_call_with_kwargs(self, expr):
         # See https://github.com/inducer/loopy/pull/323
         raise NotImplementedError
-=======
+
     map_fortran_division = DependencyMapperBase.map_quotient
->>>>>>> c2a4851c
 
 
 class SubstitutionRuleExpander(IdentityMapper):
@@ -820,7 +814,6 @@
     mapper_method = intern("map_rule_argument")
 
 
-<<<<<<< HEAD
 class ResolvedFunction(LoopyExpressionBase):
     """
     A function identifier whose definition is known in a :mod:`loopy` program.
@@ -984,7 +977,8 @@
         return StringifyMapper()
 
     mapper_method = intern("map_sub_array_ref")
-=======
+
+
 class FortranDivision(p.QuotientBase, LoopyExpressionBase):
     """This exists for the benefit of the Fortran frontend, which specializes
     to floating point division for floating point inputs and round-to-zero
@@ -997,7 +991,6 @@
         at any moment.
     """
     mapper_method = "map_fortran_division"
->>>>>>> c2a4851c
 
 # }}}
 
