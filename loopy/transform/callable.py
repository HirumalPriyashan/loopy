--- conflicted
+++ resolved
@@ -246,24 +246,8 @@
 
     # check to make sure that the variables with 'out' direction is equal to
     # the number of assigness in the callee kernel intructions.
-<<<<<<< HEAD
-    expected_num_assignees = len([arg for arg in callee_kernel.args if
-        arg.name in callee_kernel.get_written_variables()])
-    expected_max_num_parameters = len([arg for arg in callee_kernel.args if
-        arg.name in callee_kernel.get_read_variables()]) + len(
-                [arg for arg in callee_kernel.args if arg.name not in
-                    (callee_kernel.get_read_variables() |
-                        callee_kernel.get_written_variables())])
-    expected_min_num_parameters = len([arg for arg in callee_kernel.args if
-        arg.name in callee_kernel.get_read_variables() and arg.name not in
-        callee_kernel.get_written_variables()]) + len(
-                [arg for arg in callee_kernel.args if arg.name not in
-                    (callee_kernel.get_read_variables() |
-                        callee_kernel.get_written_variables())])
-=======
     expected_num_assignees = sum(arg.is_output for arg in callee_kernel.args)
     expected_num_arguments = sum(arg.is_input for arg in callee_kernel.args)
->>>>>>> 7b477101
     for in_knl_callable in program.callables_table.values():
         if isinstance(in_knl_callable, CallableKernel):
             caller_kernel = in_knl_callable.subkernel
@@ -281,23 +265,6 @@
                                 "match." % (
                                     callee_kernel.name, insn.id))
                     if len(insn.expression.parameters+tuple(
-<<<<<<< HEAD
-                            kw_parameters.values())) > expected_max_num_parameters:
-                        raise LoopyError("The number of"
-                                " parameters in instruction '%s' exceed"
-                                " the max. number of arguments possible"
-                                " for the callee kernel '%s' => arg matching"
-                                " not possible."
-                                % (insn.id, callee_kernel.name))
-                    if len(insn.expression.parameters+tuple(
-                            kw_parameters.values())) < expected_min_num_parameters:
-                        raise LoopyError("The number of"
-                                " parameters in instruction '%s' is less than"
-                                " the min. number of arguments possible"
-                                " for the callee kernel '%s' => arg matching"
-                                " not possible."
-                                % (insn.id, callee_kernel.name))
-=======
                             kw_parameters.values())) != expected_num_arguments:
                         raise LoopyError("The number of"
                                 " arguments in instruction '%s' do not match"
@@ -308,7 +275,6 @@
 
                     _check_correctness_of_args_and_assignees(insn,
                             callee_kernel, caller_kernel)
->>>>>>> 7b477101
 
                 elif isinstance(insn, (MultiAssignmentBase, CInstruction,
                         _DataObliviousInstruction)):
