__copyright__ = "Copyright (C) 2012 Andreas Kloeckner"

__license__ = """
Permission is hereby granted, free of charge, to any person obtaining a copy
of this software and associated documentation files (the "Software"), to deal
in the Software without restriction, including without limitation the rights
to use, copy, modify, merge, publish, distribute, sublicense, and/or sell
copies of the Software, and to permit persons to whom the Software is
furnished to do so, subject to the following conditions:

The above copyright notice and this permission notice shall be included in
all copies or substantial portions of the Software.

THE SOFTWARE IS PROVIDED "AS IS", WITHOUT WARRANTY OF ANY KIND, EXPRESS OR
IMPLIED, INCLUDING BUT NOT LIMITED TO THE WARRANTIES OF MERCHANTABILITY,
FITNESS FOR A PARTICULAR PURPOSE AND NONINFRINGEMENT. IN NO EVENT SHALL THE
AUTHORS OR COPYRIGHT HOLDERS BE LIABLE FOR ANY CLAIM, DAMAGES OR OTHER
LIABILITY, WHETHER IN AN ACTION OF CONTRACT, TORT OR OTHERWISE, ARISING FROM,
OUT OF OR IN CONNECTION WITH THE SOFTWARE OR THE USE OR OTHER DEALINGS IN
THE SOFTWARE.
"""

from loopy.symbolic import (
        RuleAwareIdentityMapper, SubstitutionRuleMappingContext)
from loopy.diagnostic import LoopyError
from loopy.transform.iname import remove_any_newly_unused_inames

from pytools import ImmutableRecord
from pymbolic import var

from loopy.program import iterate_over_kernels_if_given_program
from loopy.kernel.function_interface import CallableKernel, ScalarCallable

import logging
logger = logging.getLogger(__name__)


class ExprDescriptor(ImmutableRecord):
    __slots__ = ["insn", "expr", "unif_var_dict"]


# {{{ extract_subst

@iterate_over_kernels_if_given_program
def extract_subst(kernel, subst_name, template, parameters=()):
    """
    :arg subst_name: The name of the substitution rule to be created.
    :arg template: Unification template expression.
    :arg parameters: An iterable of parameters used in
        *template*, or a comma-separated string of the same.

    All targeted subexpressions must match ('unify with') *template*
    The template may contain '*' wildcards that will have to match exactly across all
    unifications.
    """

    if isinstance(template, str):
        from pymbolic import parse
        template = parse(template)

    if isinstance(parameters, str):
        parameters = tuple(
                s.strip() for s in parameters.split(","))

    var_name_gen = kernel.get_var_name_generator()

    # {{{ replace any wildcards in template with new variables

    def get_unique_var_name():
        based_on = subst_name+"_wc"

        result = var_name_gen(based_on)
        return result

    from loopy.symbolic import WildcardToUniqueVariableMapper
    wc_map = WildcardToUniqueVariableMapper(get_unique_var_name)
    template = wc_map(template)

    # }}}

    # {{{ gather up expressions

    expr_descriptors = []

    from loopy.symbolic import UnidirectionalUnifier
    unif = UnidirectionalUnifier(
            lhs_mapping_candidates=set(parameters))

    def gather_exprs(expr, mapper):
        urecs = unif(template, expr)

        if urecs:
            if len(urecs) > 1:
                raise RuntimeError("ambiguous unification of '%s' with template '%s'"
                        % (expr, template))

            urec, = urecs

            expr_descriptors.append(
                    ExprDescriptor(
                        insn=insn,
                        expr=expr,
                        unif_var_dict={lhs.name: rhs
                            for lhs, rhs in urec.equations}))
        else:
            mapper.fallback_mapper(expr)
            # can't nest, don't recurse

    from loopy.symbolic import (
            CallbackMapper, WalkMapper, IdentityMapper)
    dfmapper = CallbackMapper(gather_exprs, WalkMapper())

    for insn in kernel.instructions:
        dfmapper(insn.assignees)
        dfmapper(insn.expression)

    for sr in kernel.substitutions.values():
        dfmapper(sr.expression)

    # }}}

    if not expr_descriptors:
        raise RuntimeError("no expressions matching '%s'" % template)

    # {{{ substitute rule into instructions

    def replace_exprs(expr, mapper):
        found = False
        for exprd in expr_descriptors:
            if expr is exprd.expr:
                found = True
                break

        if not found:
            return mapper.fallback_mapper(expr)

        args = [exprd.unif_var_dict[arg_name]
                for arg_name in parameters]

        result = var(subst_name)
        if args:
            result = result(*args)

        return result
        # can't nest, don't recurse

    cbmapper = CallbackMapper(replace_exprs, IdentityMapper())

    new_insns = []

    def transform_assignee(expr):
        # Assignment LHS's cannot be subst rules. Treat them
        # specially.

        import pymbolic.primitives as prim
        if isinstance(expr, tuple):
            return tuple(
                    transform_assignee(expr_i)
                    for expr_i in expr)

        elif isinstance(expr, prim.Subscript):
            return type(expr)(
                    expr.aggregate,
                    cbmapper(expr.index))

        elif isinstance(expr, prim.Variable):
            return expr
        else:
            raise ValueError("assignment LHS not understood")

    for insn in kernel.instructions:
        new_insns.append(
                insn.with_transformed_expressions(
                    cbmapper, assignee_f=transform_assignee))

    from loopy.kernel.data import SubstitutionRule
    new_substs = {
            subst_name: SubstitutionRule(
                name=subst_name,
                arguments=tuple(parameters),
                expression=template,
                )}

    for subst in kernel.substitutions.values():
        new_substs[subst.name] = subst.copy(
                expression=cbmapper(subst.expression))

    # }}}

    return kernel.copy(
            instructions=new_insns,
            substitutions=new_substs)


# }}}


# {{{ assignment_to_subst

class AssignmentToSubstChanger(RuleAwareIdentityMapper):
    def __init__(self, rule_mapping_context, lhs_name, definition_insn_ids,
            usage_to_definition, extra_arguments, within):
        self.var_name_gen = rule_mapping_context.make_unique_var_name

        super().__init__(rule_mapping_context)

        self.lhs_name = lhs_name
        self.definition_insn_ids = definition_insn_ids
        self.usage_to_definition = usage_to_definition

        from pymbolic import var
        self.extra_arguments = tuple(var(arg) for arg in extra_arguments)

        self.within = within

        self.definition_insn_id_to_subst_name = {}

        self.saw_unmatched_usage_sites = {}
        for def_id in self.definition_insn_ids:
            self.saw_unmatched_usage_sites[def_id] = False

    def get_subst_name(self, def_insn_id):
        try:
            return self.definition_insn_id_to_subst_name[def_insn_id]
        except KeyError:
            subst_name = self.var_name_gen(self.lhs_name+"_subst")
            self.definition_insn_id_to_subst_name[def_insn_id] = subst_name
            return subst_name

    def map_variable(self, expr, expn_state):
        if (expr.name == self.lhs_name
                and expr.name not in expn_state.arg_context):
            result = self.transform_access(None, expn_state)
            if result is not None:
                return result

        return super().map_variable(
                expr, expn_state)

    def map_subscript(self, expr, expn_state):
        if (expr.aggregate.name == self.lhs_name
                and expr.aggregate.name not in expn_state.arg_context):
            result = self.transform_access(expr.index, expn_state)
            if result is not None:
                return result

        return super().map_subscript(
                expr, expn_state)

    def transform_access(self, index, expn_state):
        my_insn_id = expn_state.insn_id

        if my_insn_id in self.definition_insn_ids:
            return None

        my_def_id = self.usage_to_definition[my_insn_id]

        if not self.within(
                expn_state.kernel,
                expn_state.instruction,
                expn_state.stack):
            self.saw_unmatched_usage_sites[my_def_id] = True
            return None

        subst_name = self.get_subst_name(my_def_id)

        if self.extra_arguments:
            if index is None:
                index = self.extra_arguments
            else:
                index = index + self.extra_arguments

        from pymbolic import var
        if index is None:
            return var(subst_name)
        elif not isinstance(index, tuple):
            return var(subst_name)(index)
        else:
            return var(subst_name)(*index)


<<<<<<< HEAD
@iterate_over_kernels_if_given_program
=======
@remove_any_newly_unused_inames
>>>>>>> 9e7b697f
def assignment_to_subst(kernel, lhs_name, extra_arguments=(), within=None,
        force_retain_argument=False):
    """Extract an assignment (to a temporary variable or an argument)
    as a :ref:`substitution-rule`. The temporary may be an array, in
    which case the array indices will become arguments to the substitution
    rule.

    :arg within: a stack match as understood by
        :func:`loopy.match.parse_stack_match`.
    :arg force_retain_argument: If True and if *lhs_name* is an argument, it is
        kept even if it is no longer referenced.

    This operation will change all usage sites
    of *lhs_name* matched by *within*. If there
    are further usage sites of *lhs_name*, then
    the original assignment to *lhs_name* as well
    as the temporary variable is left in place.
    """

    if isinstance(extra_arguments, str):
        extra_arguments = tuple(s.strip() for s in extra_arguments.split(","))

    # {{{ establish the relevant definition of lhs_name for each usage site

    dep_kernel = expand_subst(kernel)
    from loopy.kernel.creation import apply_single_writer_depencency_heuristic
    dep_kernel = apply_single_writer_depencency_heuristic(dep_kernel)

    id_to_insn = dep_kernel.id_to_insn

    def get_relevant_definition_insn_id(usage_insn_id):
        insn = id_to_insn[usage_insn_id]

        def_id = set()
        for dep_id in insn.depends_on:
            dep_insn = id_to_insn[dep_id]
            if lhs_name in dep_insn.write_dependency_names():
                if lhs_name in dep_insn.read_dependency_names():
                    raise LoopyError("instruction '%s' both reads *and* "
                            "writes '%s'--cannot transcribe to substitution "
                            "rule" % (dep_id, lhs_name))

                def_id.add(dep_id)
            else:
                rec_result = get_relevant_definition_insn_id(dep_id)
                if rec_result is not None:
                    def_id.add(rec_result)

        if len(def_id) > 1:
            raise LoopyError("more than one write to '%s' found in "
                    "depdendencies of '%s'--definition cannot be resolved "
                    "(writer instructions ids: %s)"
                    % (lhs_name, usage_insn_id, ", ".join(def_id)))

        if not def_id:
            return None
        else:
            def_id, = def_id

        return def_id

    usage_to_definition = {}

    for insn in dep_kernel.instructions:
        if lhs_name not in insn.read_dependency_names():
            continue

        def_id = get_relevant_definition_insn_id(insn.id)
        if def_id is None:
            raise LoopyError("no write to '%s' found in dependency tree "
                    "of '%s'--definition cannot be resolved"
                    % (lhs_name, insn.id))

        usage_to_definition[insn.id] = def_id

    definition_insn_ids = set()
    for insn in kernel.instructions:
        if lhs_name in insn.write_dependency_names():
            definition_insn_ids.add(insn.id)

    # }}}

    if not definition_insn_ids:
        raise LoopyError("no assignments to variable '%s' found"
                % lhs_name)

    from loopy.match import parse_stack_match
    within = parse_stack_match(within)

    rule_mapping_context = SubstitutionRuleMappingContext(
            kernel.substitutions, kernel.get_var_name_generator())
    tts = AssignmentToSubstChanger(rule_mapping_context,
            lhs_name, definition_insn_ids,
            usage_to_definition, extra_arguments, within)

    kernel = rule_mapping_context.finish_kernel(tts.map_kernel(kernel))

    from loopy.kernel.data import SubstitutionRule

    # {{{ create new substitution rules

    new_substs = kernel.substitutions.copy()
    for def_id, subst_name in tts.definition_insn_id_to_subst_name.items():
        def_insn = kernel.id_to_insn[def_id]

        from loopy.kernel.data import Assignment
        assert isinstance(def_insn, Assignment)

        from pymbolic.primitives import Variable, Subscript
        if isinstance(def_insn.assignee, Subscript):
            indices = def_insn.assignee.index_tuple
        elif isinstance(def_insn.assignee, Variable):
            indices = ()
        else:
            raise LoopyError(
                    "Unrecognized LHS type: %s"
                    % type(def_insn.assignee).__name__)

        arguments = []

        for i in indices:
            if not isinstance(i, Variable):
                raise LoopyError("In defining instruction '%s': "
                        "asignee index '%s' is not a plain variable. "
                        "Perhaps use loopy.affine_map_inames() "
                        "to perform substitution." % (def_id, i))

            arguments.append(i.name)

        new_substs[subst_name] = SubstitutionRule(
                name=subst_name,
                arguments=tuple(arguments) + extra_arguments,
                expression=def_insn.expression)

    # }}}

    # {{{ delete temporary variable if possible

    # (copied below if modified)
    new_temp_vars = kernel.temporary_variables
    new_args = kernel.args

    if lhs_name in kernel.temporary_variables:
        if not any(tts.saw_unmatched_usage_sites.values()):
            # All usage sites matched--they're now substitution rules.
            # We can get rid of the variable.

            new_temp_vars = new_temp_vars.copy()
            del new_temp_vars[lhs_name]

    if lhs_name in kernel.arg_dict and not force_retain_argument:
        if not any(tts.saw_unmatched_usage_sites.values()):
            # All usage sites matched--they're now substitution rules.
            # We can get rid of the argument

            new_args = new_args[:]
            for i in range(len(new_args)):
                if new_args[i].name == lhs_name:
                    del new_args[i]
                    break

    # }}}

    import loopy as lp
    kernel = lp.remove_instructions(
            kernel,
            {
                insn_id
                for insn_id, still_used in tts.saw_unmatched_usage_sites.items()
                if not still_used})

    return kernel.copy(
            substitutions=new_substs,
            temporary_variables=new_temp_vars,
            args=new_args,
            )

# }}}


# {{{ expand_subst

@iterate_over_kernels_if_given_program
def expand_subst(kernel, within=None):
    """
    Returns an instance of :class:`loopy.LoopKernel` with the substitutions
    referenced in instructions of *kernel* matched by *within* expanded.

    :arg within: a stack match as understood by
        :func:`loopy.match.parse_stack_match`.
    """

    if not kernel.substitutions:
        return kernel

    logger.debug("%s: expand subst" % kernel.name)

    from loopy.symbolic import RuleAwareSubstitutionRuleExpander
    from loopy.match import parse_stack_match
    rule_mapping_context = SubstitutionRuleMappingContext(
            kernel.substitutions, kernel.get_var_name_generator())
    submap = RuleAwareSubstitutionRuleExpander(
            rule_mapping_context,
            kernel.substitutions,
            parse_stack_match(within))

    return rule_mapping_context.finish_kernel(submap.map_kernel(kernel))

# }}}


# {{{ find substitution rules by glob patterns

def find_rules_matching(kernel, pattern):
    """
    :pattern: A shell-style glob pattern.
    """

    from loopy.match import re_from_glob
    pattern = re_from_glob(pattern)

    return [r for r in kernel.substitutions if pattern.match(r)]


<<<<<<< HEAD
def find_one_rule_matching(program, pattern):
    rules = []
    for in_knl_callable in program.callables_table.values():
        if isinstance(in_knl_callable, CallableKernel):
            knl = in_knl_callable.subkernel
            rules.extend(find_rules_matching(knl, pattern))
        elif isinstance(in_knl_callable, ScalarCallable):
            pass
        else:
            raise NotImplementedError("Unknown callable types %s." % (
                type(in_knl_callable).__name__))
=======
def find_one_rule_matching(kernel, pattern):
    rules = find_rules_matching(kernel, pattern)
>>>>>>> 9e7b697f

    if len(rules) > 1:
        raise ValueError("more than one substitution rule matched '%s'"
                % pattern)
    if not rules:
        raise ValueError("no substitution rule matched '%s'" % pattern)

    return rules[0]

# }}}


# vim: foldmethod=marker<|MERGE_RESOLUTION|>--- conflicted
+++ resolved
@@ -279,11 +279,8 @@
             return var(subst_name)(*index)
 
 
-<<<<<<< HEAD
 @iterate_over_kernels_if_given_program
-=======
 @remove_any_newly_unused_inames
->>>>>>> 9e7b697f
 def assignment_to_subst(kernel, lhs_name, extra_arguments=(), within=None,
         force_retain_argument=False):
     """Extract an assignment (to a temporary variable or an argument)
@@ -508,7 +505,6 @@
     return [r for r in kernel.substitutions if pattern.match(r)]
 
 
-<<<<<<< HEAD
 def find_one_rule_matching(program, pattern):
     rules = []
     for in_knl_callable in program.callables_table.values():
@@ -520,10 +516,6 @@
         else:
             raise NotImplementedError("Unknown callable types %s." % (
                 type(in_knl_callable).__name__))
-=======
-def find_one_rule_matching(kernel, pattern):
-    rules = find_rules_matching(kernel, pattern)
->>>>>>> 9e7b697f
 
     if len(rules) > 1:
         raise ValueError("more than one substitution rule matched '%s'"
