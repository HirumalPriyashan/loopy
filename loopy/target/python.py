"""Python host AST builder for integration with PyOpenCL."""


__copyright__ = "Copyright (C) 2016 Andreas Kloeckner"

__license__ = """
Permission is hereby granted, free of charge, to any person obtaining a copy
of this software and associated documentation files (the "Software"), to deal
in the Software without restriction, including without limitation the rights
to use, copy, modify, merge, publish, distribute, sublicense, and/or sell
copies of the Software, and to permit persons to whom the Software is
furnished to do so, subject to the following conditions:

The above copyright notice and this permission notice shall be included in
all copies or substantial portions of the Software.

THE SOFTWARE IS PROVIDED "AS IS", WITHOUT WARRANTY OF ANY KIND, EXPRESS OR
IMPLIED, INCLUDING BUT NOT LIMITED TO THE WARRANTIES OF MERCHANTABILITY,
FITNESS FOR A PARTICULAR PURPOSE AND NONINFRINGEMENT. IN NO EVENT SHALL THE
AUTHORS OR COPYRIGHT HOLDERS BE LIABLE FOR ANY CLAIM, DAMAGES OR OTHER
LIABILITY, WHETHER IN AN ACTION OF CONTRACT, TORT OR OTHERWISE, ARISING FROM,
OUT OF OR IN CONNECTION WITH THE SOFTWARE OR THE USE OR OTHER DEALINGS IN
THE SOFTWARE.
"""

import numpy as np

from pymbolic.mapper import Mapper
from pymbolic.mapper.stringifier import StringifyMapper
from loopy.type_inference import TypeReader
from loopy.kernel.data import ValueArg
from loopy.diagnostic import LoopyError  # noqa
from loopy.target import ASTBuilderBase
from genpy import Suite, Collection


# {{{ expression to code

class ExpressionToPythonMapper(StringifyMapper):
    def __init__(self, codegen_state, type_inf_mapper=None):
        self.kernel = codegen_state.kernel
        self.codegen_state = codegen_state

        if type_inf_mapper is None:
            type_inf_mapper = TypeReader(self.kernel,
                    self.codegen_state.callables_table)
        self.type_inf_mapper = type_inf_mapper

    def handle_unsupported_expression(self, victim, enclosing_prec):
        return Mapper.handle_unsupported_expression(self, victim, enclosing_prec)

    def rec(self, expr, prec, type_context=None, needed_dtype=None):
        return super().rec(expr, prec)

    __call__ = rec

    def map_constant(self, expr, enclosing_prec):
        return repr(expr)

    def map_variable(self, expr, enclosing_prec):
        if expr.name in self.codegen_state.var_subst_map:
            # Unimplemented: annotate_inames
            return str(self.rec(
                self.codegen_state.var_subst_map[expr.name],
                enclosing_prec))

        if expr.name in self.kernel.all_inames():
            return super().map_variable(
                    expr, enclosing_prec)

        var_descr = self.kernel.get_var_descriptor(expr.name)
        if isinstance(var_descr, ValueArg):
            return super().map_variable(
                    expr, enclosing_prec)

        return super().map_variable(
                expr, enclosing_prec)

    def map_subscript(self, expr, enclosing_prec):
        return super().map_subscript(
                expr, enclosing_prec)

    def map_call(self, expr, enclosing_prec):
        from pymbolic.mapper.stringifier import PREC_NONE

        identifier_name = self.codegen_state.callables_table[
                expr.function.name].name

        if identifier_name in ["indexof", "indexof_vec"]:
            raise LoopyError(
                    "indexof, indexof_vec not yet supported in Python")

        from loopy.kernel.function_interface import ManglerCallable
        in_knl_callable = self.codegen_state.callables_table[
                expr.function.name]
        if isinstance(in_knl_callable, ManglerCallable):
            from loopy.codegen import SeenFunction
            mangle_result = in_knl_callable.mangle_result(self.kernel)
            self.codegen_state.seen_functions.add(
                    SeenFunction(identifier_name,
                        mangle_result.target_name,
                        mangle_result.arg_dtypes))

        str_parameters = None
        number_of_assignees = len([key for key in
            in_knl_callable.arg_id_to_dtype.keys() if key < 0])

        if number_of_assignees != 1:
            raise LoopyError("functions with more or fewer than one return value "
                    "may not be used in an expression")

        str_parameters = [self.rec(par, PREC_NONE) for par in expr.parameters]

        return "{}({})".format(in_knl_callable.name_in_target,
                               ", ".join(str_parameters))

    def map_group_hw_index(self, expr, enclosing_prec):
        raise LoopyError("plain Python does not have group hw axes")

    def map_local_hw_index(self, expr, enclosing_prec):
        raise LoopyError("plain Python does not have local hw axes")

    def map_if(self, expr, enclosing_prec):
        # Synthesize PREC_IFTHENELSE, make sure it is in the right place in the
        # operator precedence hierarchy (right above "or").
        from pymbolic.mapper.stringifier import PREC_LOGICAL_OR
        PREC_IFTHENELSE = PREC_LOGICAL_OR - 1  # noqa

        return self.parenthesize_if_needed(
            "{then} if {cond} else {else_}".format(
                # "1 if 0 if 1 else 2 else 3" is not valid Python.
                # So force parens by using an artificially higher precedence.
                then=self.rec(expr.then, PREC_LOGICAL_OR),
                cond=self.rec(expr.condition, PREC_LOGICAL_OR),
                else_=self.rec(expr.else_, PREC_LOGICAL_OR)),
            enclosing_prec, PREC_IFTHENELSE)

# }}}


<<<<<<< HEAD
=======
# {{{ genpy extensions

class Collection(Suite):
    def generate(self):
        for item in self.contents:
            yield from item.generate()

# }}}


>>>>>>> 23d7e9ca
# {{{ ast builder

def _numpy_single_arg_function_mangler(kernel, name, arg_dtypes):
    if (not isinstance(name, str)
            or not hasattr(np, name)
            or len(arg_dtypes) != 1):
        return None

    arg_dtype, = arg_dtypes

    from loopy.kernel.data import CallMangleInfo
    return CallMangleInfo(
            target_name="_lpy_np."+name,
            result_dtypes=(arg_dtype,),
            arg_dtypes=arg_dtypes)


def _base_python_preamble_generator(preamble_info):
    yield ("00_future", "from __future__ import division, print_function\n")
    yield ("05_numpy_import", """
            import numpy as _lpy_np
            """)


class PythonASTBuilderBase(ASTBuilderBase):
    """A Python host AST builder for integration with PyOpenCL.
    """

<<<<<<< HEAD
    @property
    def known_callables(self):
        from loopy.target.c import get_c_callables
        callables = super(PythonASTBuilderBase, self).known_callables
        callables.update(get_c_callables())
        return callables
=======
    # {{{ code generation guts

    def function_id_in_knl_callable_mapper(self):
        from loopy.target.c import scope_c_math_functions
        return (
                super().function_id_in_knl_callable_mapper() +
                [scope_c_math_functions])
>>>>>>> 23d7e9ca

    def preamble_generators(self):
        return (
                super().preamble_generators() + [
                    _base_python_preamble_generator
                    ])

    # {{{ code generation guts

    @property
    def ast_module(self):
        import genpy
        return genpy

    def get_function_declaration(self, codegen_state, codegen_result,
            schedule_index):
        return None

    def get_function_definition(self, codegen_state, codegen_result,
            schedule_index,
            function_decl, function_body):

        assert function_decl is None

        from genpy import Function
        return Function(
                codegen_result.current_program(codegen_state).name,
                [idi.name for idi in codegen_state.implemented_data_info],
                function_body)

    def get_temporary_decls(self, codegen_state, schedule_index):
        kernel = codegen_state.kernel
        ecm = codegen_state.expression_to_code_mapper

        result = []

        from pymbolic.mapper.stringifier import PREC_NONE
        from genpy import Assign

        for tv in sorted(
                kernel.temporary_variables.values(),
                key=lambda tv: tv.name):
            if tv.shape:
                result.append(
                        Assign(
                            tv.name,
                            "_lpy_np.empty(%s, dtype=%s)"
                            % (
                                ecm(tv.shape, PREC_NONE, "i"),
                                "_lpy_np."+tv.dtype.numpy_dtype.name
                                )))

        return result

    def get_expression_to_code_mapper(self, codegen_state):
        return ExpressionToPythonMapper(codegen_state)

    @property
    def ast_block_class(self):
        return Suite

    @property
    def ast_block_scope_class(self):
        # Once a new version of genpy is released, switch to this:
        # from genpy import Collection
        # and delete the implementation above.
        return Collection

    def emit_sequential_loop(self, codegen_state, iname, iname_dtype,
            lbound, ubound, inner):
        ecm = codegen_state.expression_to_code_mapper

        from pymbolic.mapper.stringifier import PREC_NONE, PREC_SUM
        from genpy import For

        return For(
                (iname,),
                "range(%s, %s + 1)"
                % (
                    ecm(lbound, PREC_NONE, "i"),
                    ecm(ubound, PREC_SUM, "i"),
                    ),
                inner)

    def emit_initializer(self, codegen_state, dtype, name, val_str, is_const):
        from genpy import Assign
        return Assign(name, val_str)

    def emit_blank_line(self):
        from genpy import Line
        return Line()

    def emit_comment(self, s):
        from genpy import Comment
        return Comment(s)

    @property
    def can_implement_conditionals(self):
        return True

    def emit_if(self, condition_str, ast):
        from genpy import If
        return If(condition_str, ast)

    def emit_assignment(self, codegen_state, insn):
        ecm = codegen_state.expression_to_code_mapper

        if insn.atomicity:
            raise NotImplementedError("atomic ops in Python")

        from pymbolic.mapper.stringifier import PREC_NONE
        from genpy import Assign

        return Assign(
                ecm(insn.assignee, prec=PREC_NONE, type_context=None),
                ecm(insn.expression, prec=PREC_NONE, type_context=None))

    # }}}

# }}}

# vim: foldmethod=marker<|MERGE_RESOLUTION|>--- conflicted
+++ resolved
@@ -138,19 +138,6 @@
 # }}}
 
 
-<<<<<<< HEAD
-=======
-# {{{ genpy extensions
-
-class Collection(Suite):
-    def generate(self):
-        for item in self.contents:
-            yield from item.generate()
-
-# }}}
-
-
->>>>>>> 23d7e9ca
 # {{{ ast builder
 
 def _numpy_single_arg_function_mangler(kernel, name, arg_dtypes):
@@ -179,22 +166,12 @@
     """A Python host AST builder for integration with PyOpenCL.
     """
 
-<<<<<<< HEAD
     @property
     def known_callables(self):
         from loopy.target.c import get_c_callables
         callables = super(PythonASTBuilderBase, self).known_callables
         callables.update(get_c_callables())
         return callables
-=======
-    # {{{ code generation guts
-
-    def function_id_in_knl_callable_mapper(self):
-        from loopy.target.c import scope_c_math_functions
-        return (
-                super().function_id_in_knl_callable_mapper() +
-                [scope_c_math_functions])
->>>>>>> 23d7e9ca
 
     def preamble_generators(self):
         return (
