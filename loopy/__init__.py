from __future__ import division, absolute_import

__copyright__ = "Copyright (C) 2012 Andreas Kloeckner"

__license__ = """
Permission is hereby granted, free of charge, to any person obtaining a copy
of this software and associated documentation files (the "Software"), to deal
in the Software without restriction, including without limitation the rights
to use, copy, modify, merge, publish, distribute, sublicense, and/or sell
copies of the Software, and to permit persons to whom the Software is
furnished to do so, subject to the following conditions:

The above copyright notice and this permission notice shall be included in
all copies or substantial portions of the Software.

THE SOFTWARE IS PROVIDED "AS IS", WITHOUT WARRANTY OF ANY KIND, EXPRESS OR
IMPLIED, INCLUDING BUT NOT LIMITED TO THE WARRANTIES OF MERCHANTABILITY,
FITNESS FOR A PARTICULAR PURPOSE AND NONINFRINGEMENT. IN NO EVENT SHALL THE
AUTHORS OR COPYRIGHT HOLDERS BE LIABLE FOR ANY CLAIM, DAMAGES OR OTHER
LIABILITY, WHETHER IN AN ACTION OF CONTRACT, TORT OR OTHERWISE, ARISING FROM,
OUT OF OR IN CONNECTION WITH THE SOFTWARE OR THE USE OR OTHER DEALINGS IN
THE SOFTWARE.
"""


import six
from six.moves import range, zip

from loopy.symbolic import (
        TaggedVariable, Reduction, LinearSubscript, TypeCast)
from loopy.diagnostic import LoopyError, LoopyWarning
from loopy.program import iterate_over_kernels_if_given_program

# {{{ imported user interface

from loopy.kernel.instruction import (
        MemoryOrdering, memory_ordering,
        MemoryScope, memory_scope,
        VarAtomicity, AtomicInit, AtomicUpdate,
        InstructionBase,
        MultiAssignmentBase, Assignment, ExpressionInstruction,
        CallInstruction, CInstruction, NoOpInstruction, BarrierInstruction)
from loopy.kernel.data import (
        auto,
        KernelArgument,
        ValueArg, ArrayArg, GlobalArg, ConstantArg, ImageArg,
        AddressSpace, temp_var_scope,
        TemporaryVariable,
        SubstitutionRule,
        CallMangleInfo)
from loopy.kernel.function_interface import (
        CallableKernel, ScalarCallable)
from loopy.program import (
        CallablesTable, Program, make_program)

from loopy.kernel import LoopKernel, KernelState, kernel_state
from loopy.kernel.tools import (
        get_dot_dependency_graph,
        show_dependency_graph,
        add_dtypes,
        add_and_infer_dtypes,
        get_global_barrier_order,
        find_most_recent_global_barrier,
        get_subkernels,
        get_subkernel_to_insn_id_map)
from loopy.types import to_loopy_type
from loopy.kernel.creation import make_kernel, UniqueName, make_function
from loopy.library.reduction import register_reduction_parser

# {{{ import transforms

from loopy.version import VERSION, MOST_RECENT_LANGUAGE_VERSION

from loopy.transform.iname import (
        set_loop_priority, prioritize_loops, untag_inames,
        split_iname, chunk_iname, join_inames, tag_inames, duplicate_inames,
        rename_iname, remove_unused_inames,
        split_reduction_inward, split_reduction_outward,
        affine_map_inames, find_unused_axis_tag,
        make_reduction_inames_unique,
        has_schedulable_iname_nesting, get_iname_duplication_options,
        add_inames_to_insn)

from loopy.transform.instruction import (
        find_instructions, map_instructions,
        set_instruction_priority, add_dependency,
        remove_instructions,
        replace_instruction_ids,
        tag_instructions,
        add_nosync)

from loopy.transform.data import (
        add_prefetch, change_arg_to_image,
        tag_array_axes, tag_data_axes,
        set_array_axis_names, set_array_dim_names,
        remove_unused_arguments,
        alias_temporaries, set_argument_order,
        rename_argument,
        set_temporary_scope)

from loopy.transform.subst import (extract_subst,
        assignment_to_subst, expand_subst, find_rules_matching,
        find_one_rule_matching)

from loopy.transform.precompute import precompute
from loopy.transform.buffer import buffer_array
from loopy.transform.fusion import fuse_kernels

from loopy.transform.arithmetic import (
        fold_constants,
        collect_common_factors_on_increment)

from loopy.transform.padding import (
        split_array_axis, split_array_dim, split_arg_axis,
        find_padding_multiple,
        add_padding)

from loopy.transform.privatize import privatize_temporaries_with_inames
from loopy.transform.batch import to_batched, save_temporaries_in_loop
from loopy.transform.parameter import assume, fix_parameters
from loopy.transform.save import save_and_reload_temporaries
from loopy.transform.add_barrier import add_barrier
from loopy.transform.callable import (register_callable_kernel,
        register_function_id_to_in_knl_callable_mapper, inline_callable_kernel)
from loopy.transform.pack_and_unpack_args import pack_and_unpack_args_for_call

# }}}

from loopy.type_inference import infer_unknown_types
<<<<<<< HEAD
from loopy.preprocess import (preprocess_kernel, realize_reduction,
        preprocess_program)
from loopy.schedule import generate_loop_schedules, get_one_scheduled_kernel
from loopy.statistics import (ToCountMap, CountGranularity,
        Op, MemAccess, get_op_map, get_mem_access_map,
        get_synchronization_map,
=======
from loopy.preprocess import preprocess_kernel, realize_reduction
from loopy.schedule import (
    generate_loop_schedules, get_one_scheduled_kernel, get_one_linearized_kernel)
from loopy.statistics import (ToCountMap, CountGranularity, stringify_stats_mapping,
        Op, MemAccess, get_op_poly, get_op_map, get_lmem_access_poly,
        get_DRAM_access_poly, get_gmem_access_poly, get_mem_access_map,
        get_synchronization_poly, get_synchronization_map,
>>>>>>> b0b6c197
        gather_access_footprints, gather_access_footprint_bytes)
from loopy.codegen import (
        PreambleInfo,
        generate_code, generate_code_v2, generate_body)
from loopy.codegen.result import (
        GeneratedProgram,
        CodeGenerationResult)
from loopy.compiled import CompiledKernel
from loopy.options import Options
from loopy.auto_test import auto_test_vs_ref
from loopy.frontend.fortran import (c_preprocess, parse_transformed_fortran,
        parse_fortran)

from loopy.target import TargetBase, ASTBuilderBase
from loopy.target.c import CFamilyTarget, CTarget, ExecutableCTarget, generate_header
from loopy.target.cuda import CudaTarget
from loopy.target.opencl import OpenCLTarget
from loopy.target.pyopencl import PyOpenCLTarget, NvidiaPyOpenCLTarget
from loopy.target.ispc import ISPCTarget
from loopy.target.numba import NumbaTarget, NumbaCudaTarget

from loopy.tools import Optional
from loopy.tools import dump_as_python


__all__ = [
        "TaggedVariable", "Reduction", "LinearSubscript", "TypeCast",

        "auto",

        "LoopKernel",
        "KernelState", "kernel_state",  # lower case is deprecated

        "MemoryOrdering", "memory_ordering",  # lower case is deprecated
        "MemoryScope", "memory_scope",  # lower case is deprecated

        "VarAtomicity",
        "AtomicInit", "AtomicUpdate",
        "InstructionBase",
        "MultiAssignmentBase", "Assignment", "ExpressionInstruction",
        "CallInstruction", "CInstruction", "NoOpInstruction",
        "BarrierInstruction",

        "ScalarCallable", "CallableKernel",

        "CallablesTable", "Program", "make_program",

        "KernelArgument",
        "ValueArg", "ArrayArg", "GlobalArg", "ConstantArg", "ImageArg",
        "AddressSpace", "temp_var_scope",   # temp_var_scope is deprecated
        "TemporaryVariable",
        "SubstitutionRule",
        "CallMangleInfo",

        "make_kernel", "UniqueName", "make_function",

        "register_reduction_parser",

        "VERSION", "MOST_RECENT_LANGUAGE_VERSION",

        # {{{ transforms

        "set_loop_priority", "prioritize_loops", "untag_inames",
        "split_iname", "chunk_iname", "join_inames", "tag_inames",
        "duplicate_inames",
        "rename_iname", "remove_unused_inames",
        "split_reduction_inward", "split_reduction_outward",
        "affine_map_inames", "find_unused_axis_tag",
        "make_reduction_inames_unique",
        "has_schedulable_iname_nesting", "get_iname_duplication_options",
        "add_inames_to_insn",

        "add_prefetch", "change_arg_to_image",
        "tag_array_axes", "tag_data_axes",
        "set_array_axis_names", "set_array_dim_names",
        "remove_unused_arguments",
        "alias_temporaries", "set_argument_order",
        "rename_argument", "set_temporary_scope",

        "find_instructions", "map_instructions",
        "set_instruction_priority", "add_dependency",
        "remove_instructions",
        "replace_instruction_ids",
        "tag_instructions",
        "add_nosync",

        "extract_subst", "expand_subst", "assignment_to_subst",
        "find_rules_matching", "find_one_rule_matching",

        "precompute", "buffer_array",
        "fuse_kernels",

        "fold_constants", "collect_common_factors_on_increment",

        "split_array_axis", "split_array_dim", "split_arg_axis",
        "find_padding_multiple", "add_padding",

        "privatize_temporaries_with_inames",

        "to_batched", "save_temporaries_in_loop",

        "assume", "fix_parameters",

        "save_and_reload_temporaries",

        "add_barrier",

        "dump_as_python",

        "register_callable_kernel",
        "register_function_id_to_in_knl_callable_mapper",
        "inline_callable_kernel",

        "pack_and_unpack_args_for_call",

        # }}}

        "get_dot_dependency_graph",
        "show_dependency_graph",
        "add_dtypes",
        "add_and_infer_dtypes",
        "get_global_barrier_order",
        "find_most_recent_global_barrier",
        "get_subkernels",
        "get_subkernel_to_insn_id_map",

        "to_loopy_type",

        "infer_unknown_types",

<<<<<<< HEAD
        "preprocess_kernel", "realize_reduction", "preprocess_program",
        "generate_loop_schedules", "get_one_scheduled_kernel",
=======
        "preprocess_kernel", "realize_reduction",
        "generate_loop_schedules",
        "get_one_scheduled_kernel", "get_one_linearized_kernel",
>>>>>>> b0b6c197
        "GeneratedProgram", "CodeGenerationResult",
        "PreambleInfo",
        "generate_code", "generate_code_v2", "generate_body",

        "ToCountMap", "CountGranularity", "Op",
        "MemAccess", "get_op_map", "get_mem_access_map", "get_synchronization_map",
        "gather_access_footprints", "gather_access_footprint_bytes",

        "CompiledKernel",

        "auto_test_vs_ref",

        "Options",

        "make_kernel",
        "c_preprocess", "parse_transformed_fortran", "parse_fortran",

        "LoopyError", "LoopyWarning",

        "TargetBase",
        "CFamilyTarget", "CTarget", "ExecutableCTarget", "generate_header",
        "CudaTarget", "OpenCLTarget",
        "PyOpenCLTarget", "NvidiaPyOpenCLTarget", "ISPCTarget",
        "NumbaTarget", "NumbaCudaTarget",
        "ASTBuilderBase",

        "Optional",

        # {{{ from this file

        "register_preamble_generators",
        "register_symbol_manglers",
        "register_function_manglers",

        "set_caching_enabled",
        "CacheMode",
        "make_copy_kernel",

        # }}}
        ]

# }}}


# {{{ set_options

@iterate_over_kernels_if_given_program
def set_options(kernel, *args, **kwargs):
    """Return a new kernel with the options given as keyword arguments, or from
    a string representation passed in as the first (and only) positional
    argument.

    See also :class:`Options`.
    """
    assert isinstance(kernel, LoopKernel)

    if args and kwargs:
        raise TypeError("cannot pass both positional and keyword arguments")

    new_opt = kernel.options.copy()

    if kwargs:
        from loopy.options import _apply_legacy_map, Options
        kwargs = _apply_legacy_map(Options._legacy_options_map, kwargs)

        for key, val in six.iteritems(kwargs):
            if not hasattr(new_opt, key):
                raise ValueError("unknown option '%s'" % key)

            setattr(new_opt, key, val)
    else:
        if len(args) != 1:
            raise TypeError("exactly one positional argument is required if "
                    "no keyword args are given")
        arg, = args

        from loopy.options import make_options
        new_opt.update(make_options(arg))

    return kernel.copy(options=new_opt)

# }}}


# {{{ library registration

@iterate_over_kernels_if_given_program
def register_preamble_generators(kernel, preamble_generators):
    """
    :arg manglers: list of functions of signature ``(preamble_info)``
        generating tuples ``(sortable_str_identifier, code)``,
        where *preamble_info* is a :class:`PreambleInfo`.

    :returns: *kernel* with *manglers* registered
    """
    from loopy.tools import unpickles_equally

    new_pgens = kernel.preamble_generators[:]
    for pgen in preamble_generators:
        if pgen not in new_pgens:
            if not unpickles_equally(pgen):
                raise LoopyError("preamble generator '%s' does not "
                        "compare equally after being upickled "
                        "and would thus disrupt loopy's caches"
                        % pgen)

            new_pgens.insert(0, pgen)

    return kernel.copy(preamble_generators=new_pgens)


@iterate_over_kernels_if_given_program
def register_symbol_manglers(kernel, manglers):
    from loopy.tools import unpickles_equally

    new_manglers = kernel.symbol_manglers[:]
    for m in manglers:
        if m not in new_manglers:
            if not unpickles_equally(m):
                raise LoopyError("mangler '%s' does not "
                        "compare equally after being upickled "
                        "and would disrupt loopy's caches"
                        % m)

            new_manglers.insert(0, m)

    return kernel.copy(symbol_manglers=new_manglers)


@iterate_over_kernels_if_given_program
def register_function_manglers(kernel, manglers):
    """
    :arg manglers: list of functions of signature ``(kernel, name, arg_dtypes)``
        returning a :class:`loopy.CallMangleInfo`.
    :returns: *kernel* with *manglers* registered
    """
    from loopy.tools import unpickles_equally

    new_manglers = kernel.function_manglers[:]
    for m in manglers:
        if m not in new_manglers:
            if not unpickles_equally(m):
                raise LoopyError("mangler '%s' does not "
                        "compare equally after being upickled "
                        "and would disrupt loopy's caches"
                        % m)

            new_manglers.insert(0, m)

    return kernel.copy(function_manglers=new_manglers)

# }}}


# {{{ cache control

import os
CACHING_ENABLED = (
    "LOOPY_NO_CACHE" not in os.environ
    and
    "CG_NO_CACHE" not in os.environ)


def set_caching_enabled(flag):
    """Set whether :mod:`loopy` is allowed to use disk caching for its various
    code generation stages.
    """
    global CACHING_ENABLED
    CACHING_ENABLED = flag


class CacheMode(object):
    """A context manager for setting whether :mod:`loopy` is allowed to use
    disk caches.
    """

    def __init__(self, new_flag):
        self.new_flag = new_flag

    def __enter__(self):
        global CACHING_ENABLED
        self.previous_mode = CACHING_ENABLED
        CACHING_ENABLED = self.new_flag

    def __exit__(self, exc_type, exc_val, exc_tb):
        global CACHING_ENABLED
        CACHING_ENABLED = self.previous_mode
        del self.previous_mode

# }}}


# {{{ make copy kernel

def make_copy_kernel(new_dim_tags, old_dim_tags=None):
    """Returns a :class:`loopy.Program` that changes the data layout
    of a variable (called "input") to the new layout specified by
    *new_dim_tags* from the one specified by *old_dim_tags*.
    *old_dim_tags* defaults to an all-C layout of the same rank
    as the one given by *new_dim_tags*.
    """

    from loopy.kernel.array import (parse_array_dim_tags,
            SeparateArrayArrayDimTag, VectorArrayDimTag)
    new_dim_tags = parse_array_dim_tags(new_dim_tags, n_axes=None)

    rank = len(new_dim_tags)
    if old_dim_tags is None:
        old_dim_tags = parse_array_dim_tags(
                ",".join(rank * ["c"]), n_axes=None)
    elif isinstance(old_dim_tags, str):
        old_dim_tags = parse_array_dim_tags(
                old_dim_tags, n_axes=None)

    indices = ["i%d" % i for i in range(rank)]
    shape = ["n%d" % i for i in range(rank)]
    commad_indices = ", ".join(indices)
    bounds = " and ".join(
            "0<=%s<%s" % (ind, shape_i)
            for ind, shape_i in zip(indices, shape))

    set_str = "{[%s]: %s}" % (
                commad_indices,
                bounds
                )
    result = make_kernel(set_str,
            "output[%s] = input[%s]"
            % (commad_indices, commad_indices),
            lang_version=MOST_RECENT_LANGUAGE_VERSION)

    result = tag_array_axes(result, "input", old_dim_tags)
    result = tag_array_axes(result, "output", new_dim_tags)

    unrolled_tags = (SeparateArrayArrayDimTag, VectorArrayDimTag)
    for i in range(rank):
        if (isinstance(new_dim_tags[i], unrolled_tags)
                or isinstance(old_dim_tags[i], unrolled_tags)):
            result = tag_inames(result, {indices[i]: "unr"})

    return result

# }}}


# {{{ default target

_DEFAULT_TARGET = None


def set_default_target(target):
    # deliberately undocumented for now
    global _DEFAULT_TARGET
    _DEFAULT_TARGET = target


def _set_up_default_target():
    try:
        import pyopencl  # noqa
    except ImportError:
        from loopy.target.opencl import OpenCLTarget
        target = OpenCLTarget()
    else:
        from loopy.target.pyopencl import PyOpenCLTarget
        target = PyOpenCLTarget()

    set_default_target(target)


_set_up_default_target()

# }}}


# vim: foldmethod=marker<|MERGE_RESOLUTION|>--- conflicted
+++ resolved
@@ -127,22 +127,14 @@
 # }}}
 
 from loopy.type_inference import infer_unknown_types
-<<<<<<< HEAD
 from loopy.preprocess import (preprocess_kernel, realize_reduction,
         preprocess_program)
-from loopy.schedule import generate_loop_schedules, get_one_scheduled_kernel
-from loopy.statistics import (ToCountMap, CountGranularity,
-        Op, MemAccess, get_op_map, get_mem_access_map,
-        get_synchronization_map,
-=======
-from loopy.preprocess import preprocess_kernel, realize_reduction
 from loopy.schedule import (
     generate_loop_schedules, get_one_scheduled_kernel, get_one_linearized_kernel)
 from loopy.statistics import (ToCountMap, CountGranularity, stringify_stats_mapping,
         Op, MemAccess, get_op_poly, get_op_map, get_lmem_access_poly,
         get_DRAM_access_poly, get_gmem_access_poly, get_mem_access_map,
         get_synchronization_poly, get_synchronization_map,
->>>>>>> b0b6c197
         gather_access_footprints, gather_access_footprint_bytes)
 from loopy.codegen import (
         PreambleInfo,
@@ -273,20 +265,17 @@
 
         "infer_unknown_types",
 
-<<<<<<< HEAD
         "preprocess_kernel", "realize_reduction", "preprocess_program",
-        "generate_loop_schedules", "get_one_scheduled_kernel",
-=======
-        "preprocess_kernel", "realize_reduction",
         "generate_loop_schedules",
         "get_one_scheduled_kernel", "get_one_linearized_kernel",
->>>>>>> b0b6c197
         "GeneratedProgram", "CodeGenerationResult",
         "PreambleInfo",
         "generate_code", "generate_code_v2", "generate_body",
 
-        "ToCountMap", "CountGranularity", "Op",
-        "MemAccess", "get_op_map", "get_mem_access_map", "get_synchronization_map",
+        "ToCountMap", "CountGranularity", "stringify_stats_mapping", "Op",
+        "MemAccess", "get_op_poly", "get_op_map", "get_lmem_access_poly",
+        "get_DRAM_access_poly", "get_gmem_access_poly", "get_mem_access_map",
+        "get_synchronization_poly", "get_synchronization_map",
         "gather_access_footprints", "gather_access_footprint_bytes",
 
         "CompiledKernel",
