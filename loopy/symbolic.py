"""Pymbolic mappers for loopy."""

from __future__ import division, absolute_import

__copyright__ = "Copyright (C) 2012 Andreas Kloeckner"

__license__ = """
Permission is hereby granted, free of charge, to any person obtaining a copy
of this software and associated documentation files (the "Software"), to deal
in the Software without restriction, including without limitation the rights
to use, copy, modify, merge, publish, distribute, sublicense, and/or sell
copies of the Software, and to permit persons to whom the Software is
furnished to do so, subject to the following conditions:

The above copyright notice and this permission notice shall be included in
all copies or substantial portions of the Software.

THE SOFTWARE IS PROVIDED "AS IS", WITHOUT WARRANTY OF ANY KIND, EXPRESS OR
IMPLIED, INCLUDING BUT NOT LIMITED TO THE WARRANTIES OF MERCHANTABILITY,
FITNESS FOR A PARTICULAR PURPOSE AND NONINFRINGEMENT. IN NO EVENT SHALL THE
AUTHORS OR COPYRIGHT HOLDERS BE LIABLE FOR ANY CLAIM, DAMAGES OR OTHER
LIABILITY, WHETHER IN AN ACTION OF CONTRACT, TORT OR OTHERWISE, ARISING FROM,
OUT OF OR IN CONNECTION WITH THE SOFTWARE OR THE USE OR OTHER DEALINGS IN
THE SOFTWARE.
"""


import six
from six.moves import range, zip, reduce, intern

from pytools import memoize, memoize_method, ImmutableRecord
import pytools.lex

import pymbolic.primitives as p

from pymbolic.mapper import (
        CombineMapper as CombineMapperBase,
        IdentityMapper as IdentityMapperBase,
        WalkMapper as WalkMapperBase,
        CallbackMapper as CallbackMapperBase,
        CSECachingMapperMixin,
        )
from pymbolic.mapper.evaluator import \
        EvaluationMapper as EvaluationMapperBase
from pymbolic.mapper.substitutor import \
        SubstitutionMapper as SubstitutionMapperBase
from pymbolic.mapper.stringifier import \
        StringifyMapper as StringifyMapperBase
from pymbolic.mapper.dependency import \
        DependencyMapper as DependencyMapperBase
from pymbolic.mapper.coefficient import \
        CoefficientCollector as CoefficientCollectorBase
from pymbolic.mapper.unifier import UnidirectionalUnifier \
        as UnidirectionalUnifierBase
from pymbolic.mapper.constant_folder import \
        ConstantFoldingMapper as ConstantFoldingMapperBase

from pymbolic.parser import Parser as ParserBase
from loopy.diagnostic import LoopyError
from loopy.diagnostic import ExpressionToAffineConversionError

import islpy as isl
from islpy import dim_type

import re
import numpy as np


# {{{ mappers with support for loopy-specific primitives

class IdentityMapperMixin(object):
    def map_literal(self, expr, *args, **kwargs):
        return expr

    def map_array_literal(self, expr, *args, **kwargs):
        return type(expr)(tuple(self.rec(ch, *args, **kwargs) for ch in
            expr.children))

    def map_group_hw_index(self, expr, *args, **kwargs):
        return expr

    def map_local_hw_index(self, expr, *args, **kwargs):
        return expr

    def map_loopy_function_identifier(self, expr, *args, **kwargs):
        return expr

    def map_reduction(self, expr, *args, **kwargs):
        mapped_inames = [self.rec(p.Variable(iname), *args) for iname in expr.inames]

        new_inames = []
        for iname, new_sym_iname in zip(expr.inames, mapped_inames):
            if not isinstance(new_sym_iname, p.Variable):
                from loopy.diagnostic import LoopyError
                raise LoopyError("%s did not map iname '%s' to a variable"
                        % (type(self).__name__, iname))

            new_inames.append(new_sym_iname.name)

        return Reduction(
                expr.operation, tuple(new_inames),
                self.rec(expr.expr, *args, **kwargs),
                allow_simultaneous=expr.allow_simultaneous)

    def map_tagged_variable(self, expr, *args, **kwargs):
        # leaf, doesn't change
        return expr

    def map_type_annotation(self, expr, *args, **kwargs):
        return type(expr)(expr.type, self.rec(expr.child, *args, **kwargs))

<<<<<<< HEAD
=======
    def map_sub_array_ref(self, expr, *args, **kwargs):
        return SubArrayRef(self.rec(expr.swept_inames, *args, **kwargs),
                self.rec(expr.subscript, *args, **kwargs))

>>>>>>> 98688c76
    def map_resolved_function(self, expr, *args, **kwargs):
        return ResolvedFunction(expr.function)

    map_type_cast = map_type_annotation

    map_linear_subscript = IdentityMapperBase.map_subscript

    map_rule_argument = map_group_hw_index


class IdentityMapper(IdentityMapperBase, IdentityMapperMixin):
    pass


class PartialEvaluationMapper(
        EvaluationMapperBase, CSECachingMapperMixin, IdentityMapperMixin):
    def map_variable(self, expr):
        return expr

    def map_common_subexpression_uncached(self, expr):
        return type(expr)(self.rec(expr.child), expr.prefix, expr.scope)


class WalkMapper(WalkMapperBase):
    def map_literal(self, expr, *args):
        self.visit(expr)

    def map_array_literal(self, expr, *args):
        if not self.visit(expr):
            return

        for ch in expr.children:
            self.rec(ch, *args)

    def map_group_hw_index(self, expr, *args):
        self.visit(expr)

    def map_local_hw_index(self, expr, *args):
        self.visit(expr)

    def map_reduction(self, expr, *args):
        if not self.visit(expr):
            return

        self.rec(expr.expr, *args)

    def map_type_cast(self, expr, *args):
        if not self.visit(expr):
            return
        self.rec(expr.child, *args)

    map_tagged_variable = WalkMapperBase.map_variable

    def map_loopy_function_identifier(self, expr, *args):
        self.visit(expr)

    map_linear_subscript = WalkMapperBase.map_subscript

    map_rule_argument = map_group_hw_index

<<<<<<< HEAD
=======
    def map_sub_array_ref(self, expr, *args):
        if not self.visit(expr):
            return

        self.rec(expr.swept_inames, *args)
        self.rec(expr.subscript, *args)

>>>>>>> 98688c76
    def map_resolved_function(self, expr, *args):
        if not self.visit(expr):
            return

        self.rec(expr.function, *args)


class CallbackMapper(CallbackMapperBase, IdentityMapper):
    map_reduction = CallbackMapperBase.map_constant
    map_resolved_function = CallbackMapperBase.map_constant


class CombineMapper(CombineMapperBase):
    def map_reduction(self, expr):
        return self.rec(expr.expr)

    def map_sub_array_ref(self, expr):
        return self.rec(expr.get_begin_subscript())

    map_linear_subscript = CombineMapperBase.map_subscript


class SubstitutionMapper(
        CSECachingMapperMixin, SubstitutionMapperBase, IdentityMapperMixin):
    def map_common_subexpression_uncached(self, expr):
        return type(expr)(self.rec(expr.child), expr.prefix, expr.scope)


class ConstantFoldingMapper(ConstantFoldingMapperBase,
        IdentityMapperMixin):
    pass


class StringifyMapper(StringifyMapperBase):
    def map_literal(self, expr, *args):
        return expr.s

    def map_array_literal(self, expr, *args):
        return "{%s}" % ", ".join(self.rec(ch) for ch in expr.children)

    def map_group_hw_index(self, expr, enclosing_prec):
        return "grp.%d" % expr.index

    def map_local_hw_index(self, expr, enclosing_prec):
        return "loc.%d" % expr.index

    def map_reduction(self, expr, prec):
        from pymbolic.mapper.stringifier import PREC_NONE

        return "%sreduce(%s, [%s], %s)" % (
                "simul_" if expr.allow_simultaneous else "",
                expr.operation, ", ".join(expr.inames),
                self.rec(expr.expr, PREC_NONE))

    def map_tagged_variable(self, expr, prec):
        return "%s$%s" % (expr.name, expr.tag)

    def map_linear_subscript(self, expr, enclosing_prec):
        from pymbolic.mapper.stringifier import PREC_CALL, PREC_NONE
        return self.parenthesize_if_needed(
                self.format("%s[[%s]]",
                    self.rec(expr.aggregate, PREC_CALL),
                    self.rec(expr.index, PREC_NONE)),
                enclosing_prec, PREC_CALL)

    def map_loopy_function_identifier(self, expr, enclosing_prec):
        return "%s<%s>" % (
                type(expr).__name__,
                ", ".join(str(a) for a in expr.__getinitargs__()))

    def map_rule_argument(self, expr, enclosing_prec):
        return "<arg%d>" % expr.index

    def map_type_cast(self, expr, enclosing_prec):
        from pymbolic.mapper.stringifier import PREC_NONE
        return "cast(%s, %s)" % (repr(expr.type), self.rec(expr.child, PREC_NONE))

    def map_resolved_function(self, expr, prec):
        return "ResolvedFunction('%s')" % expr.name

<<<<<<< HEAD
=======
    def map_sub_array_ref(self, expr, prec):
        return "SubArrayRef({inames}, ({subscr}))".format(
                inames=self.rec(expr.swept_inames, prec),
                subscr=self.rec(expr.subscript, prec))

>>>>>>> 98688c76

class UnidirectionalUnifier(UnidirectionalUnifierBase):
    def map_reduction(self, expr, other, unis):
        if not isinstance(other, type(expr)):
            return self.treat_mismatch(expr, other, unis)
        if (expr.inames != other.inames
                or type(expr.function) != type(other.function)  # noqa
                ):
            return []

        return self.rec(expr.expr, other.expr, unis)

    def map_tagged_variable(self, expr, other, urecs):
        new_uni_record = self.unification_record_from_equation(
                expr, other)
        if new_uni_record is None:
            # Check if the variables match literally--that's ok, too.
            if (isinstance(other, TaggedVariable)
                    and expr.name == other.name
                    and expr.tag == other.tag
                    and expr.name not in self.lhs_mapping_candidates):
                return urecs
            else:
                return []
        else:
            from pymbolic.mapper.unifier import unify_many
            return unify_many(urecs, new_uni_record)


class DependencyMapper(DependencyMapperBase):
    def map_group_hw_index(self, expr):
        return set()

    def map_local_hw_index(self, expr):
        return set()

    def map_call(self, expr, *args):
        # Loopy does not have first-class functions. Do not descend
        # into 'function' attribute of Call.
        return self.combine(
                self.rec(child, *args) for child in expr.parameters)

    def map_call_with_kwargs(self, expr, *args):
        # Loopy does not have first-class functions. Do not descend
        # into 'function' attribute of Call.
        return self.combine(
                self.rec(child, *args) for child in expr.parameters+tuple(
                    expr.kw_parameters.values()))

    def map_reduction(self, expr):
        deps = self.rec(expr.expr)
        return deps - set(p.Variable(iname) for iname in expr.inames)

    def map_tagged_variable(self, expr):
        return set([expr])

    def map_loopy_function_identifier(self, expr):
        return set()

    def map_sub_array_ref(self, expr, *args):
        deps = self.rec(expr.subscript, *args)
        return deps - set(iname for iname in expr.swept_inames)

    map_linear_subscript = DependencyMapperBase.map_subscript

    def map_type_cast(self, expr):
        return self.rec(expr.child)

    def map_resolved_function(self, expr):
        return self.rec(expr.function)


class SubstitutionRuleExpander(IdentityMapper):
    def __init__(self, rules):
        self.rules = rules

    def map_variable(self, expr):
        if expr.name in self.rules:
            return self.map_substitution(expr.name, self.rules[expr.name], ())
        else:
            return super(SubstitutionRuleExpander, self).map_variable(expr)

    def map_call(self, expr):
        if expr.function.name in self.rules:
            return self.map_substitution(
                    expr.function.name,
                    self.rules[expr.function.name],
                    expr.parameters)
        else:
            return super(SubstitutionRuleExpander, self).map_call(expr)

    def map_substitution(self, name, rule, arguments):
        if len(rule.arguments) != len(arguments):
            from loopy.diagnostic import LoopyError
            raise LoopyError("number of arguments to '%s' does not match "
                    "definition" % name)

        from pymbolic.mapper.substitutor import make_subst_func
        submap = SubstitutionMapper(
                make_subst_func(
                    dict(zip(rule.arguments, arguments))))

        expr = submap(rule.expression)

        return self.rec(expr)

# }}}


# {{{ loopy-specific primitives

class Literal(p.Leaf):
    """A literal to be used during code generation."""

    def __init__(self, s):
        self.s = s

    def stringifier(self):
        return StringifyMapper

    def __getinitargs__(self):
        return (self.s,)

    init_arg_names = ("s",)

    mapper_method = "map_literal"


class ArrayLiteral(p.Leaf):
    "An array literal."

    # Currently only used after loopy -> C expression translation.

    def __init__(self, children):
        self.children = children

    def stringifier(self):
        return StringifyMapper

    def __getinitargs__(self):
        return (self.children,)

    init_arg_names = ("children",)

    mapper_method = "map_array_literal"


class HardwareAxisIndex(p.Leaf):
    def __init__(self, axis):
        self.axis = axis

    def stringifier(self):
        return StringifyMapper

    def __getinitargs__(self):
        return (self.axis,)

    init_arg_names = ("axis",)


class GroupHardwareAxisIndex(HardwareAxisIndex):
    mapper_method = "map_group_hw_index"


class LocalHardwareAxisIndex(HardwareAxisIndex):
    mapper_method = "map_local_hw_index"


class FunctionIdentifier(p.Leaf):
    """A base class for symbols representing functions."""

    init_arg_names = ()

    def stringifier(self):
        return StringifyMapper

    mapper_method = intern("map_loopy_function_identifier")


class TypedCSE(p.CommonSubexpression):
    """A :class:`pymbolic.primitives.CommonSubexpression` annotated with
    a :class:`numpy.dtype`.
    """

    def __init__(self, child, prefix=None, dtype=None):
        super(TypedCSE, self).__init__(child, prefix)
        self.dtype = dtype

    def __getinitargs__(self):
        return (self.child, self.dtype, self.prefix)

    def get_extra_properties(self):
        return dict(dtype=self.dtype)


class TypeAnnotation(p.Expression):
    """Undocumented for now. Currently only used internally around LHSs of
    assignments that create temporaries.
    """

    def __init__(self, type, child):
        super(TypeAnnotation, self).__init__()
        self.type = type
        self.child = child

    def __getinitargs__(self):
        return (self.type, self.child)

    def stringifier(self):
        return StringifyMapper

    mapper_method = intern("map_type_annotation")


class TypeCast(p.Expression):
    """Only defined for numerical types with semantics matching
    :meth:`numpy.ndarray.astype`.

    .. attribute:: child

        The expression to be cast.
    """

    def __init__(self, type, child):
        super(TypeCast, self).__init__()

        from loopy.types import to_loopy_type, NumpyType
        type = to_loopy_type(type)

        if (not isinstance(type, NumpyType)
                or not issubclass(type.dtype.type, np.number)):
            from loopy.diagnostic import LoopyError
            raise LoopyError("TypeCast only supports numerical numpy types, "
                    "not '%s'" % type)

        # We're storing the type as a name for now to avoid
        # numpy pickling bug madness. (see loopy.types)
        self._type_name = type.dtype.name
        self.child = child

    @property
    def type(self):
        from loopy.types import NumpyType
        return NumpyType(np.dtype(self._type_name))

    # init_arg_names is a misnomer--they're attribute names used for pickling.
    init_arg_names = ("_type_name", "child")

    def __getinitargs__(self):
        return (self._type_name, self.child)

    def stringifier(self):
        return StringifyMapper

    mapper_method = intern("map_type_cast")


class TaggedVariable(p.Variable):
    """This is an identifier with a tag, such as 'matrix$one', where
    'one' identifies this specific use of the identifier. This mechanism
    may then be used to address these uses--such as by prefetching only
    accesses tagged a certain way.
    """

    init_arg_names = ("name", "tag")

    def __init__(self, name, tag):
        super(TaggedVariable, self).__init__(name)
        self.tag = tag

    def __getinitargs__(self):
        return self.name, self.tag

    def stringifier(self):
        return StringifyMapper

    mapper_method = intern("map_tagged_variable")


class Reduction(p.Expression):
    """Represents a reduction operation on :attr:`exprs`
    across :attr:`inames`.

    .. attribute:: operation
        an instance of :class:`loopy.library.reduction.ReductionOperation`

    .. attribute:: inames

        a list of inames across which reduction on :attr:`expr` is being
        carried out.

    .. attribute:: expr

        An expression which may have tuple type. If the expression has tuple
        type, it must be one of the following:
         * a :class:`tuple` of :class:`pymbolic.primitives.Expression`, or
         * a :class:`loopy.symbolic.Reduction`, or
         * a function call or substitution rule invocation.

    .. attribute:: allow_simultaneous

        A :class:`bool`. If not *True*, an iname is allowed to be used
        in precisely one reduction, to avoid mis-nesting errors.
    """

    init_arg_names = ("operation", "inames", "expr", "allow_simultaneous")

    def __init__(self, operation, inames, expr, allow_simultaneous=False):
        if isinstance(inames, str):
            inames = tuple(iname.strip() for iname in inames.split(","))

        elif isinstance(inames, p.Variable):
            inames = (inames,)

        assert isinstance(inames, tuple)

        def strip_var(iname):
            if isinstance(iname, p.Variable):
                iname = iname.name

            assert isinstance(iname, str)
            return iname

        inames = tuple(strip_var(iname) for iname in inames)

        if isinstance(operation, str):
            from loopy.library.reduction import parse_reduction_op
            operation = parse_reduction_op(operation)

        from loopy.library.reduction import ReductionOperation
        assert isinstance(operation, ReductionOperation)

        from loopy.diagnostic import LoopyError

        if operation.arg_count > 1:
            from pymbolic.primitives import Call

            if not isinstance(expr, (tuple, Reduction, Call)):
                raise LoopyError("reduction argument must be one of "
                                 "a tuple, reduction, or call; "
                                 "got '%s'" % type(expr).__name__)
        else:
            # Sanity checks
            if isinstance(expr, tuple):
                raise LoopyError("got a tuple argument to a scalar reduction")
            elif isinstance(expr, Reduction) and expr.is_tuple_typed:
                raise LoopyError("got a tuple typed argument to a scalar reduction")

        self.operation = operation
        self.inames = inames
        self.expr = expr
        self.allow_simultaneous = allow_simultaneous

    def __getinitargs__(self):
        return (self.operation, self.inames, self.expr, self.allow_simultaneous)

    def get_hash(self):
        return hash((self.__class__, self.operation, self.inames, self.expr))

    def is_equal(self, other):
        return (other.__class__ == self.__class__
                and other.operation == self.operation
                and other.inames == self.inames
                and other.expr == self.expr)

    def stringifier(self):
        return StringifyMapper

    @property
    def is_tuple_typed(self):
        return self.operation.arg_count > 1

    @property
    @memoize_method
    def inames_set(self):
        return set(self.inames)

    mapper_method = intern("map_reduction")


class LinearSubscript(p.Expression):
    """Represents a linear index into a multi-dimensional array, completely
    ignoring any multi-dimensional layout.
    """

    init_arg_names = ("aggregate", "index")

    def __init__(self, aggregate, index):
        self.aggregate = aggregate
        self.index = index

    def __getinitargs__(self):
        return self.aggregate, self.index

    def stringifier(self):
        return StringifyMapper

    mapper_method = intern("map_linear_subscript")


class RuleArgument(p.Expression):
    """Represents a (numbered) argument of a :class:`loopy.SubstitutionRule`.
    Only used internally in the rule-aware mappers to match subst rules
    independently of argument names.
    """

    init_arg_names = ("index",)

    def __init__(self, index):
        self.index = index

    def __getinitargs__(self):
        return (self.index,)

    def stringifier(self):
        return StringifyMapper

    mapper_method = intern("map_rule_argument")


class ResolvedFunction(p.Expression):
    """
    A function invocation whose definition is known in a :mod:`loopy` kernel.
    Each instance of :class:`loopy.symbolic.ResolvedFunction` in an expression
    points to an instance of
    :class:`loopy.kernel.function_interface.InKernelCallable` through the
    mapping :attr:`loopy.kernel.LoopKernel.scoped_functions`. Refer
    :ref:`ref_scoped_function` for a slightly detailed explanation on scoped
    functions.

    .. attribute:: function

        An instance of :class:`pymbolic.primitives.Variable`,
        :class:`loopy.library.reduction.ArgExtOp` or
        :class:`loopy.library.reduction.SegmentedOp`.
    """
    init_arg_names = ("function", )

    def __init__(self, function):
        if isinstance(function, str):
            function = p.Variable(function)
<<<<<<< HEAD
        from loopy.library.reduction import ReductionOpFunction
        assert isinstance(function, (p.Variable, ReductionOpFunction))
=======
        from loopy.library.reduction import ArgExtOp, SegmentedOp
        assert isinstance(function, (p.Variable, ArgExtOp, SegmentedOp))
>>>>>>> 98688c76
        self.function = function

    @property
    def name(self):
<<<<<<< HEAD
        from loopy.library.reduction import ReductionOpFunction
        if isinstance(self.function, p.Variable):
            return self.function.name
        elif isinstance(self.function, ReductionOpFunction):
=======
        from loopy.library.reduction import ArgExtOp, SegmentedOp
        if isinstance(self.function, p.Variable):
            return self.function.name
        elif isinstance(self.function, (ArgExtOp, SegmentedOp)):
>>>>>>> 98688c76
            return self.function
        else:
            raise LoopyError("Unexpected function type %s in ResolvedFunction." %
                    type(self.function))

    def __getinitargs__(self):
        return (self.function, )

    def stringifier(self):
        return StringifyMapper

    mapper_method = intern("map_resolved_function")

<<<<<<< HEAD
=======

class EvaluatorWithDeficientContext(PartialEvaluationMapper):
    """Evaluation Mapper that does not need values of all the variables
    involved in the expression.

    Returns the expression with the values mapped from :attr:`context`.
    """
    def map_variable(self, expr):
        if expr.name in self.context:
            return self.context[expr.name]
        else:
            return expr


class VariableInAnExpression(CombineMapper):
    def __init__(self, variables_to_search):
        assert(all(isinstance(variable, p.Variable) for variable in
            variables_to_search))
        self.variables_to_search = variables_to_search

    def combine(self, values):
        return any(values)

    def map_variable(self, expr):
        return expr in self.variables_to_search

    def map_constant(self, expr):
        return False


class SweptInameStrideCollector(CoefficientCollectorBase):
    """
    Mapper to compute the coefficient swept inames for :class:`SubArrayRef`.
    """
    def map_algebraic_leaf(self, expr):
        # subscripts that are not involved in :attr:`target_names` are treated
        # as constants.
        if isinstance(expr, p.Subscript) and (self.target_names is None or
                expr.aggregate.name not in self.target_names):
            return {1: expr}

        return super(SweptInameStrideCollector, self).map_algebraic_leaf(expr)


class SubArrayRef(p.Expression):
    """
    An algebraic expression to map an affine memory layout pattern (known as
    sub-arary) as consecutive elements of the sweeping axes which are defined
    using :attr:`SubArrayRef.swept_inames`.

    .. attribute:: swept_inames

        An instance of :class:`tuple` denoting the axes to which the sub array
        is supposed to be mapper to.

    .. attribute:: subscript

        An instance of :class:`pymbolic.primitives.Subscript` denoting the
        array in the kernel.
    """

    init_arg_names = ("swept_inames", "subscript")

    def __init__(self, swept_inames, subscript):

        # {{{ sanity checks

        if not isinstance(swept_inames, tuple):
            assert isinstance(swept_inames, p.Variable)
            swept_inames = (swept_inames,)

        assert isinstance(swept_inames, tuple)

        for iname in swept_inames:
            assert isinstance(iname, p.Variable)
        assert isinstance(subscript, p.Subscript)

        # }}}

        self.swept_inames = swept_inames
        self.subscript = subscript

    def get_begin_subscript(self):
        """
        Returns an instance of :class:`pymbolic.primitives.Subscript`, the
        beginning subscript of the array swept by the *SubArrayRef*.

        **Example:** Consider ``[i, k]: a[i, j, k, l]``. The beginning
        subscript would be ``a[0, j, 0, l]``
        """
        # TODO: Set the zero to the minimum value of the iname.
        swept_inames_to_zeros = dict(
                (swept_iname.name, 0) for swept_iname in self.swept_inames)

        return EvaluatorWithDeficientContext(swept_inames_to_zeros)(
                self.subscript)

    def get_array_arg_descriptor(self, kernel):
        """
        Returns the dim_tags, memory scope, shape informations of a
        :class:`SubArrayRef` argument in the caller kernel packed into
        :class:`ArrayArgDescriptor` for the instance of :class:`SubArrayRef` in
        the given *kernel*.
        """
        from loopy.kernel.function_interface import ArrayArgDescriptor

        name = self.subscript.aggregate.name

        if name in kernel.temporary_variables:
            assert name not in kernel.arg_dict
            arg = kernel.temporary_variables[name]
        else:
            assert name in kernel.arg_dict
            arg = kernel.arg_dict[name]

        aspace = arg.address_space

        from loopy.kernel.array import FixedStrideArrayDimTag as DimTag
        from loopy.isl_helpers import simplify_via_aff
        sub_dim_tags = []
        sub_shape = []
        linearized_index = simplify_via_aff(
                sum(dim_tag.stride*iname for dim_tag, iname in
                zip(arg.dim_tags, self.subscript.index_tuple)))

        strides_as_dict = SweptInameStrideCollector(tuple(iname.name for iname in
            self.swept_inames))(linearized_index)
        sub_dim_tags = tuple(
                DimTag(strides_as_dict[iname]) for iname in self.swept_inames)
        sub_shape = tuple(
                pw_aff_to_expr(
                    kernel.get_iname_bounds(iname.name).upper_bound_pw_aff)+1
                for iname in self.swept_inames)

        return ArrayArgDescriptor(
                address_space=aspace,
                dim_tags=sub_dim_tags,
                shape=sub_shape)

    def __getinitargs__(self):
        return (self.swept_inames, self.subscript)

    def get_hash(self):
        return hash((self.__class__, self.swept_inames, self.subscript))

    def is_equal(self, other):
        return (other.__class__ == self.__class__
                and other.subscript == self.subscript
                and other.swept_inames == self.swept_inames)

    def stringifier(self):
        return StringifyMapper

    mapper_method = intern("map_sub_array_ref")

>>>>>>> 98688c76
# }}}


@memoize
def get_dependencies(expr):
    dep_mapper = DependencyMapper(composite_leaves=False)
    return frozenset(dep.name for dep in dep_mapper(expr))


# {{{ rule-aware mappers

def parse_tagged_name(expr):
    from loopy.library.reduction import ArgExtOp, SegmentedOp
    if isinstance(expr, TaggedVariable):
        return expr.name, expr.tag
    elif isinstance(expr, ResolvedFunction):
        return parse_tagged_name(expr.function)
    elif isinstance(expr, (p.Variable, ArgExtOp, SegmentedOp)):
        return expr.name, None
    else:
        raise RuntimeError("subst rule name not understood: %s" % expr)


class ExpansionState(ImmutableRecord):
    """
    .. attribute:: kernel
    .. attribute:: instruction

    .. attribute:: stack

        a tuple representing the current expansion stack, as a tuple
        of (name, tag) pairs.

    .. attribute:: arg_context

        a dict representing current argument values
    """

    @property
    def insn_id(self):
        return self.instruction.id

    def apply_arg_context(self, expr):
        from pymbolic.mapper.substitutor import make_subst_func
        return SubstitutionMapper(
                make_subst_func(self.arg_context))(expr)


class SubstitutionRuleRenamer(IdentityMapper):
    def __init__(self, renames):
        self.renames = renames

    def map_call(self, expr):
        if not isinstance(expr.function, p.Variable):
            return IdentityMapper.map_call(self, expr)

        name, tag = parse_tagged_name(expr.function)

        new_name = self.renames.get(name)
        if new_name is None:
            return IdentityMapper.map_call(self, expr)

        if tag is None:
            sym = p.Variable(new_name)
        else:
            sym = TaggedVariable(new_name, tag)

        return type(expr)(sym, tuple(self.rec(child) for child in expr.parameters))

    def map_variable(self, expr):
        name, tag = parse_tagged_name(expr)

        new_name = self.renames.get(name)
        if new_name is None:
            return IdentityMapper.map_variable(self, expr)

        if tag is None:
            return p.Variable(new_name)
        else:
            return TaggedVariable(new_name, tag)


def rename_subst_rules_in_instructions(insns, renames):
    subst_renamer = SubstitutionRuleRenamer(renames)

    return [
            insn.with_transformed_expressions(subst_renamer)
            for insn in insns]


class SubstitutionRuleMappingContext(object):
    def _get_subst_rule_key(self, args, body):
        subst_dict = dict(
                (arg, RuleArgument(i))
                for i, arg in enumerate(args))

        from pymbolic.mapper.substitutor import make_subst_func
        arg_subst_map = SubstitutionMapper(make_subst_func(subst_dict))

        return arg_subst_map(body)

    def __init__(self, old_subst_rules, make_unique_var_name):
        self.old_subst_rules = old_subst_rules
        self.make_unique_var_name = make_unique_var_name

        # maps subst rule (args, bodies) to (names, original_name)
        self.subst_rule_registry = dict(
                (self._get_subst_rule_key(rule.arguments, rule.expression),
                    (name, rule.arguments, rule.expression))
                for name, rule in six.iteritems(old_subst_rules))

        # maps subst rule (args, bodies) to a list of old names,
        # which doubles as (a) a histogram of uses and (b) a way
        # to deterministically find the 'lexicographically earliest'
        # name
        self.subst_rule_old_names = {}

    def register_subst_rule(self, original_name, args, body):
        """Returns a name (as a string) for a newly created substitution
        rule.
        """
        key = self._get_subst_rule_key(args, body)
        reg_value = self.subst_rule_registry.get(key)

        if reg_value is None:
            # These names are temporary and won't stick around.
            new_name = self.make_unique_var_name("_lpy_tmp_"+original_name)
            self.subst_rule_registry[key] = (new_name, args, body)
        else:
            new_name, _, _ = reg_value

        self.subst_rule_old_names.setdefault(key, []).append(original_name)
        return new_name

    def _get_new_substitutions_and_renames(self):
        """This makes a new dictionary of substitutions from the ones
        encountered in mapping all the encountered expressions.
        It tries hard to keep substitution names the same--i.e.
        if all derivative versions of a substitution rule ended
        up with the same mapped version, then this version should
        retain the name that the substitution rule had previously.
        Unfortunately, this can't be done in a single pass, and so
        the routine returns an additional dictionary *subst_renames*
        of renamings to be performed on the processed expressions.

        The returned substitutions already have the rename applied
        to them.

        :returns: (new_substitutions, subst_renames)
        """

        from loopy.kernel.data import SubstitutionRule

        result = {}
        renames = {}

        used_names = set()

        for key, (name, args, body) in six.iteritems(
                self.subst_rule_registry):
            orig_names = self.subst_rule_old_names.get(key, [])

            # If no orig_names are found, then this particular
            # subst rule was never referenced, and so it's fine
            # to leave out.

            if not orig_names:
                continue

            new_name = min(orig_names)
            if new_name in used_names:
                new_name = self.make_unique_var_name(new_name)

            renames[name] = new_name
            used_names.add(new_name)

            result[new_name] = SubstitutionRule(
                    name=new_name,
                    arguments=args,
                    expression=body)

        # {{{ perform renames on new substitutions

        subst_renamer = SubstitutionRuleRenamer(renames)

        renamed_result = {}
        for name, rule in six.iteritems(result):
            renamed_result[name] = rule.copy(
                    expression=subst_renamer(rule.expression))

        # }}}

        return renamed_result, renames

    def finish_kernel(self, kernel):
        new_substs, renames = self._get_new_substitutions_and_renames()

        new_insns = rename_subst_rules_in_instructions(kernel.instructions, renames)

        return kernel.copy(
            substitutions=new_substs,
            instructions=new_insns)


class RuleAwareIdentityMapper(IdentityMapper):
    """Note: the third argument dragged around by this mapper is the
    current :class:`ExpansionState`.

    Subclasses of this must be careful to not touch identifiers that
    are in :attr:`ExpansionState.arg_context`.
    """

    def __init__(self, rule_mapping_context):
        self.rule_mapping_context = rule_mapping_context

    def map_variable(self, expr, expn_state, *args, **kwargs):
        name, tag = parse_tagged_name(expr)
        if name not in self.rule_mapping_context.old_subst_rules:
            return IdentityMapper.map_variable(self, expr, expn_state, *args,
                    **kwargs)
        else:
            return self.map_substitution(name, tag, (), expn_state, *args,
                    **kwargs)

    def map_call(self, expr, expn_state):
        if not isinstance(expr.function, p.Variable):
            return IdentityMapper.map_call(self, expr, expn_state)

        name, tag = parse_tagged_name(expr.function)

        if name not in self.rule_mapping_context.old_subst_rules:
            return super(RuleAwareIdentityMapper, self).map_call(expr, expn_state)
        else:
            return self.map_substitution(name, tag, expr.parameters, expn_state)

    @staticmethod
    def make_new_arg_context(rule_name, arg_names, arguments, arg_context):
        if len(arg_names) != len(arguments):
            raise RuntimeError("Rule '%s' invoked with %d arguments (needs %d)"
                    % (rule_name, len(arguments), len(arg_names), ))

        from pymbolic.mapper.substitutor import make_subst_func
        arg_subst_map = SubstitutionMapper(make_subst_func(arg_context))
        return dict(
                (formal_arg_name, arg_subst_map(arg_value))
                for formal_arg_name, arg_value in zip(arg_names, arguments))

    def map_substitution(self, name, tag, arguments, expn_state):
        rule = self.rule_mapping_context.old_subst_rules[name]

        rec_arguments = self.rec(arguments, expn_state)

        if tag is None:
            tags = None
        else:
            tags = (tag,)

        new_expn_state = expn_state.copy(
                stack=expn_state.stack + ((name, tags),),
                arg_context=self.make_new_arg_context(
                    name, rule.arguments, rec_arguments, expn_state.arg_context))

        result = self.rec(rule.expression, new_expn_state)

        new_name = self.rule_mapping_context.register_subst_rule(
                name, rule.arguments, result)

        if tag is None:
            sym = p.Variable(new_name)
        else:
            sym = TaggedVariable(new_name, tag)

        if arguments:
            return sym(*rec_arguments)
        else:
            return sym

    def __call__(self, expr, kernel, insn, *args, **kwargs):
        from loopy.kernel.data import InstructionBase
        assert insn is None or isinstance(insn, InstructionBase)

        return IdentityMapper.__call__(self, expr,
                ExpansionState(
                    kernel=kernel,
                    instruction=insn,
                    stack=(),
                    arg_context={}), *args, **kwargs)

    def map_instruction(self, kernel, insn):
        return insn

    def map_kernel(self, kernel):
        new_insns = [
                # While subst rules are not allowed in assignees, the mapper
                # may perform tasks entirely unrelated to subst rules, so
                # we must map assignees, too.
                self.map_instruction(kernel,
                    insn.with_transformed_expressions(self, kernel, insn))
                for insn in kernel.instructions]

        return kernel.copy(instructions=new_insns)


class RuleAwareSubstitutionMapper(RuleAwareIdentityMapper):
    def __init__(self, rule_mapping_context, subst_func, within):
        super(RuleAwareSubstitutionMapper, self).__init__(rule_mapping_context)

        self.subst_func = subst_func
        self.within = within

    def map_variable(self, expr, expn_state):
        if (expr.name in expn_state.arg_context
                or not self.within(
                    expn_state.kernel, expn_state.instruction, expn_state.stack)):
            return super(RuleAwareSubstitutionMapper, self).map_variable(
                    expr, expn_state)

        result = self.subst_func(expr)
        if result is not None:
            return result
        else:
            return super(RuleAwareSubstitutionMapper, self).map_variable(
                    expr, expn_state)


class RuleAwareSubstitutionRuleExpander(RuleAwareIdentityMapper):
    def __init__(self, rule_mapping_context, rules, within):
        super(RuleAwareSubstitutionRuleExpander, self).__init__(rule_mapping_context)

        self.rules = rules
        self.within = within

    def map_substitution(self, name, tag, arguments, expn_state):
        if tag is None:
            tags = None
        else:
            tags = (tag,)

        new_stack = expn_state.stack + ((name, tags),)

        if self.within(expn_state.kernel, expn_state.instruction, new_stack):
            # expand
            rule = self.rules[name]

            new_expn_state = expn_state.copy(
                    stack=new_stack,
                    arg_context=self.make_new_arg_context(
                        name, rule.arguments, arguments, expn_state.arg_context))

            result = self.rec(rule.expression, new_expn_state)

            # substitute in argument values
            from pymbolic.mapper.substitutor import make_subst_func
            subst_map = SubstitutionMapper(make_subst_func(
                new_expn_state.arg_context))

            return subst_map(result)

        else:
            # do not expand
            return super(RuleAwareSubstitutionRuleExpander, self).map_substitution(
                    name, tag, arguments, expn_state)

# }}}


# {{{ functions to primitives, parsing

class VarToTaggedVarMapper(IdentityMapper):
    def map_variable(self, expr):
        dollar_idx = expr.name.find("$")
        if dollar_idx == -1:
            return expr
        else:
            return TaggedVariable(expr.name[:dollar_idx],
                    expr.name[dollar_idx+1:])


class FunctionToPrimitiveMapper(IdentityMapper):
    """Looks for invocations of a function called 'cse' or 'reduce' and
    turns those into the actual pymbolic primitives used for that.
    """

    def _parse_reduction(self, operation, inames, red_exprs,
            allow_simultaneous=False):
        if isinstance(inames, p.Variable):
            inames = (inames,)

        if not isinstance(inames, (tuple)):
            raise TypeError("iname argument to reduce() must be a symbol "
                    "or a tuple of symbols")

        processed_inames = []
        for iname in inames:
            if not isinstance(iname, p.Variable):
                raise TypeError("iname argument to reduce() must be a symbol "
                        "or a tuple or a tuple of symbols")

            processed_inames.append(iname.name)

        if len(red_exprs) == 1:
            red_exprs = red_exprs[0]

        return Reduction(operation, tuple(processed_inames), red_exprs,
                allow_simultaneous=allow_simultaneous)

    def map_call(self, expr):
        from loopy.library.reduction import parse_reduction_op

        if not isinstance(expr.function, p.Variable):
            return IdentityMapper.map_call(self, expr)

        name = expr.function.name
        if name == "cse":
            if len(expr.parameters) in [1, 2]:
                if len(expr.parameters) == 2:
                    if not isinstance(expr.parameters[1], p.Variable):
                        raise TypeError("second argument to cse() must be a symbol")
                    tag = expr.parameters[1].name
                else:
                    tag = None

                return p.CommonSubexpression(
                        self.rec(expr.parameters[0]), tag)
            else:
                raise TypeError("cse takes two arguments")

        elif name in ["reduce", "simul_reduce"]:

            if len(expr.parameters) >= 3:
                operation, inames = expr.parameters[:2]
                red_exprs = expr.parameters[2:]

                operation = parse_reduction_op(str(operation))
                return self._parse_reduction(operation, inames,
                        tuple(self.rec(red_expr) for red_expr in red_exprs),
                        allow_simultaneous=(name == "simul_reduce"))
            else:
                raise TypeError("invalid 'reduce' calling sequence")

        elif name == "if":
            if len(expr.parameters) == 3:
                from pymbolic.primitives import If
                return If(*tuple(self.rec(p) for p in expr.parameters))
            else:
                raise TypeError("if takes three arguments")

        else:
            # see if 'name' is an existing reduction op

            operation = parse_reduction_op(name)
            if operation:
                # arg_count counts arguments but not inames
                if len(expr.parameters) != 1 + operation.arg_count:
                    raise RuntimeError("invalid invocation of "
                            "reduction operation '%s': expected %d arguments, "
                            "got %d instead" % (expr.function.name,
                                                1 + operation.arg_count,
                                                len(expr.parameters)))

                inames = expr.parameters[0]
                red_exprs = tuple(self.rec(param) for param in expr.parameters[1:])
                return self._parse_reduction(operation, inames, red_exprs)

            else:
                return IdentityMapper.map_call(self, expr)

    def map_call_with_kwargs(self, expr):
        for par in expr.kw_parameters.values():
            if not isinstance(par, SubArrayRef):
                raise LoopyError("Keyword Arguments is only supported for"
                        " array arguments--use positional order to specify"
                        " the order of the arguments in the call.")
        return IdentityMapper.map_call_with_kwargs(self, expr)


# {{{ customization to pymbolic parser

_open_dbl_bracket = intern("open_dbl_bracket")

TRAILING_FLOAT_TAG_RE = re.compile("^(.*?)([a-zA-Z]*)$")


class LoopyParser(ParserBase):
    lex_table = [
            (_open_dbl_bracket, pytools.lex.RE(r"\[\[")),
            ] + ParserBase.lex_table

    def parse_float(self, s):
        match = TRAILING_FLOAT_TAG_RE.match(s)

        val = match.group(1)
        tag = frozenset(match.group(2))
        if tag == frozenset("j"):
            return np.float64(val)*np.complex128(1j)
        elif tag == frozenset("jf"):
            return np.float32(val)*np.complex64(1j)
        elif tag == frozenset("f"):
            return np.float32(val)
        elif tag == frozenset("d"):
            return np.float64(val)
        else:
            return float(val)  # generic float

    def parse_prefix(self, pstate):
        from pymbolic.parser import (_PREC_UNARY, _less, _greater, _identifier,
        _openbracket, _closebracket, _colon)

        if pstate.is_next(_less):
            pstate.advance()
            if pstate.is_next(_greater):
                typename = None
                pstate.advance()
            else:
                pstate.expect(_identifier)
                typename = pstate.next_str()
                pstate.advance()
                pstate.expect(_greater)
                pstate.advance()

            return TypeAnnotation(
                    typename,
                    self.parse_expression(pstate, _PREC_UNARY))

        elif pstate.is_next(_openbracket):
            pstate.advance()
            pstate.expect_not_end()
            swept_inames = self.parse_expression(pstate)
            pstate.expect(_closebracket)
            pstate.advance()
            pstate.expect(_colon)
            pstate.advance()
            subscript = self.parse_expression(pstate, _PREC_UNARY)
            return SubArrayRef(swept_inames, subscript)

        else:
            return super(LoopyParser, self).parse_prefix(pstate)

    def parse_postfix(self, pstate, min_precedence, left_exp):
        from pymbolic.parser import _PREC_CALL, _closebracket
        if pstate.next_tag() is _open_dbl_bracket and _PREC_CALL > min_precedence:
            pstate.advance()
            pstate.expect_not_end()
            left_exp = LinearSubscript(left_exp, self.parse_expression(pstate))
            pstate.expect(_closebracket)
            pstate.advance()
            pstate.expect(_closebracket)
            pstate.advance()
            return left_exp, True

        return ParserBase.parse_postfix(self, pstate, min_precedence, left_exp)

# }}}


def parse(expr_str):
    return VarToTaggedVarMapper()(
            FunctionToPrimitiveMapper()(LoopyParser()(expr_str)))

# }}}


# {{{ coefficient collector

class CoefficientCollector(CoefficientCollectorBase):
    map_tagged_variable = CoefficientCollectorBase.map_variable

    def map_subscript(self, expr):
        from loopy.diagnostic import ExpressionNotAffineError
        raise ExpressionNotAffineError("cannot gather coefficients--"
                "indirect addressing in use")

# }}}


# {{{ variable index expression collector

class ArrayAccessFinder(CombineMapper):
    def __init__(self, tgt_vector_name=None):
        self.tgt_vector_name = tgt_vector_name

    def combine(self, values):
        from pytools import flatten
        return set(flatten(values))

    def map_constant(self, expr):
        return set()

    def map_algebraic_leaf(self, expr):
        return set()

    def map_subscript(self, expr):
        assert isinstance(expr.aggregate, p.Variable)

        if self.tgt_vector_name is None \
                or expr.aggregate.name == self.tgt_vector_name:
            return set([expr]) | self.rec(expr.index)
        else:
            return CombineMapper.map_subscript(self, expr)

# }}}


# {{{ (pw)aff to expr conversion

def aff_to_expr(aff):
    from pymbolic import var

    denom = aff.get_denominator_val().to_python()

    result = (aff.get_constant_val()*denom).to_python()
    for dt in [dim_type.in_, dim_type.param]:
        for i in range(aff.dim(dt)):
            coeff = (aff.get_coefficient_val(dt, i)*denom).to_python()
            if coeff:
                dim_name = aff.get_dim_name(dt, i)
                result += coeff*var(dim_name)

    for i in range(aff.dim(dim_type.div)):
        coeff = (aff.get_coefficient_val(dim_type.div, i)*denom).to_python()
        if coeff:
            result += coeff*aff_to_expr(aff.get_div(i))

    return result // denom


def pw_aff_to_expr(pw_aff, int_ok=False):
    if isinstance(pw_aff, int):
        if not int_ok:
            from warnings import warn
            warn("expected PwAff, got int", stacklevel=2)

        return pw_aff

    pieces = pw_aff.get_pieces()
    last_expr = aff_to_expr(pieces[-1][1])

    pairs = [(set_to_cond_expr(constr_set), aff_to_expr(aff))
             for constr_set, aff in pieces[:-1]]

    from pymbolic.primitives import If
    expr = last_expr
    for condition, then_expr in reversed(pairs):
        expr = If(condition, then_expr, expr)

    return expr


def pw_aff_to_pw_aff_implemented_by_expr(pw_aff):
    pieces = pw_aff.get_pieces()

    rest = isl.Set.universe(pw_aff.space.params())
    aff_set, aff = pieces[0]
    impl_pw_aff = isl.PwAff.alloc(aff_set, aff)
    rest = rest.intersect_params(aff_set.complement())

    for aff_set, aff in pieces[1:-1]:
        impl_pw_aff = impl_pw_aff.union_max(
            isl.PwAff.alloc(aff_set, aff))
        rest = rest.intersect_params(aff_set.complement())

    _, aff = pieces[-1]
    return impl_pw_aff.union_max(isl.PwAff.alloc(rest, aff)).coalesce()

# }}}


# {{{ (pw)aff_from_expr

class PwAffEvaluationMapper(EvaluationMapperBase, IdentityMapperMixin):
    def __init__(self, space, vars_to_zero):
        self.zero = isl.Aff.zero_on_domain(isl.LocalSpace.from_space(space))

        context = {}
        for name, (dt, pos) in six.iteritems(space.get_var_dict()):
            if dt == dim_type.set:
                dt = dim_type.in_

            context[name] = isl.PwAff.from_aff(
                    self.zero.set_coefficient_val(dt, pos, 1))

        for v in vars_to_zero:
            context[v] = self.zero

        self.pw_zero = isl.PwAff.from_aff(self.zero)

        super(PwAffEvaluationMapper, self).__init__(context)

    def map_constant(self, expr):
        if isinstance(expr, np.integer):
            expr = int(expr)

        return self.pw_zero + expr

    def map_min(self, expr):
        from functools import reduce
        return reduce(
                lambda a, b: a.min(b),
                (self.rec(ch) for ch in expr.children))

    def map_max(self, expr):
        from functools import reduce
        return reduce(
                lambda a, b: a.max(b),
                (self.rec(ch) for ch in expr.children))

    def map_quotient(self, expr):
        raise TypeError("true division in '%s' not supported "
                "for as-pwaff evaluation" % expr)

    def map_floor_div(self, expr):
        num = self.rec(expr.numerator)
        denom = self.rec(expr.denominator)
        return num.div(denom).floor()

    def map_remainder(self, expr):
        num = self.rec(expr.numerator)
        denom = self.rec(expr.denominator)
        if not denom.is_cst():
            raise TypeError("modulo non-constant in '%s' not supported "
                    "for as-pwaff evaluation" % expr)

        (s, denom_aff), = denom.get_pieces()
        denom = denom_aff.get_constant_val()

        return num.mod_val(denom)


def aff_from_expr(space, expr, vars_to_zero=None):
    if vars_to_zero is None:
        vars_to_zero = frozenset()

    pwaff = pwaff_from_expr(space, expr, vars_to_zero).coalesce()

    pieces = pwaff.get_pieces()
    if len(pieces) == 1:
        (s, aff), = pieces
        return aff
    else:
        raise RuntimeError("expression '%s' could not be converted to a "
                "non-piecewise quasi-affine expression" % expr)


def pwaff_from_expr(space, expr, vars_to_zero=None):
    return PwAffEvaluationMapper(space, vars_to_zero)(expr)


def with_aff_conversion_guard(f, space, expr, *args):
    import islpy as isl
    from pymbolic.mapper.evaluator import UnknownVariableError

    err = None
    with isl.SuppressedWarnings(space.get_ctx()):
        try:
            return f(space, expr, *args)
        except TypeError as e:
            err = e
        except isl.Error as e:
            err = e
        except UnknownVariableError as e:
            err = e

        assert err is not None
        from loopy.diagnostic import ExpressionToAffineConversionError
        raise ExpressionToAffineConversionError(
                "could not convert expression '%s' to affine representation: "
                "%s: %s" % (expr, type(err).__name__, str(err)))


def guarded_aff_from_expr(space, expr, vars_to_zero=None):
    """Performs the same operation as :func:`aff_from_expr` but only raises
    :exc:`loopy.diagnostic.ExpressionToAffineConversionError`
    """
    return with_aff_conversion_guard(aff_from_expr, space, expr, vars_to_zero)


def guarded_pwaff_from_expr(space, expr, vars_to_zero=None):
    """Performs the same operation as :func:`aff_from_expr` but only raises
    :exc:`loopy.diagnostic.ExpressionToAffineConversionError`
    """
    return with_aff_conversion_guard(pwaff_from_expr, space, expr, vars_to_zero)

# }}}


# {{{ simplify using aff

def simplify_using_aff(kernel, expr):
    inames = get_dependencies(expr) & kernel.all_inames()

    domain = kernel.get_inames_domain(inames)

    try:
        aff = guarded_aff_from_expr(domain.space, expr)
    except ExpressionToAffineConversionError:
        return expr

    # FIXME: Deal with assumptions, too.
    aff = aff.gist(domain)

    return aff_to_expr(aff)

# }}}


# {{{ expression/set <-> constraint conversion

def eq_constraint_from_expr(space, expr):
    return isl.Constraint.equality_from_aff(aff_from_expr(space, expr))


def ineq_constraint_from_expr(space, expr):
    return isl.Constraint.inequality_from_aff(aff_from_expr(space, expr))


def constraint_to_cond_expr(cns):
    # Looks like this is ok after all--get_aff() performs some magic.
    # Not entirely sure though... FIXME
    #
    #ls = cns.get_local_space()
    #if ls.dim(dim_type.div):
        #raise RuntimeError("constraint has an existentially quantified variable")

    expr = aff_to_expr(cns.get_aff())

    from pymbolic.primitives import Comparison
    if cns.is_equality():
        return Comparison(expr, "==", 0)
    else:
        return Comparison(expr, ">=", 0)

# }}}


# {{{ set_to_cond_expr

def basic_set_to_cond_expr(isl_basicset):
    constrs = []
    for constr in isl_basicset.get_constraints():
        constrs.append(constraint_to_cond_expr(constr))

    if len(constrs) == 0:
        raise ValueError("may not be called on universe")
    elif len(constrs) == 1:
        constr, = constrs
        return constr
    else:
        return p.LogicalAnd(tuple(constrs))


def set_to_cond_expr(isl_set):
    conjs = []
    for isl_basicset in isl_set.get_basic_sets():
        conjs.append(basic_set_to_cond_expr(isl_basicset))

    if len(conjs) == 0:
        raise ValueError("may not be called on universe")
    elif len(conjs) == 1:
        conj, = conjs
        return conj
    else:
        return p.LogicalOr(tuple(conjs))


# }}}


# {{{ Reduction callback mapper

class ReductionCallbackMapper(IdentityMapper):
    def __init__(self, callback):
        self.callback = callback

    def map_reduction(self, expr, **kwargs):
        result = self.callback(expr, self.rec, **kwargs)
        if result is None:
            return IdentityMapper.map_reduction(self, expr, **kwargs)
        return result

# }}}


# {{{ index dependency finding

class IndexVariableFinder(CombineMapper):
    def __init__(self, include_reduction_inames):
        self.include_reduction_inames = include_reduction_inames

    def combine(self, values):
        import operator
        return reduce(operator.or_, values, set())

    def map_constant(self, expr):
        return set()

    def map_algebraic_leaf(self, expr):
        return set()

    def map_subscript(self, expr):
        idx_vars = DependencyMapper()(expr.index)

        result = set()
        for idx_var in idx_vars:
            if isinstance(idx_var, p.Variable):
                result.add(idx_var.name)
            else:
                raise RuntimeError("index variable not understood: %s" % idx_var)
        return result

    def map_reduction(self, expr):
        result = self.rec(expr.expr)

        if not (expr.inames_set & result):
            raise RuntimeError("reduction '%s' does not depend on "
                    "reduction inames (%s)" % (expr, ",".join(expr.inames)))
        if self.include_reduction_inames:
            return result
        else:
            return result - expr.inames_set

# }}}


# {{{ wildcard -> unique variable mapper

class WildcardToUniqueVariableMapper(IdentityMapper):
    def __init__(self, unique_var_name_factory):
        self.unique_var_name_factory = unique_var_name_factory

    def map_wildcard(self, expr):
        from pymbolic import var
        return var(self.unique_var_name_factory())

# }}}


# {{{ prime ("'") adder

class PrimeAdder(IdentityMapper):
    def __init__(self, which_vars):
        self.which_vars = which_vars

    def map_variable(self, expr):
        from pymbolic import var
        if expr.name in self.which_vars:
            return var(expr.name+"'")
        else:
            return expr

    def map_tagged_variable(self, expr):
        if expr.name in self.which_vars:
            return TaggedVariable(expr.name+"'", expr.tag)
        else:
            return expr

# }}}


# {{{ get access range

class UnableToDetermineAccessRange(Exception):
    pass


def get_access_range(domain, subscript, assumptions, shape=None,
        allowed_constant_names=None):
    """
    :arg shape: if not *None*, indicates that it is desired to return an
        overestimate of the access range based on the shape if a precise range
        cannot be determined.
    :arg allowed_constant_names: An iterable of names of constants that are to be
        permitted in the access range expressions. Names that are already
        parameters of *domain* may be repeated without ill effects.
    """
    domain, assumptions = isl.align_two(domain,
            assumptions)
    domain = domain & assumptions
    del assumptions

    dims = len(subscript)

    # we build access_map as a set because (idiocy!) Affs
    # cannot live on maps.

    # dims: [domain](dn)[storage]
    access_map = domain

    if isinstance(access_map, isl.BasicSet):
        access_map = isl.Set.from_basic_set(access_map)

    if allowed_constant_names is not None:
        allowed_constant_names = set(allowed_constant_names) - set(
                access_map.get_dim_name(dim_type.param, i)
                for i in range(access_map.dim(dim_type.param)))

        par_base = access_map.dim(dim_type.param)
        access_map = access_map.insert_dims(dim_type.param, par_base,
                len(allowed_constant_names))
        for i, const_name in enumerate(allowed_constant_names):
            access_map = access_map.set_dim_name(
                    dim_type.param, par_base+i, const_name)

    dn = access_map.dim(dim_type.set)
    access_map = access_map.insert_dims(dim_type.set, dn, dims)

    from loopy.diagnostic import ExpressionToAffineConversionError

    for idim in range(dims):
        idx_aff = None

        try:
            idx_aff = guarded_aff_from_expr(access_map.space, subscript[idim])
        except ExpressionToAffineConversionError as err:
            shape_aff = None

            if shape is not None:
                try:
                    shape_aff = guarded_aff_from_expr(access_map.space, shape[idim])
                except ExpressionToAffineConversionError:
                    pass

            if shape_aff is None:
                # failed to convert shape[idim] to aff
                raise UnableToDetermineAccessRange(
                        "unable to determine access range of subscript: [%s] "
                        "(encountered %s: %s)"
                        % (", ".join(str(si) for si in subscript),
                            # intentionally using 'outer' err
                            type(err).__name__, str(err)))

            # successfully converted shape[idim] to aff, but not subscript[idim]

            upper_bound_cns = isl.Constraint.inequality_from_aff(
                    shape_aff.set_coefficient_val(
                        dim_type.in_, dn+idim, -1) - 1)
            lower_bound_cns = isl.Constraint.inequality_from_aff(
                    isl.Aff.zero_on_domain(access_map.space).set_coefficient_val(
                        dim_type.in_, dn+idim, 1))

            access_map = access_map.add_constraint(upper_bound_cns)
            access_map = access_map.add_constraint(lower_bound_cns)

        else:
            # successfully converted subscript[idim] -> idx_aff

            idx_aff = idx_aff.set_coefficient_val(
                    dim_type.in_, dn+idim, -1)

            access_map = access_map.add_constraint(
                    isl.Constraint.equality_from_aff(idx_aff))

    access_map_as_map = isl.Map.universe(access_map.get_space())
    access_map_as_map = access_map_as_map.intersect_range(access_map)
    access_map = access_map_as_map.move_dims(
            dim_type.in_, 0,
            dim_type.out, 0, dn)
    del access_map_as_map

    return access_map.range()

# }}}


# {{{ access range mapper

class BatchedAccessRangeMapper(WalkMapper):

    def __init__(self, kernel, var_names, overestimate=None):
        self.kernel = kernel
        self.var_names = set(var_names)
        from collections import defaultdict
        self.access_ranges = defaultdict(lambda: None)
        self.bad_subscripts = defaultdict(list)

        if overestimate is None:
            overestimate = False

        self.overestimate = overestimate

    def map_subscript(self, expr, inames):
        domain = self.kernel.get_inames_domain(inames)
        WalkMapper.map_subscript(self, expr, inames)

        assert isinstance(expr.aggregate, p.Variable)

        if expr.aggregate.name not in self.var_names:
            return

        arg_name = expr.aggregate.name
        subscript = expr.index_tuple

        descriptor = self.kernel.get_var_descriptor(arg_name)

        try:
            access_range = get_access_range(
                    domain, subscript, self.kernel.assumptions,
                    shape=descriptor.shape if self.overestimate else None,
                    allowed_constant_names=self.kernel.get_unwritten_value_args())
        except UnableToDetermineAccessRange:
            self.bad_subscripts[arg_name].append(expr)
            return

        if self.access_ranges[arg_name] is None:
            self.access_ranges[arg_name] = access_range
        else:
            if (self.access_ranges[arg_name].dim(dim_type.set)
                    != access_range.dim(dim_type.set)):
                raise RuntimeError(
                        "error while determining shape of argument '%s': "
                        "varying number of indices encountered"
                        % arg_name)

            self.access_ranges[arg_name] = (
                    self.access_ranges[arg_name] | access_range)

    def map_linear_subscript(self, expr, inames):
        self.rec(expr.index, inames)

        if expr.aggregate.name in self.var_names:
            self.bad_subscripts[expr.aggregate.name].append(expr)

    def map_reduction(self, expr, inames):
        return WalkMapper.map_reduction(self, expr, inames | set(expr.inames))

    def map_type_cast(self, expr, inames):
        return self.rec(expr.child, inames)

    def map_sub_array_ref(self, expr, inames):
        total_inames = inames | set([iname.name for iname in expr.swept_inames])
        return self.rec(expr.subscript, total_inames)


class AccessRangeMapper(object):
    """**IMPORTANT**

    Using this class *will likely* lead to performance bottlenecks.

    To avoid performance issues, rewrite your code to use
    BatchedAccessRangeMapper if at all possible.

    For *n* variables and *m* expressions, calling this class to compute the
    access ranges will take *O(mn)* time for traversing the expressions.

    BatchedAccessRangeMapper does the same traversal in *O(m + n)* time.
    """

    def __init__(self, kernel, var_name, overestimate=None):
        self.var_name = var_name
        self.inner_mapper = BatchedAccessRangeMapper(
                kernel, [var_name], overestimate)

    def __call__(self, expr, inames):
        return self.inner_mapper(expr, inames)

    @property
    def access_range(self):
        return self.inner_mapper.access_ranges[self.var_name]

    @property
    def bad_subscripts(self):
        return self.inner_mapper.bad_subscripts[self.var_name]

# }}}


# {{{ check if access ranges overlap

class AccessRangeOverlapChecker(object):
    """Used for checking for overlap between access ranges of instructions."""

    def __init__(self, kernel):
        self.kernel = kernel
        self.vars = kernel.get_written_variables() | kernel.get_read_variables()

    @memoize_method
    def _get_access_ranges(self, insn_id, access_dir):
        insn = self.kernel.id_to_insn[insn_id]

        exprs = list(insn.assignees)
        if access_dir == "any":
            exprs.append(insn.expression)
            exprs.extend(insn.predicates)

        from collections import defaultdict
        aranges = defaultdict(lambda: False)

        arm = BatchedAccessRangeMapper(self.kernel, self.vars, overestimate=True)

        for expr in exprs:
            arm(expr, self.kernel.insn_inames(insn))

        for name, arange in six.iteritems(arm.access_ranges):
            if arm.bad_subscripts[name]:
                aranges[name] = True
                continue
            aranges[name] = arange

        return aranges

    def _get_access_range_for_var(self, insn_id, access_dir, var_name):
        assert access_dir in ["w", "any"]

        insn = self.kernel.id_to_insn[insn_id]
        # Access range checks only apply to assignment-style instructions. For
        # non-assignments, we rely on read/write dependency information.
        from loopy.kernel.instruction import MultiAssignmentBase
        if not isinstance(insn, MultiAssignmentBase):
            if access_dir == "any":
                return var_name in insn.dependency_names()
            else:
                return var_name in insn.write_dependency_names()

        return self._get_access_ranges(insn_id, access_dir)[var_name]

    def do_access_ranges_overlap_conservative(
                self, insn1, insn1_dir, insn2, insn2_dir, var_name):
        """Determine whether the access ranges to *var_name* in the two
        given instructions overlap. This determination is made 'conservatively',
        i.e. if precise information is unavailable, it is concluded that the
        ranges overlap.

        :arg insn1_dir: either ``"w"`` or ``"any"``, to indicate which
            type of access is desired--writing or any
        :arg insn2_dir: either ``"w"`` or ``"any"``
        :returns: a :class:`bool`
        """

        insn1_arange = self._get_access_range_for_var(insn1, insn1_dir, var_name)
        insn2_arange = self._get_access_range_for_var(insn2, insn2_dir, var_name)

        if insn1_arange is False or insn2_arange is False:
            return False
        if insn1_arange is True or insn2_arange is True:
            return True

        return not (insn1_arange & insn2_arange).is_empty()

# }}}


# {{{ is_expression_equal

def is_expression_equal(a, b):
    if a == b:
        return True

    if isinstance(a, p.Expression) or isinstance(b, p.Expression):
        if a is None or b is None:
            return False

        maybe_zero = a - b
        from pymbolic import distribute

        d_result = distribute(maybe_zero)
        return d_result == 0

    else:
        return False


def is_tuple_of_expressions_equal(a, b):
    if a is None or b is None:
        if a is None and b is None:
            return True
        return False

    if not isinstance(a, tuple):
        a = (a,)

    if not isinstance(b, tuple):
        b = (b,)

    if len(a) != len(b):
        return False

    return all(
        is_expression_equal(ai, bi)
        for ai, bi in zip(a, b))

# }}}

# vim: foldmethod=marker<|MERGE_RESOLUTION|>--- conflicted
+++ resolved
@@ -109,13 +109,10 @@
     def map_type_annotation(self, expr, *args, **kwargs):
         return type(expr)(expr.type, self.rec(expr.child, *args, **kwargs))
 
-<<<<<<< HEAD
-=======
     def map_sub_array_ref(self, expr, *args, **kwargs):
         return SubArrayRef(self.rec(expr.swept_inames, *args, **kwargs),
                 self.rec(expr.subscript, *args, **kwargs))
 
->>>>>>> 98688c76
     def map_resolved_function(self, expr, *args, **kwargs):
         return ResolvedFunction(expr.function)
 
@@ -176,8 +173,6 @@
 
     map_rule_argument = map_group_hw_index
 
-<<<<<<< HEAD
-=======
     def map_sub_array_ref(self, expr, *args):
         if not self.visit(expr):
             return
@@ -185,7 +180,6 @@
         self.rec(expr.swept_inames, *args)
         self.rec(expr.subscript, *args)
 
->>>>>>> 98688c76
     def map_resolved_function(self, expr, *args):
         if not self.visit(expr):
             return
@@ -266,14 +260,11 @@
     def map_resolved_function(self, expr, prec):
         return "ResolvedFunction('%s')" % expr.name
 
-<<<<<<< HEAD
-=======
     def map_sub_array_ref(self, expr, prec):
         return "SubArrayRef({inames}, ({subscr}))".format(
                 inames=self.rec(expr.swept_inames, prec),
                 subscr=self.rec(expr.subscript, prec))
 
->>>>>>> 98688c76
 
 class UnidirectionalUnifier(UnidirectionalUnifierBase):
     def map_reduction(self, expr, other, unis):
@@ -715,28 +706,16 @@
     def __init__(self, function):
         if isinstance(function, str):
             function = p.Variable(function)
-<<<<<<< HEAD
         from loopy.library.reduction import ReductionOpFunction
         assert isinstance(function, (p.Variable, ReductionOpFunction))
-=======
-        from loopy.library.reduction import ArgExtOp, SegmentedOp
-        assert isinstance(function, (p.Variable, ArgExtOp, SegmentedOp))
->>>>>>> 98688c76
         self.function = function
 
     @property
     def name(self):
-<<<<<<< HEAD
         from loopy.library.reduction import ReductionOpFunction
         if isinstance(self.function, p.Variable):
             return self.function.name
         elif isinstance(self.function, ReductionOpFunction):
-=======
-        from loopy.library.reduction import ArgExtOp, SegmentedOp
-        if isinstance(self.function, p.Variable):
-            return self.function.name
-        elif isinstance(self.function, (ArgExtOp, SegmentedOp)):
->>>>>>> 98688c76
             return self.function
         else:
             raise LoopyError("Unexpected function type %s in ResolvedFunction." %
@@ -750,8 +729,6 @@
 
     mapper_method = intern("map_resolved_function")
 
-<<<<<<< HEAD
-=======
 
 class EvaluatorWithDeficientContext(PartialEvaluationMapper):
     """Evaluation Mapper that does not need values of all the variables
@@ -907,7 +884,6 @@
 
     mapper_method = intern("map_sub_array_ref")
 
->>>>>>> 98688c76
 # }}}
 
 
