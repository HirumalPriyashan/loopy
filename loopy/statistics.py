from __future__ import division, absolute_import, print_function

__copyright__ = "Copyright (C) 2015 James Stevens"

__license__ = """
Permission is hereby granted, free of charge, to any person obtaining a copy
of this software and associated documentation files (the "Software"), to deal
in the Software without restriction, including without limitation the rights
to use, copy, modify, merge, publish, distribute, sublicense, and/or sell
copies of the Software, and to permit persons to whom the Software is
furnished to do so, subject to the following conditions:

The above copyright notice and this permission notice shall be included in
all copies or substantial portions of the Software.

THE SOFTWARE IS PROVIDED "AS IS", WITHOUT WARRANTY OF ANY KIND, EXPRESS OR
IMPLIED, INCLUDING BUT NOT LIMITED TO THE WARRANTIES OF MERCHANTABILITY,
FITNESS FOR A PARTICULAR PURPOSE AND NONINFRINGEMENT. IN NO EVENT SHALL THE
AUTHORS OR COPYRIGHT HOLDERS BE LIABLE FOR ANY CLAIM, DAMAGES OR OTHER
LIABILITY, WHETHER IN AN ACTION OF CONTRACT, TORT OR OTHERWISE, ARISING FROM,
OUT OF OR IN CONNECTION WITH THE SOFTWARE OR THE USE OR OTHER DEALINGS IN
THE SOFTWARE.
"""

import six

import loopy as lp
from islpy import dim_type
import islpy as isl
from pymbolic.mapper import CombineMapper
from functools import reduce
from loopy.kernel.data import (
        MultiAssignmentBase, TemporaryVariable, MemoryAddressSpace)
from loopy.diagnostic import warn_with_kernel, LoopyError
from pytools import Record


__doc__ = """

.. currentmodule:: loopy

.. autoclass:: ToCountMap
.. autoclass:: CountGranularity
.. autoclass:: Op
.. autoclass:: MemAccess

.. autofunction:: get_op_map
.. autofunction:: get_mem_access_map
.. autofunction:: get_synchronization_map

.. autofunction:: gather_access_footprints
.. autofunction:: gather_access_footprint_bytes

.. currentmodule:: loopy.statistics

.. autoclass:: GuardedPwQPolynomial

.. currentmodule:: loopy
"""


# {{{ GuardedPwQPolynomial

class GuardedPwQPolynomial(object):
    def __init__(self, pwqpolynomial, valid_domain):
        self.pwqpolynomial = pwqpolynomial
        self.valid_domain = valid_domain

    def __add__(self, other):
        if isinstance(other, GuardedPwQPolynomial):
            return GuardedPwQPolynomial(
                    self.pwqpolynomial + other.pwqpolynomial,
                    self.valid_domain & other.valid_domain)
        else:
            return GuardedPwQPolynomial(
                    self.pwqpolynomial + other,
                    self.valid_domain)

    __radd__ = __add__

    def __mul__(self, other):
        if isinstance(other, GuardedPwQPolynomial):
            return GuardedPwQPolynomial(
                    self.pwqpolynomial * other.pwqpolynomial,
                    self.valid_domain & other.valid_domain)
        else:
            return GuardedPwQPolynomial(
                    self.pwqpolynomial * other,
                    self.valid_domain)

    __rmul__ = __mul__

    def eval_with_dict(self, value_dict):
        space = self.pwqpolynomial.space
        pt = isl.Point.zero(space.params())

        for i in range(space.dim(dim_type.param)):
            par_name = space.get_dim_name(dim_type.param, i)
            pt = pt.set_coordinate_val(
                dim_type.param, i, value_dict[par_name])

        if not (isl.Set.from_point(pt) <= self.valid_domain):
            raise ValueError("evaluation point outside of domain of "
                    "definition of piecewise quasipolynomial")

        return self.pwqpolynomial.eval(pt).to_python()

    @staticmethod
    def zero():
        p = isl.PwQPolynomial('{ 0 }')
        return GuardedPwQPolynomial(p, isl.Set.universe(p.domain().space))

    def __str__(self):
        return str(self.pwqpolynomial)

    def __repr__(self):
        return repr(self.pwqpolynomial)

# }}}


# {{{ ToCountMap

class ToCountMap(object):
    """Maps any type of key to an arithmetic type.

    .. automethod:: filter_by
    .. automethod:: filter_by_func
    .. automethod:: group_by
    .. automethod:: to_bytes
    .. automethod:: sum
    .. automethod:: eval_and_sum

    """

    def __init__(self, init_dict=None, val_type=GuardedPwQPolynomial):
        if init_dict is None:
            init_dict = {}
        self.count_map = init_dict
        self.val_type = val_type

    def __add__(self, other):
        result = self.count_map.copy()
        for k, v in six.iteritems(other.count_map):
            result[k] = self.count_map.get(k, 0) + v
        return ToCountMap(result, self.val_type)

    def __radd__(self, other):
        if other != 0:
            raise ValueError("ToCountMap: Attempted to add ToCountMap "
                                "to {0} {1}. ToCountMap may only be added to "
                                "0 and other ToCountMap objects."
                                .format(type(other), other))
        return self

    def __mul__(self, other):
        if isinstance(other, GuardedPwQPolynomial):
            return ToCountMap(dict(
                (index, self.count_map[index]*other)
                for index in self.keys()))
        else:
            raise ValueError("ToCountMap: Attempted to multiply "
                                "ToCountMap by {0} {1}."
                                .format(type(other), other))

    __rmul__ = __mul__

    def __getitem__(self, index):
        try:
            return self.count_map[index]
        except KeyError:
            #TODO what is the best way to handle this?
            if self.val_type is GuardedPwQPolynomial:
                return GuardedPwQPolynomial.zero()
            else:
                return 0

    def __setitem__(self, index, value):
        self.count_map[index] = value

    def __repr__(self):
        return repr(self.count_map)

    def __len__(self):
        return len(self.count_map)

    def get(self, key, default=None):
        return self.count_map.get(key, default)

    def items(self):
        return self.count_map.items()

    def keys(self):
        return self.count_map.keys()

    def pop(self, item):
        return self.count_map.pop(item)

    def copy(self):
        return ToCountMap(dict(self.count_map), self.val_type)

    def with_set_attributes(self, **kwargs):
        return ToCountMap(dict(
            (key.copy(**kwargs), val)
            for key, val in six.iteritems(self.count_map)),
            self.val_type)

    def filter_by(self, **kwargs):
        """Remove items without specified key fields.

        :arg kwargs: Keyword arguments matching fields in the keys of the
            :class:`ToCountMap`, each given a list of allowable values for that
            key field.

        :return: A :class:`ToCountMap` containing the subset of the items in
            the original :class:`ToCountMap` that match the field values
            passed.

        Example usage::

            # (first create loopy kernel and specify array data types)

            params = {'n': 512, 'm': 256, 'l': 128}
            mem_map = lp.get_mem_access_map(knl)
            filtered_map = mem_map.filter_by(direction=['load'],
                                             variable=['a','g'])
            tot_loads_a_g = filtered_map.eval_and_sum(params)

            # (now use these counts to, e.g., predict performance)

        """

        result_map = ToCountMap(val_type=self.val_type)

        from loopy.types import to_loopy_type
        if 'dtype' in kwargs.keys():
            kwargs['dtype'] = [to_loopy_type(d) for d in kwargs['dtype']]

        # for each item in self.count_map
        for self_key, self_val in self.items():
            try:
                # check to see if key attribute values match all filters
                for arg_field, allowable_vals in kwargs.items():
                    attr_val = getattr(self_key, arg_field)
                    # see if the value is in the filter list
                    if attr_val not in allowable_vals:
                        break
                else:  # loop terminated without break or error
                    result_map[self_key] = self_val
            except(AttributeError):
                # the field passed is not a field of this key
                continue

        return result_map

    def filter_by_func(self, func):
        """Keep items that pass a test.

        :arg func: A function that takes a map key a parameter and returns a
            :class:`bool`.

        :arg: A :class:`ToCountMap` containing the subset of the items in the
            original :class:`ToCountMap` for which func(key) is true.

        Example usage::

            # (first create loopy kernel and specify array data types)

            params = {'n': 512, 'm': 256, 'l': 128}
            mem_map = lp.get_mem_access_map(knl)
            def filter_func(key):
                return key.lid_strides[0] > 1 and key.lid_strides[0] <= 4:

            filtered_map = mem_map.filter_by_func(filter_func)
            tot = filtered_map.eval_and_sum(params)

            # (now use these counts to, e.g., predict performance)

        """

        result_map = ToCountMap(val_type=self.val_type)

        # for each item in self.count_map, call func on the key
        for self_key, self_val in self.items():
            if func(self_key):
                result_map[self_key] = self_val

        return result_map

    def group_by(self, *args):
        """Group map items together, distinguishing by only the key fields
        passed in args.

        :arg args: Zero or more :class:`str` fields of map keys.

        :return: A :class:`ToCountMap` containing the same total counts grouped
            together by new keys that only contain the fields specified in the
            arguments passed.

        Example usage::

            # (first create loopy kernel and specify array data types)

            params = {'n': 512, 'm': 256, 'l': 128}
            mem_map = get_mem_access_map(knl)
            grouped_map = mem_map.group_by('mtype', 'dtype', 'direction')

            f32_global_ld = grouped_map[MemAccess(mtype='global',
                                                  dtype=np.float32,
                                                  direction='load')
                                       ].eval_with_dict(params)
            f32_global_st = grouped_map[MemAccess(mtype='global',
                                                  dtype=np.float32,
                                                  direction='store')
                                       ].eval_with_dict(params)
            f32_local_ld = grouped_map[MemAccess(mtype='local',
                                                 dtype=np.float32,
                                                 direction='load')
                                      ].eval_with_dict(params)
            f32_local_st = grouped_map[MemAccess(mtype='local',
                                                 dtype=np.float32,
                                                 direction='store')
                                      ].eval_with_dict(params)

            op_map = get_op_map(knl)
            ops_dtype = op_map.group_by('dtype')

            f32ops = ops_dtype[Op(dtype=np.float32)].eval_with_dict(params)
            f64ops = ops_dtype[Op(dtype=np.float64)].eval_with_dict(params)
            i32ops = ops_dtype[Op(dtype=np.int32)].eval_with_dict(params)

            # (now use these counts to, e.g., predict performance)

        """

        result_map = ToCountMap(val_type=self.val_type)

        # make sure all item keys have same type
        if self.count_map:
            key_type = type(list(self.keys())[0])
            if not all(isinstance(x, key_type) for x in self.keys()):
                raise ValueError("ToCountMap: group_by() function may only "
                                 "be used on ToCountMaps with uniform keys")
        else:
            return result_map

        # for each item in self.count_map
        for self_key, self_val in self.items():
            new_key = key_type()

            # set all specified fields
            for field in args:
                setattr(new_key, field, getattr(self_key, field))

            if new_key in result_map.keys():
                result_map[new_key] += self_val
            else:
                result_map[new_key] = self_val

        return result_map

    def to_bytes(self):
        """Convert counts to bytes using data type in map key.

        :return: A :class:`ToCountMap` mapping each original key to an
            :class:`islpy.PwQPolynomial` with counts in bytes rather than
            instances.

        Example usage::

            # (first create loopy kernel and specify array data types)

            bytes_map = get_mem_access_map(knl).to_bytes()
            params = {'n': 512, 'm': 256, 'l': 128}

            s1_g_ld_byt = bytes_map.filter_by(
                                mtype=['global'], lid_strides={0: 1},
                                direction=['load']).eval_and_sum(params)
            s2_g_ld_byt = bytes_map.filter_by(
                                mtype=['global'], lid_strides={0: 2},
                                direction=['load']).eval_and_sum(params)
            s1_g_st_byt = bytes_map.filter_by(
                                mtype=['global'], lid_strides={0: 1},
                                direction=['store']).eval_and_sum(params)
            s2_g_st_byt = bytes_map.filter_by(
                                mtype=['global'], lid_strides={0: 2},
                                direction=['store']).eval_and_sum(params)

            # (now use these counts to, e.g., predict performance)

        """

        result = self.copy()

        for key, val in self.items():
            bytes_processed = int(key.dtype.itemsize) * val
            result[key] = bytes_processed

        #TODO again, is this okay?
        result.val_type = int

        return result

    def sum(self):
        """Add all counts in ToCountMap.

        :return: An :class:`islpy.PwQPolynomial` or :class:`int` containing the
            sum of counts.

        """

        if self.val_type is GuardedPwQPolynomial:
            total = GuardedPwQPolynomial.zero()
        else:
            total = 0

        for k, v in self.items():
            total += v
        return total

    #TODO test and document
    def eval(self, params):
        result = self.copy()
        for key, val in self.items():
            result[key] = val.eval_with_dict(params)
        result.val_type = int
        return result

    def eval_and_sum(self, params):
        """Add all counts in :class:`ToCountMap` and evaluate with provided
        parameter dict.

        :return: An :class:`int` containing the sum of all counts in the
            :class:`ToCountMap` evaluated with the parameters provided.

        Example usage::

            # (first create loopy kernel and specify array data types)

            params = {'n': 512, 'm': 256, 'l': 128}
            mem_map = lp.get_mem_access_map(knl)
            filtered_map = mem_map.filter_by(direction=['load'],
                                             variable=['a', 'g'])
            tot_loads_a_g = filtered_map.eval_and_sum(params)

            # (now use these counts to, e.g., predict performance)

        """
        return self.sum().eval_with_dict(params)

# }}}


def stringify_stats_mapping(m):
    result = ""
    for key in sorted(m.keys(), key=lambda k: str(k)):
        result += ("%s : %s\n" % (key, m[key]))
    return result


class CountGranularity:
    """Strings specifying whether an operation should be counted once per
    *work-item*, *sub-group*, or *work-group*.

    .. attribute:: WORKITEM

       A :class:`str` that specifies that an operation should be counted
       once per *work-item*.

    .. attribute:: SUBGROUP

       A :class:`str` that specifies that an operation should be counted
       once per *sub-group*.

    .. attribute:: WORKGROUP

       A :class:`str` that specifies that an operation should be counted
       once per *work-group*.

    """

    WORKITEM = "workitem"
    SUBGROUP = "subgroup"
    WORKGROUP = "workgroup"
    ALL = [WORKITEM, SUBGROUP, WORKGROUP]


# {{{ Op descriptor

class Op(Record):
    """A descriptor for a type of arithmetic operation.

    .. attribute:: dtype

       A :class:`loopy.LoopyType` or :class:`numpy.dtype` that specifies the
       data type operated on.

    .. attribute:: name

       A :class:`str` that specifies the kind of arithmetic operation as
       *add*, *mul*, *div*, *pow*, *shift*, *bw* (bitwise), etc.

    .. attribute:: count_granularity

       A :class:`str` that specifies whether this operation should be counted
       once per *work-item*, *sub-group*, or *work-group*. The granularities
       allowed can be found in :class:`CountGranularity`, and may be accessed,
       e.g., as ``CountGranularity.WORKITEM``. A work-item is a single instance
       of computation executing on a single processor (think 'thread'), a
       collection of which may be grouped together into a work-group. Each
       work-group executes on a single compute unit with all work-items within
       the work-group sharing local memory. A sub-group is an
       implementation-dependent grouping of work-items within a work-group,
       analagous to an NVIDIA CUDA warp.

    """

    def __init__(self, dtype=None, name=None, count_granularity=None):
        if count_granularity not in CountGranularity.ALL+[None]:
            raise ValueError("Op.__init__: count_granularity '%s' is "
                    "not allowed. count_granularity options: %s"
                    % (count_granularity, CountGranularity.ALL+[None]))
        if dtype is None:
            Record.__init__(self, dtype=dtype, name=name,
                            count_granularity=count_granularity)
        else:
            from loopy.types import to_loopy_type
            Record.__init__(self, dtype=to_loopy_type(dtype), name=name,
                            count_granularity=count_granularity)

    def __hash__(self):
        return hash(repr(self))

    def __repr__(self):
        # Record.__repr__ overridden for consistent ordering and conciseness
        return "Op(%s, %s, %s)" % (self.dtype, self.name, self.count_granularity)

# }}}


# {{{ MemAccess descriptor

class MemAccess(Record):
    """A descriptor for a type of memory access.

    .. attribute:: mtype

       A :class:`str` that specifies the memory type accessed as **global**
       or **local**

    .. attribute:: dtype

       A :class:`loopy.LoopyType` or :class:`numpy.dtype` that specifies the
       data type accessed.

    .. attribute:: lid_strides

       A :class:`dict` of **{** :class:`int` **:**
       :class:`pymbolic.primitives.Expression` or :class:`int` **}** that
       specifies local strides for each local id in the memory access index.
       Local ids not found will not be present in ``lid_strides.keys()``.
       Uniform access (i.e. work-items within a sub-group access the same
       item) is indicated by setting ``lid_strides[0]=0``, but may also occur
       when no local id 0 is found, in which case the 0 key will not be
       present in lid_strides.

    .. attribute:: gid_strides

       A :class:`dict` of **{** :class:`int` **:**
       :class:`pymbolic.primitives.Expression` or :class:`int` **}** that
       specifies global strides for each global id in the memory access index.
       global ids not found will not be present in ``gid_strides.keys()``.

    .. attribute:: direction

       A :class:`str` that specifies the direction of memory access as
       **load** or **store**.

    .. attribute:: variable

       A :class:`str` that specifies the variable name of the data
       accessed.

    .. attribute:: count_granularity

       A :class:`str` that specifies whether this operation should be counted
       once per *work-item*, *sub-group*, or *work-group*. The granularities
       allowed can be found in :class:`CountGranularity`, and may be accessed,
       e.g., as ``CountGranularity.WORKITEM``. A work-item is a single instance
       of computation executing on a single processor (think 'thread'), a
       collection of which may be grouped together into a work-group. Each
       work-group executes on a single compute unit with all work-items within
       the work-group sharing local memory. A sub-group is an
       implementation-dependent grouping of work-items within a work-group,
       analagous to an NVIDIA CUDA warp.

    """

    def __init__(self, mtype=None, dtype=None, lid_strides=None, gid_strides=None,
                 direction=None, variable=None, count_granularity=None):

        if count_granularity not in CountGranularity.ALL+[None]:
            raise ValueError("Op.__init__: count_granularity '%s' is "
                    "not allowed. count_granularity options: %s"
                    % (count_granularity, CountGranularity.ALL+[None]))

        if dtype is None:
            Record.__init__(self, mtype=mtype, dtype=dtype, lid_strides=lid_strides,
                            gid_strides=gid_strides, direction=direction,
                            variable=variable, count_granularity=count_granularity)
        else:
            from loopy.types import to_loopy_type
            Record.__init__(self, mtype=mtype, dtype=to_loopy_type(dtype),
                            lid_strides=lid_strides, gid_strides=gid_strides,
                            direction=direction, variable=variable,
                            count_granularity=count_granularity)

    def __hash__(self):
        # Note that this means lid_strides and gid_strides must be sorted
        # in self.__repr__()
        return hash(repr(self))

    def __repr__(self):
        # Record.__repr__ overridden for consistent ordering and conciseness
        return "MemAccess(%s, %s, %s, %s, %s, %s, %s)" % (
            self.mtype,
            self.dtype,
            None if self.lid_strides is None else dict(
                sorted(six.iteritems(self.lid_strides))),
            None if self.gid_strides is None else dict(
                sorted(six.iteritems(self.gid_strides))),
            self.direction,
            self.variable,
            self.count_granularity)

# }}}


# {{{ counter base

class CounterBase(CombineMapper):
    def __init__(self, knl):
        self.knl = knl
        from loopy.type_inference import TypeInferenceMapper
        self.type_inf = TypeInferenceMapper(knl)

    def combine(self, values):
        return sum(values)

    def map_constant(self, expr):
        return ToCountMap()

    def map_call(self, expr):
        return self.rec(expr.parameters)

    def map_sum(self, expr):
        if expr.children:
            return sum(self.rec(child) for child in expr.children)
        else:
            return ToCountMap()

    map_product = map_sum

    def map_comparison(self, expr):
        return self.rec(expr.left)+self.rec(expr.right)

    def map_if(self, expr):
        warn_with_kernel(self.knl, "summing_if_branches",
                         "%s counting sum of if-expression branches."
                         % type(self).__name__)
        return self.rec(expr.condition) + self.rec(expr.then) \
               + self.rec(expr.else_)

    def map_if_positive(self, expr):
        warn_with_kernel(self.knl, "summing_if_branches",
                         "%s counting sum of if-expression branches."
                         % type(self).__name__)
        return self.rec(expr.criterion) + self.rec(expr.then) \
               + self.rec(expr.else_)

    def map_common_subexpression(self, expr):
        raise RuntimeError("%s encountered %s--not supposed to happen"
                % (type(self).__name__, type(expr).__name__))

    map_substitution = map_common_subexpression
    map_derivative = map_common_subexpression
    map_slice = map_common_subexpression

    # preprocessing should have removed these
    def map_reduction(self, expr):
        raise RuntimeError("%s encountered %s--not supposed to happen"
                % (type(self).__name__, type(expr).__name__))

# }}}


# {{{ ExpressionOpCounter

class ExpressionOpCounter(CounterBase):
    def __init__(self, knl):
        self.knl = knl
        from loopy.type_inference import TypeInferenceMapper
        self.type_inf = TypeInferenceMapper(knl)

    def combine(self, values):
        return sum(values)

    def map_constant(self, expr):
        return ToCountMap()

    map_tagged_variable = map_constant
    map_variable = map_constant

    def map_call(self, expr):
        from loopy.symbolic import ScopedFunction
        if isinstance(expr.function, ScopedFunction):
            function_identifier = self.knl.scoped_functions[
                    expr.function.name].name
        else:
            function_identifier = expr.function.name

        return ToCountMap(
                    {Op(dtype=self.type_inf(expr),
                        name='func:'+function_identifier,
                        count_granularity=CountGranularity.WORKITEM): 1}
                    ) + self.rec(expr.parameters)

    def map_subscript(self, expr):
        return self.rec(expr.index)

    def map_sum(self, expr):
        assert expr.children
        return ToCountMap(
                    {Op(dtype=self.type_inf(expr),
                        name='add',
                        count_granularity=CountGranularity.WORKITEM):
                     len(expr.children)-1}
                    ) + sum(self.rec(child) for child in expr.children)

    def map_product(self, expr):
        from pymbolic.primitives import is_zero
        assert expr.children
        return sum(ToCountMap({Op(dtype=self.type_inf(expr),
                                  name='mul',
                                  count_granularity=CountGranularity.WORKITEM): 1})
                   + self.rec(child)
                   for child in expr.children
                   if not is_zero(child + 1)) + \
                   ToCountMap({Op(dtype=self.type_inf(expr),
                                  name='mul',
                                  count_granularity=CountGranularity.WORKITEM): -1})

    def map_quotient(self, expr, *args):
        return ToCountMap({Op(dtype=self.type_inf(expr),
                              name='div',
                              count_granularity=CountGranularity.WORKITEM): 1}) \
                                + self.rec(expr.numerator) \
                                + self.rec(expr.denominator)

    map_floor_div = map_quotient
    map_remainder = map_quotient

    def map_power(self, expr):
        return ToCountMap({Op(dtype=self.type_inf(expr),
                              name='pow',
                              count_granularity=CountGranularity.WORKITEM): 1}) \
                                + self.rec(expr.base) \
                                + self.rec(expr.exponent)

    def map_left_shift(self, expr):
        return ToCountMap({Op(dtype=self.type_inf(expr),
                              name='shift',
                              count_granularity=CountGranularity.WORKITEM): 1}) \
                                + self.rec(expr.shiftee) \
                                + self.rec(expr.shift)

    map_right_shift = map_left_shift

    def map_bitwise_not(self, expr):
        return ToCountMap({Op(dtype=self.type_inf(expr),
                              name='bw',
                              count_granularity=CountGranularity.WORKITEM): 1}) \
                                + self.rec(expr.child)

    def map_bitwise_or(self, expr):
        return ToCountMap({Op(dtype=self.type_inf(expr),
                              name='bw',
                              count_granularity=CountGranularity.WORKITEM):
                           len(expr.children)-1}) \
                                + sum(self.rec(child) for child in expr.children)

    map_bitwise_xor = map_bitwise_or
    map_bitwise_and = map_bitwise_or

    def map_if(self, expr):
        warn_with_kernel(self.knl, "summing_if_branches_ops",
                         "ExpressionOpCounter counting ops as sum of "
                         "if-statement branches.")
        return self.rec(expr.condition) + self.rec(expr.then) \
               + self.rec(expr.else_)

    def map_if_positive(self, expr):
        warn_with_kernel(self.knl, "summing_ifpos_branches_ops",
                         "ExpressionOpCounter counting ops as sum of "
                         "if_pos-statement branches.")
        return self.rec(expr.criterion) + self.rec(expr.then) \
               + self.rec(expr.else_)

    def map_min(self, expr):
        return ToCountMap({Op(dtype=self.type_inf(expr),
                              name='maxmin',
                              count_granularity=CountGranularity.WORKITEM):
                           len(expr.children)-1}) \
               + sum(self.rec(child) for child in expr.children)

    map_max = map_min

    def map_common_subexpression(self, expr):
        raise NotImplementedError("ExpressionOpCounter encountered "
                                  "common_subexpression, "
                                  "map_common_subexpression not implemented.")

    def map_substitution(self, expr):
        raise NotImplementedError("ExpressionOpCounter encountered "
                                  "substitution, "
                                  "map_substitution not implemented.")

    def map_derivative(self, expr):
        raise NotImplementedError("ExpressionOpCounter encountered "
                                  "derivative, "
                                  "map_derivative not implemented.")

    def map_slice(self, expr):
        raise NotImplementedError("ExpressionOpCounter encountered slice, "
                                  "map_slice not implemented.")

# }}}


def _get_lid_and_gid_strides(knl, array, index):
    # find all local and global index tags and corresponding inames
    from loopy.symbolic import get_dependencies
    my_inames = get_dependencies(index) & knl.all_inames()

    from loopy.kernel.data import (LocalIndexTag, GroupIndexTag,
                                   filter_iname_tags_by_type)
    lid_to_iname = {}
    gid_to_iname = {}
    for iname in my_inames:
        tags = filter_iname_tags_by_type(knl.iname_to_tags[iname],
                              (GroupIndexTag, LocalIndexTag))
        if tags:
            tag, = filter_iname_tags_by_type(
                tags, (GroupIndexTag, LocalIndexTag), 1)
            if isinstance(tag, LocalIndexTag):
                lid_to_iname[tag.axis] = iname
            else:
                gid_to_iname[tag.axis] = iname

    # create lid_strides and gid_strides dicts

    # strides are coefficents in flattened index, i.e., we want
    # lid_strides = {0:l0, 1:l1, 2:l2, ...} and
    # gid_strides = {0:g0, 1:g1, 2:g2, ...},
    # where l0, l1, l2, g0, g1, and g2 come from flattened index
    # [... + g2*gid2 + g1*gid1 + g0*gid0 + ... + l2*lid2 + l1*lid1 + l0*lid0]

    from loopy.symbolic import CoefficientCollector
    from loopy.kernel.array import FixedStrideArrayDimTag
    from pymbolic.primitives import Variable
    from loopy.symbolic import simplify_using_aff
    from loopy.diagnostic import ExpressionNotAffineError

    def get_iname_strides(tag_to_iname_dict):
        tag_to_stride_dict = {}
        for tag, iname in six.iteritems(tag_to_iname_dict):
            total_iname_stride = 0
            # find total stride of this iname for each axis
            for idx, axis_tag in zip(index, array.dim_tags):
                # collect index coefficients
                try:
                    coeffs = CoefficientCollector()(
                              simplify_using_aff(knl, idx))
                except ExpressionNotAffineError:
                    total_iname_stride = None
                    break

                # check if idx contains this iname
                try:
                    coeff = coeffs[Variable(tag_to_iname_dict[tag])]
                except KeyError:
                    # idx does not contain this iname
                    continue

                # found coefficient of this iname
                # now determine stride
                if isinstance(axis_tag, FixedStrideArrayDimTag):
                    axis_tag_stride = axis_tag.stride
                else:
                    continue

                total_iname_stride += axis_tag_stride*coeff

            tag_to_stride_dict[tag] = total_iname_stride

        return tag_to_stride_dict

    return get_iname_strides(lid_to_iname), get_iname_strides(gid_to_iname)


class MemAccessCounter(CounterBase):
    pass


# {{{ LocalMemAccessCounter

class LocalMemAccessCounter(MemAccessCounter):
    def count_var_access(self, dtype, name, index):
        sub_map = ToCountMap()
        if name in self.knl.temporary_variables:
            array = self.knl.temporary_variables[name]
            if isinstance(array, TemporaryVariable) and (
<<<<<<< HEAD
                    array.scope == MemoryAddressSpace.LOCAL):
                sub_map[MemAccess(mtype='local', dtype=dtype,
                                  count_granularity=CountGranularity.WORKITEM)] = 1
=======
                    array.scope == temp_var_scope.LOCAL):
                if index is None:
                    # no subscript
                    sub_map[MemAccess(
                                mtype='local',
                                dtype=dtype,
                                count_granularity=CountGranularity.WORKITEM)
                            ] = 1
                    return sub_map

                array = self.knl.temporary_variables[name]

                # could be tuple or scalar index
                index_tuple = index
                if not isinstance(index_tuple, tuple):
                    index_tuple = (index_tuple,)

                lid_strides, gid_strides = _get_lid_and_gid_strides(
                                                self.knl, array, index_tuple)

                sub_map[MemAccess(
                        mtype='local',
                        dtype=dtype,
                        lid_strides=dict(sorted(six.iteritems(lid_strides))),
                        gid_strides=dict(sorted(six.iteritems(gid_strides))),
                        variable=name,
                        count_granularity=CountGranularity.WORKITEM)] = 1

>>>>>>> 075ef9bb
        return sub_map

    def map_variable(self, expr):
        return self.count_var_access(
                    self.type_inf(expr), expr.name, None)

    map_tagged_variable = map_variable

    def map_subscript(self, expr):
        return (self.count_var_access(self.type_inf(expr),
                                      expr.aggregate.name,
                                      expr.index)
                + self.rec(expr.index))

# }}}


# {{{ GlobalMemAccessCounter

class GlobalMemAccessCounter(MemAccessCounter):
    def map_variable(self, expr):
        name = expr.name

        if name in self.knl.arg_dict:
            array = self.knl.arg_dict[name]
        else:
            # this is a temporary variable
            return ToCountMap()

        if not isinstance(array, lp.ArrayArg):
            # this array is not in global memory
            return ToCountMap()

        return ToCountMap({MemAccess(mtype='global',
                                     dtype=self.type_inf(expr), lid_strides={},
                                     gid_strides={}, variable=name,
                                     count_granularity=CountGranularity.WORKITEM): 1}
                          ) + self.rec(expr.index)

    def map_subscript(self, expr):
        name = expr.aggregate.name

        if name in self.knl.arg_dict:
            array = self.knl.arg_dict[name]
        else:
            # this is a temporary variable
            return self.rec(expr.index)

        if not isinstance(array, lp.ArrayArg):
            # this array is not in global memory
            return self.rec(expr.index)

        index_tuple = expr.index  # could be tuple or scalar index
        if not isinstance(index_tuple, tuple):
            index_tuple = (index_tuple,)

        lid_strides, gid_strides = _get_lid_and_gid_strides(
                                        self.knl, array, index_tuple)

        count_granularity = CountGranularity.WORKITEM if (
                                0 in lid_strides and lid_strides[0] != 0
                                ) else CountGranularity.SUBGROUP

        return ToCountMap({MemAccess(
                            mtype='global',
                            dtype=self.type_inf(expr),
                            lid_strides=dict(sorted(six.iteritems(lid_strides))),
                            gid_strides=dict(sorted(six.iteritems(gid_strides))),
                            variable=name,
                            count_granularity=count_granularity
                            ): 1}
                          ) + self.rec(expr.index_tuple)

# }}}


# {{{ AccessFootprintGatherer

class AccessFootprintGatherer(CombineMapper):
    def __init__(self, kernel, domain, ignore_uncountable=False):
        self.kernel = kernel
        self.domain = domain
        self.ignore_uncountable = ignore_uncountable

    @staticmethod
    def combine(values):
        assert values

        def merge_dicts(a, b):
            result = a.copy()

            for var_name, footprint in six.iteritems(b):
                if var_name in result:
                    result[var_name] = result[var_name] | footprint
                else:
                    result[var_name] = footprint

            return result

        from functools import reduce
        return reduce(merge_dicts, values)

    def map_constant(self, expr):
        return {}

    def map_variable(self, expr):
        return {}

    def map_subscript(self, expr):
        subscript = expr.index

        if not isinstance(subscript, tuple):
            subscript = (subscript,)

        from loopy.symbolic import get_access_range

        try:
            access_range = get_access_range(self.domain, subscript,
                    self.kernel.assumptions)
        except isl.Error:
            # Likely: index was non-linear, nothing we can do.
            if self.ignore_uncountable:
                return {}
            else:
                raise LoopyError("failed to gather footprint: %s" % expr)

        except TypeError:
            # Likely: index was non-linear, nothing we can do.
            if self.ignore_uncountable:
                return {}
            else:
                raise LoopyError("failed to gather footprint: %s" % expr)

        from pymbolic.primitives import Variable
        assert isinstance(expr.aggregate, Variable)

        return self.combine([
            self.rec(expr.index),
            {expr.aggregate.name: access_range}])

# }}}


# {{{ count

def add_assumptions_guard(kernel, pwqpolynomial):
    return GuardedPwQPolynomial(pwqpolynomial, kernel.assumptions)


def count(kernel, set, space=None):
    try:
        if space is not None:
            set = set.align_params(space)

        return add_assumptions_guard(kernel, set.card())
    except AttributeError:
        pass

    count = isl.PwQPolynomial.zero(
            set.space
            .drop_dims(dim_type.set, 0, set.dim(dim_type.set))
            .add_dims(dim_type.set, 1))

    set = set.make_disjoint()

    from loopy.isl_helpers import get_simple_strides

    for bset in set.get_basic_sets():
        bset_count = None
        bset_rebuilt = bset.universe(bset.space)

        bset_strides = get_simple_strides(bset, key_by="index")

        for i in range(bset.dim(isl.dim_type.set)):
            dmax = bset.dim_max(i)
            dmin = bset.dim_min(i)

            stride = bset_strides.get((dim_type.set, i))
            if stride is None:
                stride = 1

            length_pwaff = dmax - dmin + stride
            if space is not None:
                length_pwaff = length_pwaff.align_params(space)

            length = isl.PwQPolynomial.from_pw_aff(length_pwaff)
            length = length.scale_down_val(stride)

            if bset_count is None:
                bset_count = length
            else:
                bset_count = bset_count * length

            # {{{ rebuild check domain

            zero = isl.Aff.zero_on_domain(
                        isl.LocalSpace.from_space(bset.space))
            iname = isl.PwAff.from_aff(
                    zero.set_coefficient_val(isl.dim_type.in_, i, 1))
            dmin_matched = dmin.insert_dims(
                    dim_type.in_, 0, bset.dim(isl.dim_type.set))
            dmax_matched = dmax.insert_dims(
                    dim_type.in_, 0, bset.dim(isl.dim_type.set))
            for idx in range(bset.dim(isl.dim_type.set)):
                if bset.has_dim_id(isl.dim_type.set, idx):
                    dim_id = bset.get_dim_id(isl.dim_type.set, idx)
                    dmin_matched = dmin_matched.set_dim_id(
                            isl.dim_type.in_, idx, dim_id)
                    dmax_matched = dmax_matched.set_dim_id(
                            isl.dim_type.in_, idx, dim_id)

            bset_rebuilt = (
                    bset_rebuilt
                    & iname.le_set(dmax_matched)
                    & iname.ge_set(dmin_matched)
                    & (iname-dmin_matched).mod_val(stride).eq_set(zero))

            # }}}

        if bset_count is not None:
            count += bset_count

        is_subset = bset <= bset_rebuilt
        is_superset = bset >= bset_rebuilt

        if not (is_subset and is_superset):
            if is_subset:
                warn_with_kernel(kernel, "count_overestimate",
                        "Barvinok wrappers are not installed. "
                        "Counting routines have overestimated the "
                        "number of integer points in your loop "
                        "domain.")
            elif is_superset:
                warn_with_kernel(kernel, "count_underestimate",
                        "Barvinok wrappers are not installed. "
                        "Counting routines have underestimated the "
                        "number of integer points in your loop "
                        "domain.")
            else:
                warn_with_kernel(kernel, "count_misestimate",
                        "Barvinok wrappers are not installed. "
                        "Counting routines have misestimated the "
                        "number of integer points in your loop "
                        "domain.")

    return add_assumptions_guard(kernel, count)


def get_unused_hw_axes_factor(knl, insn, disregard_local_axes, space=None):
    # FIXME: Multi-kernel support
    gsize, lsize = knl.get_grid_size_upper_bounds()

    g_used = set()
    l_used = set()

    from loopy.kernel.data import (LocalIndexTag, GroupIndexTag,
                                   filter_iname_tags_by_type)
    for iname in knl.insn_inames(insn):
        tags = filter_iname_tags_by_type(knl.iname_to_tags[iname],
                              (LocalIndexTag, GroupIndexTag), 1)
        if tags:
            tag, = tags
            if isinstance(tag, LocalIndexTag):
                l_used.add(tag.axis)
            elif isinstance(tag, GroupIndexTag):
                g_used.add(tag.axis)

    def mult_grid_factor(used_axes, size):
        result = 1
        for iaxis, size in enumerate(size):
            if iaxis not in used_axes:
                if not isinstance(size, int):
                    if space is not None:
                        size = size.align_params(space)

                    size = isl.PwQPolynomial.from_pw_aff(size)

                result = result * size

        return result

    if disregard_local_axes:
        result = mult_grid_factor(g_used, gsize)
    else:
        result = mult_grid_factor(g_used, gsize) * mult_grid_factor(l_used, lsize)

    return add_assumptions_guard(knl, result)


def count_insn_runs(knl, insn, count_redundant_work, disregard_local_axes=False):

    insn_inames = knl.insn_inames(insn)

    if disregard_local_axes:
        from loopy.kernel.data import LocalIndexTag, filter_iname_tags_by_type
        insn_inames = [iname for iname in insn_inames if not
                filter_iname_tags_by_type(knl.iname_to_tags[iname], LocalIndexTag)]

    inames_domain = knl.get_inames_domain(insn_inames)
    domain = (inames_domain.project_out_except(
                            insn_inames, [dim_type.set]))

    space = isl.Space.create_from_names(isl.DEFAULT_CONTEXT,
            set=[], params=knl.outer_params())

    c = count(knl, domain, space=space)

    if count_redundant_work:
        unused_fac = get_unused_hw_axes_factor(knl, insn,
                        disregard_local_axes=disregard_local_axes,
                        space=space)
        return c * unused_fac
    else:
        return c

# }}}


# {{{ get_op_map

def get_op_map(knl, numpy_types=True, count_redundant_work=False,
               subgroup_size=None):

    """Count the number of operations in a loopy kernel.

    :arg knl: A :class:`loopy.LoopKernel` whose operations are to be counted.

    :arg numpy_types: A :class:`bool` specifying whether the types in the
        returned mapping should be numpy types instead of
        :class:`loopy.LoopyType`.

    :arg count_redundant_work: Based on usage of hardware axes or other
        specifics, a kernel may perform work redundantly. This :class:`bool`
        flag indicates whether this work should be included in the count.
        (Likely desirable for performance modeling, but undesirable for code
        optimization.)

    :arg subgroup_size: (currently unused) An :class:`int`, :class:`str`
        ``'guess'``, or *None* that specifies the sub-group size. An OpenCL
        sub-group is an implementation-dependent grouping of work-items within
        a work-group, analagous to an NVIDIA CUDA warp. subgroup_size is used,
        e.g., when counting a :class:`MemAccess` whose count_granularity
        specifies that it should only be counted once per sub-group. If set to
        *None* an attempt to find the sub-group size using the device will be
        made, if this fails an error will be raised. If a :class:`str`
        ``'guess'`` is passed as the subgroup_size, get_mem_access_map will
        attempt to find the sub-group size using the device and, if
        unsuccessful, will make a wild guess.

    :return: A :class:`ToCountMap` of **{** :class:`Op` **:**
        :class:`islpy.PwQPolynomial` **}**.

        - The :class:`Op` specifies the characteristics of the arithmetic
          operation.

        - The :class:`islpy.PwQPolynomial` holds the number of operations of
          the kind specified in the key (in terms of the
          :class:`loopy.LoopKernel` parameter *inames*).

    Example usage::

        # (first create loopy kernel and specify array data types)

        op_map = get_op_map(knl)
        params = {'n': 512, 'm': 256, 'l': 128}
        f32add = op_map[Op(np.float32,
                           'add',
                           count_granularity=CountGranularity.WORKITEM)
                       ].eval_with_dict(params)
        f32mul = op_map[Op(np.float32,
                           'mul',
                           count_granularity=CountGranularity.WORKITEM)
                       ].eval_with_dict(params)

        # (now use these counts to, e.g., predict performance)

    """

    if not knl.options.ignore_boostable_into:
        raise LoopyError("Kernel '%s': Using operation counting requires the option "
                "ignore_boostable_into to be set." % knl.name)

    from loopy.preprocess import preprocess_kernel, infer_unknown_types
    from loopy.kernel.instruction import (
            CallInstruction, CInstruction, Assignment,
            NoOpInstruction, BarrierInstruction)
    knl = infer_unknown_types(knl, expect_completion=True)
    knl = preprocess_kernel(knl)

    op_map = ToCountMap()
    op_counter = ExpressionOpCounter(knl)
    for insn in knl.instructions:
        if isinstance(insn, (CallInstruction, CInstruction, Assignment)):
            ops = op_counter(insn.assignee) + op_counter(insn.expression)
            op_map = op_map + ops*count_insn_runs(
                    knl, insn,
                    count_redundant_work=count_redundant_work)
        elif isinstance(insn, (NoOpInstruction, BarrierInstruction)):
            pass
        else:
            raise NotImplementedError("unexpected instruction item type: '%s'"
                    % type(insn).__name__)

    if numpy_types:
        return ToCountMap(
                    init_dict=dict(
                        (Op(
                            dtype=op.dtype.numpy_dtype,
                            name=op.name,
                            count_granularity=op.count_granularity),
                        ct)
                        for op, ct in six.iteritems(op_map.count_map)),
                    val_type=op_map.val_type
                    )
    else:
        return op_map

# }}}


def _find_subgroup_size_for_knl(knl):
    from loopy.target.pyopencl import PyOpenCLTarget
    if isinstance(knl.target, PyOpenCLTarget) and knl.target.device is not None:
        from pyopencl.characterize import get_simd_group_size
        subgroup_size_guess = get_simd_group_size(knl.target.device, None)
        warn_with_kernel(knl, "getting_subgroup_size_from_device",
                         "Device: %s. Using sub-group size given by "
                         "pyopencl.characterize.get_simd_group_size(): %d"
                         % (knl.target.device, subgroup_size_guess))
        return subgroup_size_guess
    else:
        return None


# {{{ get_mem_access_map

def get_mem_access_map(knl, numpy_types=True, count_redundant_work=False,
                       subgroup_size=None):
    """Count the number of memory accesses in a loopy kernel.

    :arg knl: A :class:`loopy.LoopKernel` whose memory accesses are to be
        counted.

    :arg numpy_types: A :class:`bool` specifying whether the types in the
        returned mapping should be numpy types instead of
        :class:`loopy.LoopyType`.

    :arg count_redundant_work: Based on usage of hardware axes or other
        specifics, a kernel may perform work redundantly. This :class:`bool`
        flag indicates whether this work should be included in the count.
        (Likely desirable for performance modeling, but undesirable for
        code optimization.)

    :arg subgroup_size: An :class:`int`, :class:`str` ``'guess'``, or
        *None* that specifies the sub-group size. An OpenCL sub-group is an
        implementation-dependent grouping of work-items within a work-group,
        analagous to an NVIDIA CUDA warp. subgroup_size is used, e.g., when
        counting a :class:`MemAccess` whose count_granularity specifies that it
        should only be counted once per sub-group. If set to *None* an attempt
        to find the sub-group size using the device will be made, if this fails
        an error will be raised. If a :class:`str` ``'guess'`` is passed as
        the subgroup_size, get_mem_access_map will attempt to find the
        sub-group size using the device and, if unsuccessful, will make a wild
        guess.

    :return: A :class:`ToCountMap` of **{** :class:`MemAccess` **:**
        :class:`islpy.PwQPolynomial` **}**.

        - The :class:`MemAccess` specifies the characteristics of the memory
          access.

        - The :class:`islpy.PwQPolynomial` holds the number of memory accesses
          with the characteristics specified in the key (in terms of the
          :class:`loopy.LoopKernel` *inames*).

    Example usage::

        # (first create loopy kernel and specify array data types)

        params = {'n': 512, 'm': 256, 'l': 128}
        mem_map = get_mem_access_map(knl)

        f32_s1_g_ld_a = mem_map[MemAccess(
                                    mtype='global',
                                    dtype=np.float32,
                                    lid_strides={0: 1},
                                    gid_strides={0: 256},
                                    direction='load',
                                    variable='a',
                                    count_granularity=CountGranularity.WORKITEM)
                               ].eval_with_dict(params)
        f32_s1_g_st_a = mem_map[MemAccess(
                                    mtype='global',
                                    dtype=np.float32,
                                    lid_strides={0: 1},
                                    gid_strides={0: 256},
                                    direction='store',
                                    variable='a',
                                    count_granularity=CountGranularity.WORKITEM)
                               ].eval_with_dict(params)
        f32_s1_l_ld_x = mem_map[MemAccess(
                                    mtype='local',
                                    dtype=np.float32,
                                    lid_strides={0: 1},
                                    gid_strides={0: 256},
                                    direction='load',
                                    variable='x',
                                    count_granularity=CountGranularity.WORKITEM)
                               ].eval_with_dict(params)
        f32_s1_l_st_x = mem_map[MemAccess(
                                    mtype='local',
                                    dtype=np.float32,
                                    lid_strides={0: 1},
                                    gid_strides={0: 256},
                                    direction='store',
                                    variable='x',
                                    count_granularity=CountGranularity.WORKITEM)
                               ].eval_with_dict(params)

        # (now use these counts to, e.g., predict performance)

    """
    from loopy.preprocess import preprocess_kernel, infer_unknown_types

    if not knl.options.ignore_boostable_into:
        raise LoopyError("Kernel '%s': Using operation counting requires the option "
                "ignore_boostable_into to be set." % knl.name)

    if not isinstance(subgroup_size, int):
        # try to find subgroup_size
        subgroup_size_guess = _find_subgroup_size_for_knl(knl)

        if subgroup_size is None:
            if subgroup_size_guess is None:
                # 'guess' was not passed and either no target device found
                # or get_simd_group_size returned None
                raise ValueError("No sub-group size passed, no target device found. "
                                 "Either (1) pass integer value for subgroup_size, "
                                 "(2) ensure that kernel.target is PyOpenClTarget "
                                 "and kernel.target.device is set, or (3) pass "
                                 "subgroup_size='guess' and hope for the best.")
            else:
                subgroup_size = subgroup_size_guess

        elif subgroup_size == 'guess':
            if subgroup_size_guess is None:
                # unable to get subgroup_size from device, so guess
                subgroup_size = 32
                warn_with_kernel(knl, "get_mem_access_map_guessing_subgroup_size",
                                 "get_mem_access_map: 'guess' sub-group size "
                                 "passed, no target device found, wildly guessing "
                                 "that sub-group size is %d." % (subgroup_size))
            else:
                subgroup_size = subgroup_size_guess
        else:
            raise ValueError("Invalid value for subgroup_size: %s. subgroup_size "
                             "must be integer, 'guess', or, if you're feeling "
                             "lucky, None." % (subgroup_size))

    class CacheHolder(object):
        pass

    cache_holder = CacheHolder()
    from pytools import memoize_in

    @memoize_in(cache_holder, "insn_count")
    def get_insn_count(knl, insn_id, count_granularity=CountGranularity.WORKITEM):
        insn = knl.id_to_insn[insn_id]

        if count_granularity is None:
            warn_with_kernel(knl, "get_insn_count_assumes_granularity",
                             "get_insn_count: No count granularity passed for "
                             "MemAccess, assuming %s granularity."
                             % (CountGranularity.WORKITEM))
            count_granularity == CountGranularity.WORKITEM

        if count_granularity == CountGranularity.WORKITEM:
            return count_insn_runs(
                knl, insn, count_redundant_work=count_redundant_work,
                disregard_local_axes=False)

        ct_disregard_local = count_insn_runs(
                knl, insn, disregard_local_axes=True,
                count_redundant_work=count_redundant_work)

        if count_granularity == CountGranularity.WORKGROUP:
            return ct_disregard_local
        elif count_granularity == CountGranularity.SUBGROUP:
            # get the group size
            from loopy.symbolic import aff_to_expr
            _, local_size = knl.get_grid_size_upper_bounds()
            workgroup_size = 1
            if local_size:
                for size in local_size:
                    s = aff_to_expr(size)
                    if not isinstance(s, int):
                        raise LoopyError("Cannot count insn with %s granularity, "
                                         "work-group size is not integer: %s"
                                         % (CountGranularity.SUBGROUP, local_size))
                    workgroup_size *= s

            warn_with_kernel(knl, "insn_count_subgroups_upper_bound",
                    "get_insn_count: when counting instruction %s with "
                    "count_granularity=%s, using upper bound for work-group size "
                    "(%d work-items) to compute sub-groups per work-group. When "
                    "multiple device programs present, actual sub-group count may be"
                    "lower." % (insn_id, CountGranularity.SUBGROUP, workgroup_size))

            from pytools import div_ceil
            return ct_disregard_local*div_ceil(workgroup_size, subgroup_size)
        else:
            # this should not happen since this is enforced in MemAccess
            raise ValueError("get_insn_count: count_granularity '%s' is"
                    "not allowed. count_granularity options: %s"
                    % (count_granularity, CountGranularity.ALL+[None]))

    knl = infer_unknown_types(knl, expect_completion=True)
    knl = preprocess_kernel(knl)

    access_map = ToCountMap()
    access_counter_g = GlobalMemAccessCounter(knl)
    access_counter_l = LocalMemAccessCounter(knl)

    from loopy.kernel.instruction import (
            CallInstruction, CInstruction, Assignment,
            NoOpInstruction, BarrierInstruction)

    for insn in knl.instructions:
        if isinstance(insn, (CallInstruction, CInstruction, Assignment)):
            access_expr = (
                    access_counter_g(insn.expression)
                    + access_counter_l(insn.expression)
                    ).with_set_attributes(direction="load")

            access_assignee = (
                    access_counter_g(insn.assignee)
                    + access_counter_l(insn.assignee)
                    ).with_set_attributes(direction="store")

            for key, val in six.iteritems(access_expr.count_map):

                access_map = (
                        access_map
                        + ToCountMap({key: val})
                        * get_insn_count(knl, insn.id, key.count_granularity))

            for key, val in six.iteritems(access_assignee.count_map):

                access_map = (
                        access_map
                        + ToCountMap({key: val})
                        * get_insn_count(knl, insn.id, key.count_granularity))

        elif isinstance(insn, (NoOpInstruction, BarrierInstruction)):
            pass
        else:
            raise NotImplementedError("unexpected instruction item type: '%s'"
                    % type(insn).__name__)

    if numpy_types:
        return ToCountMap(
                    init_dict=dict(
                        (MemAccess(
                            mtype=mem_access.mtype,
                            dtype=mem_access.dtype.numpy_dtype,
                            lid_strides=mem_access.lid_strides,
                            gid_strides=mem_access.gid_strides,
                            direction=mem_access.direction,
                            variable=mem_access.variable,
                            count_granularity=mem_access.count_granularity),
                        ct)
                        for mem_access, ct in six.iteritems(access_map.count_map)),
                    val_type=access_map.val_type
                    )
    else:
        return access_map

# }}}


# {{{ get_synchronization_map

def get_synchronization_map(knl, subgroup_size=None):

    """Count the number of synchronization events each work-item encounters in
    a loopy kernel.

    :arg knl: A :class:`loopy.LoopKernel` whose barriers are to be counted.

    :arg subgroup_size: (currently unused) An :class:`int`, :class:`str`
        ``'guess'``, or *None* that specifies the sub-group size. An OpenCL
        sub-group is an implementation-dependent grouping of work-items within
        a work-group, analagous to an NVIDIA CUDA warp. subgroup_size is used,
        e.g., when counting a :class:`MemAccess` whose count_granularity
        specifies that it should only be counted once per sub-group. If set to
        *None* an attempt to find the sub-group size using the device will be
        made, if this fails an error will be raised. If a :class:`str`
        ``'guess'`` is passed as the subgroup_size, get_mem_access_map will
        attempt to find the sub-group size using the device and, if
        unsuccessful, will make a wild guess.

    :return: A dictionary mapping each type of synchronization event to an
        :class:`islpy.PwQPolynomial` holding the number of events per
        work-item.

        Possible keys include ``barrier_local``, ``barrier_global``
        (if supported by the target) and ``kernel_launch``.

    Example usage::

        # (first create loopy kernel and specify array data types)

        sync_map = get_synchronization_map(knl)
        params = {'n': 512, 'm': 256, 'l': 128}
        barrier_ct = sync_map['barrier_local'].eval_with_dict(params)

        # (now use this count to, e.g., predict performance)

    """

    if not knl.options.ignore_boostable_into:
        raise LoopyError("Kernel '%s': Using operation counting requires the option "
                "ignore_boostable_into to be set." % knl.name)

    from loopy.preprocess import preprocess_kernel, infer_unknown_types
    from loopy.schedule import (EnterLoop, LeaveLoop, Barrier,
            CallKernel, ReturnFromKernel, RunInstruction)
    from operator import mul
    knl = infer_unknown_types(knl, expect_completion=True)
    knl = preprocess_kernel(knl)
    knl = lp.get_one_scheduled_kernel(knl)
    iname_list = []

    result = ToCountMap()

    one = isl.PwQPolynomial('{ 1 }')

    def get_count_poly(iname_list):
        if iname_list:  # (if iname_list is not empty)
            ct = (count(knl, (
                            knl.get_inames_domain(iname_list).
                            project_out_except(iname_list, [dim_type.set])
                            )), )
            return reduce(mul, ct)
        else:
            return one

    for sched_item in knl.schedule:
        if isinstance(sched_item, EnterLoop):
            if sched_item.iname:  # (if not empty)
                iname_list.append(sched_item.iname)
        elif isinstance(sched_item, LeaveLoop):
            if sched_item.iname:  # (if not empty)
                iname_list.pop()

        elif isinstance(sched_item, Barrier):
            result = result + ToCountMap({"barrier_%s" %
                                          sched_item.synchronization_kind:
                                          get_count_poly(iname_list)})

        elif isinstance(sched_item, CallKernel):
            result = result + ToCountMap(
                    {"kernel_launch": get_count_poly(iname_list)})

        elif isinstance(sched_item, (ReturnFromKernel, RunInstruction)):
            pass

        else:
            raise LoopyError("unexpected schedule item: %s"
                    % type(sched_item).__name__)

    return result

# }}}


# {{{ gather_access_footprints

def gather_access_footprints(kernel, ignore_uncountable=False):
    """Return a dictionary mapping ``(var_name, direction)`` to
    :class:`islpy.Set` instances capturing which indices of each the array
    *var_name* are read/written (where *direction* is either ``read`` or
    ``write``.

    :arg ignore_uncountable: If *False*, an error will be raised for accesses
        on which the footprint cannot be determined (e.g. data-dependent or
        nonlinear indices)
    """

    from loopy.preprocess import preprocess_kernel, infer_unknown_types
    kernel = infer_unknown_types(kernel, expect_completion=True)

    from loopy.kernel import kernel_state
    if kernel.state < kernel_state.PREPROCESSED:
        kernel = preprocess_kernel(kernel)

    write_footprints = []
    read_footprints = []

    for insn in kernel.instructions:
        if not isinstance(insn, MultiAssignmentBase):
            warn_with_kernel(kernel, "count_non_assignment",
                    "Non-assignment instruction encountered in "
                    "gather_access_footprints, not counted")
            continue

        insn_inames = kernel.insn_inames(insn)
        inames_domain = kernel.get_inames_domain(insn_inames)
        domain = (inames_domain.project_out_except(insn_inames,
                                                   [dim_type.set]))

        afg = AccessFootprintGatherer(kernel, domain,
                ignore_uncountable=ignore_uncountable)

        for assignee in insn.assignees:
            write_footprints.append(afg(insn.assignees))
        read_footprints.append(afg(insn.expression))

    write_footprints = AccessFootprintGatherer.combine(write_footprints)
    read_footprints = AccessFootprintGatherer.combine(read_footprints)

    result = {}

    for vname, footprint in six.iteritems(write_footprints):
        result[(vname, "write")] = footprint

    for vname, footprint in six.iteritems(read_footprints):
        result[(vname, "read")] = footprint

    return result


def gather_access_footprint_bytes(kernel, ignore_uncountable=False):
    """Return a dictionary mapping ``(var_name, direction)`` to
    :class:`islpy.PwQPolynomial` instances capturing the number of bytes  are
    read/written (where *direction* is either ``read`` or ``write`` on array
    *var_name*

    :arg ignore_uncountable: If *True*, an error will be raised for accesses on
        which the footprint cannot be determined (e.g. data-dependent or
        nonlinear indices)
    """

    from loopy.preprocess import preprocess_kernel, infer_unknown_types
    kernel = infer_unknown_types(kernel, expect_completion=True)

    from loopy.kernel import kernel_state
    if kernel.state < kernel_state.PREPROCESSED:
        kernel = preprocess_kernel(kernel)

    result = {}
    fp = gather_access_footprints(kernel,
                                  ignore_uncountable=ignore_uncountable)

    for key, var_fp in fp.items():
        vname, direction = key

        var_descr = kernel.get_var_descriptor(vname)
        bytes_transferred = (
                int(var_descr.dtype.numpy_dtype.itemsize)
                * count(kernel, var_fp))
        if key in result:
            result[key] += bytes_transferred
        else:
            result[key] = bytes_transferred

    return result

# }}}


# {{{ compat goop

def get_lmem_access_poly(knl):
    """Count the number of local memory accesses in a loopy kernel.

    get_lmem_access_poly is deprecated. Use get_mem_access_map and filter the
    result with the mtype=['local'] option.

    """
    warn_with_kernel(knl, "deprecated_get_lmem_access_poly",
                     "get_lmem_access_poly is deprecated. Use "
                     "get_mem_access_map and filter the result with the "
                     "mtype=['local'] option.")
    return get_mem_access_map(knl).filter_by(mtype=['local'])


def get_DRAM_access_poly(knl):
    """Count the number of global memory accesses in a loopy kernel.

    get_DRAM_access_poly is deprecated. Use get_mem_access_map and filter the
    result with the mtype=['global'] option.

    """
    warn_with_kernel(knl, "deprecated_get_DRAM_access_poly",
                     "get_DRAM_access_poly is deprecated. Use "
                     "get_mem_access_map and filter the result with the "
                     "mtype=['global'] option.")
    return get_mem_access_map(knl).filter_by(mtype=['global'])


def get_gmem_access_poly(knl):
    """Count the number of global memory accesses in a loopy kernel.

    get_DRAM_access_poly is deprecated. Use get_mem_access_map and filter the
    result with the mtype=['global'] option.

    """
    warn_with_kernel(knl, "deprecated_get_gmem_access_poly",
                     "get_DRAM_access_poly is deprecated. Use "
                     "get_mem_access_map and filter the result with the "
                     "mtype=['global'] option.")
    return get_mem_access_map(knl).filter_by(mtype=['global'])


def get_synchronization_poly(knl):
    """Count the number of synchronization events each work-item encounters in
    a loopy kernel.

    get_synchronization_poly is deprecated. Use get_synchronization_map
    instead.

    """
    warn_with_kernel(knl, "deprecated_get_synchronization_poly",
                     "get_synchronization_poly is deprecated. Use "
                     "get_synchronization_map instead.")
    return get_synchronization_map(knl)


def get_op_poly(knl, numpy_types=True):
    """Count the number of operations in a loopy kernel.

    get_op_poly is deprecated. Use get_op_map instead.

    """
    warn_with_kernel(knl, "deprecated_get_op_poly",
                     "get_op_poly is deprecated. Use get_op_map instead.")
    return get_op_map(knl, numpy_types)

# }}}

# vim: foldmethod=marker<|MERGE_RESOLUTION|>--- conflicted
+++ resolved
@@ -920,12 +920,7 @@
         if name in self.knl.temporary_variables:
             array = self.knl.temporary_variables[name]
             if isinstance(array, TemporaryVariable) and (
-<<<<<<< HEAD
                     array.scope == MemoryAddressSpace.LOCAL):
-                sub_map[MemAccess(mtype='local', dtype=dtype,
-                                  count_granularity=CountGranularity.WORKITEM)] = 1
-=======
-                    array.scope == temp_var_scope.LOCAL):
                 if index is None:
                     # no subscript
                     sub_map[MemAccess(
@@ -953,7 +948,6 @@
                         variable=name,
                         count_granularity=CountGranularity.WORKITEM)] = 1
 
->>>>>>> 075ef9bb
         return sub_map
 
     def map_variable(self, expr):
