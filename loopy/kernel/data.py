--- conflicted
+++ resolved
@@ -271,14 +271,6 @@
             raise ValueError("unexpected value of AddressSpace")
 
 
-<<<<<<< HEAD
-class _deprecated_temp_var_scope_property(property):  # noqa
-    def __get__(self, cls, owner):
-        warn("'temp_var_scope' is deprecated. Use 'AddressSpace'.",
-                DeprecationWarning, stacklevel=2)
-
-        return classmethod(self.fget).__get__(None, owner)()
-=======
 class _deprecated_temp_var_scope_class_method(object):  # noqa
     def __init__(self, f):
         self.f = f
@@ -287,25 +279,12 @@
         warn("'temp_var_scope' is deprecated. Use 'AddressSpace'.",
                 DeprecationWarning, stacklevel=2)
         return self.f()
->>>>>>> c1489c23
 
 
 class temp_var_scope(object):  # noqa
     """Deprecated. Use :class:`AddressSpace` instead.
     """
 
-<<<<<<< HEAD
-    @_deprecated_temp_var_scope_property
-    def PRIVATE(self):
-        return AddressSpace.PRIVATE
-
-    @_deprecated_temp_var_scope_property
-    def LOCAL(self):
-        return AddressSpace.LOCAL
-
-    @_deprecated_temp_var_scope_property
-    def GLOBAL(self):
-=======
     @_deprecated_temp_var_scope_class_method
     def PRIVATE():
         return AddressSpace.PRIVATE
@@ -316,7 +295,6 @@
 
     @_deprecated_temp_var_scope_class_method
     def GLOBAL():
->>>>>>> c1489c23
         return AddressSpace.GLOBAL
 
     @classmethod
@@ -385,11 +363,7 @@
     def __init__(self, *args, **kwargs):
         if "address_space" not in kwargs:
             raise TypeError("'address_space' must be specified")
-<<<<<<< HEAD
-        kwargs["is_output_only"] = kwargs.pop("is_output_only", None)
-=======
         kwargs["is_output_only"] = kwargs.pop("is_output_only", False)
->>>>>>> c1489c23
 
         super(ArrayArg, self).__init__(*args, **kwargs)
 
@@ -400,8 +374,6 @@
         return ast_builder.get_array_arg_decl(self.name + name_suffix,
                 self.address_space, shape, dtype, is_written)
 
-<<<<<<< HEAD
-=======
     def __str__(self):
         # dont mention the type name if shape is known
         include_typename = self.shape in (None, auto)
@@ -413,7 +385,6 @@
                 +
                 " aspace: %s" % aspace_str)
 
->>>>>>> c1489c23
 
 # Making this a function prevents incorrect use in isinstance.
 # Note: This is *not* deprecated, as it is super-common and
@@ -453,11 +424,7 @@
 
 class ValueArg(KernelArgument):
     def __init__(self, name, dtype=None, approximately=1000, target=None,
-<<<<<<< HEAD
-            is_output_only=None):
-=======
             is_output_only=False):
->>>>>>> c1489c23
 
         KernelArgument.__init__(self, name=name,
                 dtype=dtype,
