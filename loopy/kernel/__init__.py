"""Kernel object."""

from __future__ import division, absolute_import

__copyright__ = "Copyright (C) 2012 Andreas Kloeckner"

__license__ = """
Permission is hereby granted, free of charge, to any person obtaining a copy
of this software and associated documentation files (the "Software"), to deal
in the Software without restriction, including without limitation the rights
to use, copy, modify, merge, publish, distribute, sublicense, and/or sell
copies of the Software, and to permit persons to whom the Software is
furnished to do so, subject to the following conditions:

The above copyright notice and this permission notice shall be included in
all copies or substantial portions of the Software.

THE SOFTWARE IS PROVIDED "AS IS", WITHOUT WARRANTY OF ANY KIND, EXPRESS OR
IMPLIED, INCLUDING BUT NOT LIMITED TO THE WARRANTIES OF MERCHANTABILITY,
FITNESS FOR A PARTICULAR PURPOSE AND NONINFRINGEMENT. IN NO EVENT SHALL THE
AUTHORS OR COPYRIGHT HOLDERS BE LIABLE FOR ANY CLAIM, DAMAGES OR OTHER
LIABILITY, WHETHER IN AN ACTION OF CONTRACT, TORT OR OTHERWISE, ARISING FROM,
OUT OF OR IN CONNECTION WITH THE SOFTWARE OR THE USE OR OTHER DEALINGS IN
THE SOFTWARE.
"""

import six
from six.moves import range, zip, intern

from collections import defaultdict

import numpy as np
from pytools import ImmutableRecordWithoutPickling, ImmutableRecord, memoize_method
import islpy as isl
from islpy import dim_type
import re

from pytools import UniqueNameGenerator, generate_unique_names

from loopy.diagnostic import CannotBranchDomainTree, LoopyError
from loopy.tools import natsorted, update_persistent_hash
from loopy.diagnostic import StaticValueFindingError
from loopy.kernel.data import filter_iname_tags_by_type
from warnings import warn


# {{{ unique var names

class _UniqueVarNameGenerator(UniqueNameGenerator):

    def __init__(self, existing_names=set(), forced_prefix=""):
        super(_UniqueVarNameGenerator, self).__init__(existing_names, forced_prefix)
        array_prefix_pattern = re.compile("(.*)_s[0-9]+$")

        array_prefixes = set()
        for name in existing_names:
            match = array_prefix_pattern.match(name)
            if match is None:
                continue

            array_prefixes.add(match.group(1))

        self.conflicting_array_prefixes = array_prefixes
        self.array_prefix_pattern = array_prefix_pattern

    def _name_added(self, name):
        match = self.array_prefix_pattern.match(name)
        if match is None:
            return

        self.conflicting_array_prefixes.add(match.group(1))

    def is_name_conflicting(self, name):
        if name in self.existing_names:
            return True

        # Array dimensions implemented as separate arrays generate
        # names by appending '_s<NUMBER>'. Make sure that no
        # conflicts can arise from these names.

        # Case 1: a_s0 is already a name; we are trying to insert a
        # Case 2: a is already a name; we are trying to insert a_s0

        if name in self.conflicting_array_prefixes:
            return True

        match = self.array_prefix_pattern.match(name)
        if match is None:
            return False

        return match.group(1) in self.existing_names

# }}}


# {{{ loop kernel object

class KernelState:  # noqa
    INITIAL = 0
    PREPROCESSED = 1
    SCHEDULED = 2

# {{{ kernel_state, KernelState compataibility

class _deperecated_kernel_state_class_method(object):  # noqa
    def __init__(self, f):
        self.f = f

    def __get__(self, obj, klass):
        warn("'temp_var_scope' is deprecated. Use 'AddressSpace'.",
                DeprecationWarning, stacklevel=2)
        return self.f()


class kernel_state(object):  # noqa
    """Deprecated. Use :class:`loopy.kernel.KernelState` instead.
    """

    @_deperecated_kernel_state_class_method
    def INITIAL():  # pylint:disable=no-method-argument
        return KernelState.INITIAL

    @_deperecated_kernel_state_class_method
    def PREPROCESSED():  # pylint:disable=no-method-argument
        return KernelState.PREPROCESSED

    @_deperecated_kernel_state_class_method
    def SCHEDULED():  # pylint:disable=no-method-argument
        return KernelState.SCHEDULED

# }}}


class LoopKernel(ImmutableRecordWithoutPickling):
    """These correspond more or less directly to arguments of
    :func:`loopy.make_kernel`.

    .. note::

        This data structure and its attributes should be considered immutable,
        even if it contains mutable data types. See :meth:`copy` for an easy
        way of producing a modified copy.

    .. attribute:: domains

        a list of :class:`islpy.BasicSet` instances
        representing the :ref:`domain-tree`.

    .. attribute:: instructions

        A list of :class:`InstructionBase` instances, e.g.
        :class:`Assignment`. See :ref:`instructions`.

    .. attribute:: args

        A list of :class:`loopy.KernelArgument`

    .. attribute:: schedule

        *None* or a list of :class:`loopy.schedule.ScheduleItem`

    .. attribute:: name
    .. attribute:: preambles
    .. attribute:: preamble_generators
    .. attribute:: assumptions

        A :class:`islpy.BasicSet` parameter domain.

    .. attribute:: local_sizes
    .. attribute:: temporary_variables

        A :class:`dict` of mapping variable names to
        :class:`loopy.TemporaryVariable`
        instances.

    .. attribute:: iname_to_tags

        A :class:`dict` mapping inames (as strings)
        to set of instances of :class:`loopy.kernel.data.IndexTag`.
        .. versionadded:: 2018.1

    .. attribute:: function_manglers
    .. attribute:: symbol_manglers

    .. attribute:: substitutions

        a mapping from substitution names to
        :class:`SubstitutionRule` objects

    .. attribute:: iname_slab_increments

        a dictionary mapping inames to (lower_incr,
        upper_incr) tuples that will be separated out in the execution to generate
        'bulk' slabs with fewer conditionals.

    .. attribute:: loop_priority

        A frozenset of priority constraints to the kernel. Each such constraint
        is a tuple of inames. Inames occuring in such a tuple will be scheduled
        earlier than any iname following in the tuple. This applies only to inames
        with non-parallel implementation tags.

    .. attribute:: silenced_warnings

    .. attribute:: applied_iname_rewrites

        A list of past substitution dictionaries that
        were applied to the kernel. These are stored so that they may be repeated
        on expressions the user specifies later.

    .. attribute:: cache_manager
    .. attribute:: options

        An instance of :class:`loopy.Options`

    .. attribute:: state

        A value from :class:`KernelState`.

    .. attribute:: target

        A subclass of :class:`loopy.TargetBase`.

    .. attribute:: is_called_from_host
        An instance of :class:`bool`. Will be set *False* for the kernel which
        would be called from other top level kernels. Default value is
        *True*.

    """

    # {{{ constructor

    def __init__(self, domains, instructions, args=None, schedule=None,
            name="loopy_kernel",
            preambles=None,
            preamble_generators=None,
            assumptions=None,
            local_sizes=None,
            temporary_variables=None,
            iname_to_tags=None,
            substitutions=None,
            function_manglers=None,
            symbol_manglers=[],

            iname_slab_increments=None,
            loop_priority=frozenset(),
            silenced_warnings=None,

            applied_iname_rewrites=None,
            cache_manager=None,
            index_dtype=np.int32,
            options=None,

            state=KernelState.INITIAL,
            target=None,
            is_called_from_host=True,

            overridden_get_grid_sizes_for_insn_ids=None,
            _cached_written_variables=None):
        """
        :arg overridden_get_grid_sizes_for_insn_ids: A callable. When kernels get
            intersected in slab decomposition, their grid sizes shouldn't
            change. This provides a way to forward sub-kernel grid size requests.
        """

        # {{{ process constructor arguments

        if args is None:
            args = []
        if preambles is None:
            preambles = []
        if preamble_generators is None:
            preamble_generators = []
        if local_sizes is None:
            local_sizes = {}
        if temporary_variables is None:
            temporary_variables = {}
        if iname_to_tags is None:
            iname_to_tags = {}
        if substitutions is None:
            substitutions = {}
        if function_manglers is None:
            function_manglers = []
        if iname_slab_increments is None:
            iname_slab_increments = {}

        if silenced_warnings is None:
            silenced_warnings = []
        if applied_iname_rewrites is None:
            applied_iname_rewrites = []

        if cache_manager is None:
            from loopy.kernel.tools import SetOperationCacheManager
            cache_manager = SetOperationCacheManager()

        # }}}

        # {{{ process assumptions

        if assumptions is None and domains:
            dom0_space = domains[0].get_space()
            assumptions_space = isl.Space.params_alloc(
                    dom0_space.get_ctx(), dom0_space.dim(dim_type.param))
            for i in range(dom0_space.dim(dim_type.param)):
                assumptions_space = assumptions_space.set_dim_name(
                        dim_type.param, i,
                        dom0_space.get_dim_name(dim_type.param, i))
            assumptions = isl.BasicSet.universe(assumptions_space)

        elif assumptions is None and not domains:
            assumptions = isl.BasicSet.read_from_str(
                    isl.DEFAULT_CONTEXT, "[] -> { : 1 = 1}")

        elif isinstance(assumptions, str):
            assumptions_set_str = "[%s] -> { : %s}" \
                    % (",".join(s for s in self.outer_params(domains)),
                        assumptions)
            assumptions = isl.BasicSet.read_from_str(domains[0].get_ctx(),
                    assumptions_set_str)

        assert assumptions.is_params()

        # }}}

        from loopy.types import to_loopy_type
        index_dtype = to_loopy_type(index_dtype, target=target)
        if not index_dtype.is_integral():
            raise TypeError("index_dtype must be an integer")
        if np.iinfo(index_dtype.numpy_dtype).min >= 0:
            raise TypeError("index_dtype must be signed")

        if state not in [
                KernelState.INITIAL,
                KernelState.PREPROCESSED,
                KernelState.SCHEDULED,
                ]:
            raise ValueError("invalid value for 'state'")

        from collections import defaultdict
        assert not isinstance(iname_to_tags, defaultdict)

        for iname, tags in six.iteritems(iname_to_tags):
            # don't tolerate empty sets
            assert tags
            assert isinstance(tags, frozenset)

        assert all(dom.get_ctx() == isl.DEFAULT_CONTEXT for dom in domains)
        assert assumptions.get_ctx() == isl.DEFAULT_CONTEXT

        ImmutableRecordWithoutPickling.__init__(self,
                domains=domains,
                instructions=instructions,
                args=args,
                schedule=schedule,
                name=name,
                preambles=preambles,
                preamble_generators=preamble_generators,
                assumptions=assumptions,
                iname_slab_increments=iname_slab_increments,
                loop_priority=loop_priority,
                silenced_warnings=silenced_warnings,
                temporary_variables=temporary_variables,
                local_sizes=local_sizes,
                iname_to_tags=iname_to_tags,
                substitutions=substitutions,
                cache_manager=cache_manager,
                applied_iname_rewrites=applied_iname_rewrites,
                function_manglers=function_manglers,
                symbol_manglers=symbol_manglers,
                index_dtype=index_dtype,
                options=options,
                state=state,
                target=target,
                is_called_from_host=is_called_from_host,
                overridden_get_grid_sizes_for_insn_ids=(
                    overridden_get_grid_sizes_for_insn_ids),
                _cached_written_variables=_cached_written_variables)

        self._kernel_executor_cache = {}

    # }}}

    # {{{ function mangling/scoping

    def mangle_function(self, identifier, arg_dtypes, ast_builder=None):
        if ast_builder is None:
            ast_builder = self.target.get_device_ast_builder()

        manglers = ast_builder.function_manglers() + self.function_manglers

        for mangler in manglers:
            mangle_result = mangler(self, identifier, arg_dtypes)
            if mangle_result is not None:
                from loopy.kernel.data import CallMangleInfo
                if isinstance(mangle_result, CallMangleInfo):
                    assert len(mangle_result.arg_dtypes) == len(arg_dtypes)
                    return mangle_result

                assert isinstance(mangle_result, tuple)

                from warnings import warn
                warn("'%s' returned a tuple instead of a CallMangleInfo instance. "
                        "This is deprecated." % mangler.__name__,
                        DeprecationWarning)

                if len(mangle_result) == 2:
                    result_dtype, target_name = mangle_result
                    return CallMangleInfo(
                            target_name=target_name,
                            result_dtypes=(result_dtype,),
                            arg_dtypes=None)

                elif len(mangle_result) == 3:
                    result_dtype, target_name, actual_arg_dtypes = mangle_result
                    return CallMangleInfo(
                            target_name=target_name,
                            result_dtypes=(result_dtype,),
                            arg_dtypes=actual_arg_dtypes)

                else:
                    raise ValueError("unexpected size of tuple returned by '%s'"
                            % mangler.__name__)

        return None

    # }}}

    # {{{ symbol mangling

    def mangle_symbol(self, ast_builder, identifier):
        manglers = ast_builder.symbol_manglers() + self.symbol_manglers

        for mangler in manglers:
            result = mangler(self, identifier)
            if result is not None:
                return result

        return None

    # }}}

    # {{{ name wrangling

    @memoize_method
    def non_iname_variable_names(self):
        return (set(six.iterkeys(self.arg_dict))
                | set(six.iterkeys(self.temporary_variables)))

    @memoize_method
    def all_variable_names(self, include_temp_storage=True):
        return (
                set(six.iterkeys(self.temporary_variables))
                | set(tv.base_storage
                    for tv in six.itervalues(self.temporary_variables)
                    if tv.base_storage is not None and include_temp_storage)
                | set(six.iterkeys(self.substitutions))
                | set(arg.name for arg in self.args)
                | set(self.all_inames()))

    def get_var_name_generator(self):
        return _UniqueVarNameGenerator(self.all_variable_names())

    def get_instruction_id_generator(self, based_on="insn"):
        used_ids = set(insn.id for insn in self.instructions)

        return UniqueNameGenerator(used_ids)

    def make_unique_instruction_id(self, insns=None, based_on="insn",
            extra_used_ids=set()):
        if insns is None:
            insns = self.instructions

        used_ids = set(insn.id for insn in insns) | extra_used_ids

        for id_str in generate_unique_names(based_on):
            if id_str not in used_ids:
                return intern(id_str)

    def all_group_names(self):
        result = set()
        for insn in self.instructions:
            result.update(insn.groups)
            result.update(insn.conflicts_with_groups)

        return frozenset(result)

    def get_group_name_generator(self):
        return _UniqueVarNameGenerator(set(self.all_group_names()))

    def get_var_descriptor(self, name):
        try:
            return self.arg_dict[name]
        except KeyError:
            pass

        try:
            return self.temporary_variables[name]
        except KeyError:
            pass

        raise ValueError("nothing known about variable '%s'" % name)

    @property
    @memoize_method
    def id_to_insn(self):
        return dict((insn.id, insn) for insn in self.instructions)

    # }}}

    # {{{ domain wrangling

    @memoize_method
    def parents_per_domain(self):
        """Return a list corresponding to self.domains (by index)
        containing domain indices which are nested around this
        domain.

        Each domains nest list walks from the leaves of the nesting
        tree to the root.
        """

        # The stack of iname sets records which inames are active
        # as we step through the linear list of domains. It also
        # determines the granularity of inames to be popped/decactivated
        # if we ascend a level.

        iname_set_stack = []
        result = []

        from loopy.kernel.tools import is_domain_dependent_on_inames

        for dom_idx, dom in enumerate(self.domains):
            inames = set(dom.get_var_names(dim_type.set))

            # This next domain may be nested inside the previous domain.
            # Or it may not, in which case we need to figure out how many
            # levels of parents we need to discard in order to find the
            # true parent.

            discard_level_count = 0
            while discard_level_count < len(iname_set_stack):
                last_inames = (
                        iname_set_stack[-1-discard_level_count])
                if discard_level_count + 1 < len(iname_set_stack):
                    last_inames = (
                            last_inames - iname_set_stack[-2-discard_level_count])

                if is_domain_dependent_on_inames(self, dom_idx, last_inames):
                    break

                discard_level_count += 1

            if discard_level_count:
                iname_set_stack = iname_set_stack[:-discard_level_count]

            if result:
                parent = len(result)-1
            else:
                parent = None

            for i in range(discard_level_count):
                assert parent is not None
                parent = result[parent]

            # found this domain's parent
            result.append(parent)

            if iname_set_stack:
                parent_inames = iname_set_stack[-1]
            else:
                parent_inames = set()
            iname_set_stack.append(parent_inames | inames)

        return result

    @memoize_method
    def all_parents_per_domain(self):
        """Return a list corresponding to self.domains (by index)
        containing domain indices which are nested around this
        domain.

        Each domains nest list walks from the leaves of the nesting
        tree to the root.
        """
        result = []

        ppd = self.parents_per_domain()
        for dom, parent in zip(self.domains, ppd):
            # keep walking up tree to find *all* parents
            dom_result = []
            while parent is not None:
                dom_result.insert(0, parent)
                parent = ppd[parent]

            result.append(dom_result)

        return result

    @memoize_method
    def _get_home_domain_map(self):
        return dict(
                (iname, i_domain)
                for i_domain, dom in enumerate(self.domains)
                for iname in dom.get_var_names(dim_type.set))

    def get_home_domain_index(self, iname):
        return self._get_home_domain_map()[iname]

    @property
    def isl_context(self):
        for dom in self.domains:
            return dom.get_ctx()

        assert False

    @memoize_method
    def combine_domains(self, domains):
        """
        :arg domains: domain indices of domains to be combined. More 'dominant'
            domains (those which get most say on the actual dim_type of an iname)
            must be later in the order.
        """
        assert isinstance(domains, tuple)  # for caching

        if not domains:
            return isl.BasicSet.universe(isl.Space.set_alloc(
                self.isl_context, 0, 0))

        result = None
        for dom_index in domains:
            dom = self.domains[dom_index]
            if result is None:
                result = dom
            else:
                aligned_dom, aligned_result = isl.align_two(
                        dom, result, across_dim_types=True)
                result = aligned_result & aligned_dom

        return result

    def get_inames_domain(self, inames):
        if not inames:
            return self.combine_domains(())

        if isinstance(inames, str):
            inames = frozenset([inames])
        if not isinstance(inames, frozenset):
            inames = frozenset(inames)

            from warnings import warn
            warn("get_inames_domain did not get a frozenset", stacklevel=2)

        return self._get_inames_domain_backend(inames)

    @memoize_method
    def get_leaf_domain_indices(self, inames):
        """Find the leaves of the domain tree needed to cover all inames.

        :arg inames: a non-mutable iterable
        """

        hdm = self._get_home_domain_map()
        ppd = self.all_parents_per_domain()

        domain_indices = set()

        # map root -> leaf
        root_to_leaf = {}

        for iname in inames:
            home_domain_index = hdm[iname]
            if home_domain_index in domain_indices:
                # nothin' new
                continue

            domain_path_to_root = [home_domain_index] + ppd[home_domain_index]
            current_root = domain_path_to_root[-1]
            previous_leaf = root_to_leaf.get(current_root)

            if previous_leaf is not None:
                # Check that we don't branch the domain tree.
                #
                # Branching the domain tree is dangerous/ill-formed because
                # it can introduce artificial restrictions on variables
                # further up the tree.

                prev_path_to_root = set([previous_leaf] + ppd[previous_leaf])
                if not prev_path_to_root <= set(domain_path_to_root):
                    raise CannotBranchDomainTree("iname set '%s' requires "
                            "branch in domain tree (when adding '%s')"
                            % (", ".join(inames), iname))
            else:
                # We're adding a new root. That's fine.
                pass

            root_to_leaf[current_root] = home_domain_index
            domain_indices.update(domain_path_to_root)

        return list(root_to_leaf.values())

    @memoize_method
    def _get_inames_domain_backend(self, inames):
        domain_indices = set()
        for leaf_dom_idx in self.get_leaf_domain_indices(inames):
            domain_indices.add(leaf_dom_idx)
            domain_indices.update(self.all_parents_per_domain()[leaf_dom_idx])

        return self.combine_domains(tuple(sorted(domain_indices)))

    # }}}

    # {{{ iname wrangling

    def iname_tags(self, iname):
        return self.iname_to_tags.get(iname, frozenset())

    def iname_tags_of_type(self, iname, tag_type_or_types,
            max_num=None, min_num=None):
        """Return a subset of *tags* that matches type *tag_type*. Raises exception
        if the number of tags found were greater than *max_num* or less than
        *min_num*.

        :arg tags: An iterable of tags.
        :arg tag_type_or_types: a subclass of :class:`loopy.kernel.data.IndexTag`.
        :arg max_num: the maximum number of tags expected to be found.
        :arg min_num: the minimum number of tags expected to be found.
        """

        from loopy.kernel.data import filter_iname_tags_by_type
        return filter_iname_tags_by_type(
                self.iname_to_tags.get(iname, frozenset()),
                tag_type_or_types, max_num=max_num, min_num=min_num)

    @memoize_method
    def all_inames(self):
        result = set()
        for dom in self.domains:
            result.update(
                    intern(n) for n in dom.get_var_names(dim_type.set))
        return frozenset(result)

    @memoize_method
    def all_params(self):
        all_inames = self.all_inames()

        result = set()
        for dom in self.domains:
            result.update(set(dom.get_var_names(dim_type.param)) - all_inames)

        from loopy.tools import intern_frozenset_of_ids
        return intern_frozenset_of_ids(result)

    def outer_params(self, domains=None):
        if domains is None:
            domains = self.domains

        all_inames = set()
        all_params = set()
        for dom in domains:
            all_inames.update(dom.get_var_names(dim_type.set))
            all_params.update(dom.get_var_names(dim_type.param))

        from loopy.tools import intern_frozenset_of_ids
        return intern_frozenset_of_ids(all_params-all_inames)

    @memoize_method
    def all_insn_inames(self):
        """Return a mapping from instruction ids to inames inside which
        they should be run.
        """
        result = {}
        for insn in self.instructions:
            result[insn.id] = insn.within_inames

        return result

    @memoize_method
    def all_referenced_inames(self):
        result = set()
        for inames in six.itervalues(self.all_insn_inames()):
            result.update(inames)
        return result

    def insn_inames(self, insn):
        if isinstance(insn, str):
            insn = self.id_to_insn[insn]
        return insn.within_inames

    @memoize_method
    def iname_to_insns(self):
        result = dict(
                (iname, set()) for iname in self.all_inames())
        for insn in self.instructions:
            for iname in self.insn_inames(insn):
                result[iname].add(insn.id)

        return result

    @memoize_method
    def _remove_inames_for_shared_hw_axes(self, cond_inames):
        """
        See if cond_inames contains references to two (or more) inames that
        boil down to the same tag. If so, exclude them. (We shouldn't be writing
        conditionals for such inames because we would be implicitly restricting
        the other inames as well.)
        """

        tag_key_uses = defaultdict(list)

        from loopy.kernel.data import HardwareConcurrentTag

        for iname in cond_inames:
            tags = self.iname_tags_of_type(iname, HardwareConcurrentTag, max_num=1)
            if tags:
                tag, = tags
                tag_key_uses[tag.key].append(iname)

        multi_use_keys = set(
                key for key, user_inames in six.iteritems(tag_key_uses)
                if len(user_inames) > 1)

        multi_use_inames = set()
        for iname in cond_inames:
            tags = self.iname_tags_of_type(iname, HardwareConcurrentTag)
            if tags:
                tag, = filter_iname_tags_by_type(tags, HardwareConcurrentTag, 1)
                if tag.key in multi_use_keys:
                    multi_use_inames.add(iname)

        return frozenset(cond_inames - multi_use_inames)

    # {{{ compatibility wrapper for iname_to_tag.get("iname")

    @property
    def iname_to_tag(self):
        from warnings import warn
        warn("Since version 2018.1, inames can hold multiple tags. Use "
             "iname_to_tags['iname'] instead. iname_to_tag.get('iname') will be "
             "removed at version 2019.0.", DeprecationWarning)
        for iname, tags in six.iteritems(self.iname_to_tags):
            if len(tags) > 1:
                raise LoopyError(
                    "iname {0} has multiple tags: {1}. "
                    "Use iname_to_tags['iname'] instead.".format(iname, tags))
        return dict((k, next(iter(v)))
                    for k, v in six.iteritems(self.iname_to_tags) if v)

    # }}}

    # }}}

    # {{{ dependency wrangling

    @memoize_method
    def recursive_insn_dep_map(self):
        """Returns a :class:`dict` mapping an instruction IDs *a*
        to all instruction IDs it directly or indirectly depends
        on.
        """

        result = {}

        def compute_deps(insn_id):
            try:
                return result[insn_id]
            except KeyError:
                pass

            insn = self.id_to_insn[insn_id]
            insn_result = set(insn.depends_on)

            for dep in list(insn.depends_on):
                insn_result.update(compute_deps(dep))

            result[insn_id] = frozenset(insn_result)
            return insn_result

        for insn in self.instructions:
            compute_deps(insn.id)

        return result

    # }}}

    # {{{ read and written variables

    @memoize_method
    def reader_map(self):
        """
        :return: a dict that maps variable names to ids of insns that read that
          variable.
        """
        result = {}

        admissible_vars = (
                set(arg.name for arg in self.args)
                | set(six.iterkeys(self.temporary_variables)))

        for insn in self.instructions:
            for var_name in insn.read_dependency_names() & admissible_vars:
                result.setdefault(var_name, set()).add(insn.id)

        return result

    @memoize_method
    def writer_map(self):
        """
        :return: a dict that maps variable names to ids of insns that write
            to that variable.
        """
        result = {}

        for insn in self.instructions:
            for var_name in insn.assignee_var_names():
                result.setdefault(var_name, set()).add(insn.id)

        return result

    @memoize_method
    def get_read_variables(self):
        result = set()
        for insn in self.instructions:
            result.update(insn.read_dependency_names())
        return result

    @memoize_method
    def get_written_variables(self):
        if self._cached_written_variables is not None:
            return self._cached_written_variables

        return frozenset(
                var_name
                for insn in self.instructions
                for var_name in insn.assignee_var_names())

    @memoize_method
    def get_temporary_to_base_storage_map(self):
        result = {}
        for tv in six.itervalues(self.temporary_variables):
            if tv.base_storage:
                result[tv.name] = tv.base_storage

        return result

    @memoize_method
    def get_unwritten_value_args(self):
        written_vars = self.get_written_variables()

        from loopy.kernel.data import ValueArg
        return set(
                arg.name
                for arg in self.args
                if isinstance(arg, ValueArg) and arg.name not in written_vars)

    # }}}

    # {{{ argument wrangling

    @property
    @memoize_method
    def arg_dict(self):
        return dict((arg.name, arg) for arg in self.args)

    @property
    @memoize_method
    def scalar_loop_args(self):
        from loopy.kernel.data import ValueArg

        if self.args is None:
            return []
        else:
            from pytools import flatten
            loop_arg_names = list(flatten(dom.get_var_names(dim_type.param)
                    for dom in self.domains))
            return [arg.name for arg in self.args if isinstance(arg, ValueArg)
                    if arg.name in loop_arg_names]

    @memoize_method
    def global_var_names(self):
        from loopy.kernel.data import AddressSpace

        from loopy.kernel.data import ArrayArg
        return (
                set(
                    arg.name for arg in self.args
                    if isinstance(arg, ArrayArg))
                | set(
                    tv.name
                    for tv in six.itervalues(self.temporary_variables)
                    if tv.address_space == AddressSpace.GLOBAL))

    # }}}

    # {{{ bounds finding

    @memoize_method
    def get_iname_bounds(self, iname, constants_only=False):
        domain = self.get_inames_domain(frozenset([iname]))

        assumptions = self.assumptions.project_out_except(
                set(domain.get_var_dict(dim_type.param)), [dim_type.param])

        aligned_assumptions, domain = isl.align_two(assumptions, domain)

        dom_intersect_assumptions = aligned_assumptions & domain

        if constants_only:
            # Kill all variable dependencies
            dom_intersect_assumptions = dom_intersect_assumptions.project_out_except(
                    [iname], [dim_type.param, dim_type.set])

        iname_idx = dom_intersect_assumptions.get_var_dict()[iname][1]

        lower_bound_pw_aff = (
                self.cache_manager.dim_min(
                    dom_intersect_assumptions, iname_idx)
                .coalesce())
        upper_bound_pw_aff = (
                self.cache_manager.dim_max(
                    dom_intersect_assumptions, iname_idx)
                .coalesce())

        class BoundsRecord(ImmutableRecord):
            pass

        size = (upper_bound_pw_aff - lower_bound_pw_aff + 1)
        size = size.gist(assumptions)

        return BoundsRecord(
                lower_bound_pw_aff=lower_bound_pw_aff,
                upper_bound_pw_aff=upper_bound_pw_aff,
                size=size)

    @memoize_method
    def get_constant_iname_length(self, iname):
        from loopy.isl_helpers import static_max_of_pw_aff
        from loopy.symbolic import aff_to_expr
        return int(aff_to_expr(static_max_of_pw_aff(
                self.get_iname_bounds(iname, constants_only=True).size,
                constants_only=True)))

    @memoize_method
<<<<<<< HEAD
    def get_grid_sizes_for_insn_ids_as_dicts(self, insn_ids,
            callables_table, ignore_auto=False):
=======
    def get_grid_sizes_for_insn_ids(self, insn_ids, callables_table,
            ignore_auto=False):
>>>>>>> cbb9942c
        """Return a tuple (global_size, local_size) containing a grid that
        could accommodate execution of all instructions whose IDs are given
        in *insn_ids*.
        :arg insn_ids: a :class:`frozenset` of instruction IDs
<<<<<<< HEAD

        *global_size* and *local_size* are instances of :class:`dict` with
        mapping of the form from ``axis`` to :class:`islpy.PwAff` objects.
        """

        # {{{ collecting the callee kernels in insn_ids

        from loopy.kernel.tools import get_direct_callee_kernels
        callee_kernels = get_direct_callee_kernels(self,
                callables_table, insn_ids)

        # }}}
=======
        *global_size* and *local_size* are :class:`islpy.PwAff` objects.
        """

        if self.overridden_get_grid_sizes_for_insn_ids:
            return self.overridden_get_grid_sizes_for_insn_ids(
                    insn_ids,
                    callables_table,
                    ignore_auto=ignore_auto)
>>>>>>> cbb9942c

        all_inames_by_insns = set()
        for insn_id in insn_ids:
            all_inames_by_insns |= self.insn_inames(insn_id)

        if not all_inames_by_insns <= self.all_inames():
            raise RuntimeError("some inames collected from instructions (%s) "
                    "are not present in domain (%s)"
                    % (", ".join(sorted(all_inames_by_insns)),
                        ", ".join(sorted(self.all_inames()))))

        global_sizes = {}
        local_sizes = {}

        # updating the grid sizes from the callee_kernels.
        for callee_kernel in callee_kernels:
            gsize, lsize = callee_kernel.get_grid_sizes_for_insn_ids_as_dicts(
                    frozenset(insn.id for insn in callee_kernel.instructions),
                    callables_table, ignore_auto)

            global_sizes.update(gsize)
            local_sizes.update(lsize)

        from loopy.kernel.data import (
                GroupIndexTag, LocalIndexTag,
                AutoLocalIndexTagBase)

        for iname in all_inames_by_insns:
            tags = self.iname_tags_of_type(
                    iname,
                    (AutoLocalIndexTagBase, GroupIndexTag, LocalIndexTag), max_num=1)

            if not tags:
                continue

            tag, = tags

            if isinstance(tag, AutoLocalIndexTagBase) and not ignore_auto:
                raise RuntimeError("cannot find grid sizes if automatic "
                        "local index tags are present")
            elif isinstance(tag, GroupIndexTag):
                tgt_dict = global_sizes
            elif isinstance(tag, LocalIndexTag):
                tgt_dict = local_sizes
            else:
                continue

            size = self.get_iname_bounds(iname).size

            if tag.axis in tgt_dict:
                size = tgt_dict[tag.axis].max(size)

            from loopy.isl_helpers import static_max_of_pw_aff
            try:
                # insist block size is constant
                size = static_max_of_pw_aff(size,
                        constants_only=isinstance(tag, LocalIndexTag),
                        context=self.assumptions)
            except StaticValueFindingError:
                pass

            tgt_dict[tag.axis] = size

        return global_sizes, local_sizes

    @memoize_method
    def get_grid_sizes_for_insn_ids(self, insn_ids, callables_table,
            ignore_auto=False):
        """Return a tuple (global_size, local_size) containing a grid that
        could accommodate execution of all instructions whose IDs are given
        in *insn_ids*.

        :arg insn_ids: a :class:`frozenset` of instruction IDs

        *global_size* and *local_size* are :class:`islpy.PwAff` objects.
        """

        if self.overridden_get_grid_sizes_for_insn_ids:
            return self.overridden_get_grid_sizes_for_insn_ids(
                    insn_ids,
                    callables_table=callables_table,
                    ignore_auto=ignore_auto)

        assert self.is_called_from_host, ("Callee kernels do not have sufficient "
                "information to compute grid sizes.")

        global_sizes, local_sizes = self.get_grid_sizes_for_insn_ids_as_dicts(
                insn_ids, callables_table, ignore_auto=ignore_auto)

        def to_dim_tuple(size_dict, which, forced_sizes={}):
            forced_sizes = forced_sizes.copy()

            size_list = []
            sorted_axes = sorted(six.iterkeys(size_dict))

            while sorted_axes or forced_sizes:
                if sorted_axes:
                    cur_axis = sorted_axes.pop(0)
                else:
                    cur_axis = None

                if len(size_list) in forced_sizes:
                    size_list.append(forced_sizes.pop(len(size_list)))
                    continue

                assert cur_axis is not None

                if cur_axis > len(size_list):
                    raise LoopyError("%s axis %d unused for %s" % (
                        which, len(size_list), self.name))

                size_list.append(size_dict[cur_axis])

            return tuple(size_list)

        return (to_dim_tuple(global_sizes, "global"),
                to_dim_tuple(local_sizes, "local", forced_sizes=self.local_sizes))

<<<<<<< HEAD
=======
    @memoize_method
>>>>>>> cbb9942c
    def get_grid_sizes_for_insn_ids_as_exprs(self, insn_ids,
            callables_table, ignore_auto=False):
        """Return a tuple (global_size, local_size) containing a grid that
        could accommodate execution of all instructions whose IDs are given
        in *insn_ids*.

        :arg insn_ids: a :class:`frozenset` of instruction IDs

        *global_size* and *local_size* are :mod:`pymbolic` expressions
        """

        grid_size, group_size = self.get_grid_sizes_for_insn_ids(
                insn_ids, callables_table, ignore_auto)

        def tup_to_exprs(tup):
            from loopy.symbolic import pw_aff_to_expr
            return tuple(pw_aff_to_expr(i, int_ok=True) for i in tup)

        return tup_to_exprs(grid_size), tup_to_exprs(group_size)

    def get_grid_size_upper_bounds(self, callables_table, ignore_auto=False):
        """Return a tuple (global_size, local_size) containing a grid that
        could accommodate execution of *all* instructions in the kernel.

        *global_size* and *local_size* are :class:`islpy.PwAff` objects.
        """
        return self.get_grid_sizes_for_insn_ids(
                frozenset(insn.id for insn in self.instructions),
                callables_table,
                ignore_auto=ignore_auto)

    def get_grid_size_upper_bounds_as_exprs(self, callables_table,
            ignore_auto=False):
        """Return a tuple (global_size, local_size) containing a grid that
        could accommodate execution of *all* instructions in the kernel.

        *global_size* and *local_size* are :mod:`pymbolic` expressions
        """

        return self.get_grid_sizes_for_insn_ids_as_exprs(
                frozenset(insn.id for insn in self.instructions),
                callables_table,
                ignore_auto=ignore_auto)

    # }}}

    # {{{ local memory

    @memoize_method
    def local_var_names(self):
        from loopy.kernel.data import AddressSpace
        return set(
            tv.name
            for tv in six.itervalues(self.temporary_variables)
            if tv.address_space == AddressSpace.LOCAL)

    def local_mem_use(self):
        from loopy.kernel.data import AddressSpace
        return sum(
                tv.nbytes for tv in six.itervalues(self.temporary_variables)
                if tv.address_space == AddressSpace.LOCAL)

    # }}}

    # {{{ nosync sets

    @memoize_method
    def get_nosync_set(self, insn_id, scope):
        assert scope in ("local", "global")

        return frozenset(
            insn_id
            for insn_id, nosync_scope in self.id_to_insn[insn_id].no_sync_with
            if nosync_scope == scope or nosync_scope == "any")

    # }}}

    # {{{ pretty-printing

    @memoize_method
    def _get_iname_order_for_printing(self):
        try:
            from loopy.kernel.tools import get_visual_iname_order_embedding
            embedding = get_visual_iname_order_embedding(self)
        except ValueError:
            from loopy.diagnostic import warn_with_kernel
            warn_with_kernel(self,
                "iname-order",
                "get_visual_iname_order_embedding() could not determine a "
                "consistent iname nesting order. This is a possible indication "
                "that the kernel may not schedule successfully, but for now "
                "it only impacts printing of the kernel.")
            embedding = dict((iname, iname) for iname in self.all_inames())

        return embedding

    def stringify(self, what=None, with_dependencies=False, use_separators=True,
            show_labels=True):
        all_what = set([
            "name",
            "arguments",
            "domains",
            "tags",
            "variables",
            "rules",
            "instructions",
            "Dependencies",
            "schedule",
            ])

        first_letter_to_what = dict(
                (w[0], w) for w in all_what)
        assert len(first_letter_to_what) == len(all_what)

        if what is None:
            what = all_what.copy()
            if not with_dependencies:
                what.remove("Dependencies")

        if isinstance(what, str):
            if "," in what:
                what = what.split(",")
                what = set(s.strip() for s in what)
            else:
                what = set(
                        first_letter_to_what[w]
                        for w in what)

        if not (what <= all_what):
            raise LoopyError("invalid 'what' passed: %s"
                    % ", ".join(what-all_what))

        lines = []

        kernel = self

        if use_separators:
            sep = [75*"-"]
        else:
            sep = []

        if "name" in what:
            lines.extend(sep)
            lines.append("KERNEL: " + kernel.name)

        if "arguments" in what:
            lines.extend(sep)
            if show_labels:
                lines.append("ARGUMENTS:")
            for arg_name in natsorted(kernel.arg_dict):
                lines.append(str(kernel.arg_dict[arg_name]))

        if "domains" in what:
            lines.extend(sep)
            if show_labels:
                lines.append("DOMAINS:")
            for dom, parents in zip(kernel.domains, kernel.all_parents_per_domain()):
                lines.append(len(parents)*"  " + str(dom))

        if "tags" in what:
            lines.extend(sep)
            if show_labels:
                lines.append("INAME IMPLEMENTATION TAGS:")
            for iname in natsorted(kernel.all_inames()):
                tags = kernel.iname_tags(iname)

                if not tags:
                    tags_str = "None"
                else:
                    tags_str = ", ".join(str(tag) for tag in tags)

                line = "%s: %s" % (iname, tags_str)
                lines.append(line)

        if "variables" in what and kernel.temporary_variables:
            lines.extend(sep)
            if show_labels:
                lines.append("TEMPORARIES:")
            for tv in natsorted(six.itervalues(kernel.temporary_variables),
                    key=lambda tv: tv.name):
                lines.append(str(tv))

        if "rules" in what and kernel.substitutions:
            lines.extend(sep)
            if show_labels:
                lines.append("SUBSTITUTION RULES:")
            for rule_name in natsorted(six.iterkeys(kernel.substitutions)):
                lines.append(str(kernel.substitutions[rule_name]))

        if "instructions" in what:
            lines.extend(sep)
            if show_labels:
                lines.append("INSTRUCTIONS:")

            from loopy.kernel.tools import stringify_instruction_list
            lines.extend(stringify_instruction_list(kernel))

        dep_lines = []
        for insn in kernel.instructions:
            if insn.depends_on:
                dep_lines.append("%s : %s" % (insn.id, ",".join(insn.depends_on)))

        if "Dependencies" in what and dep_lines:
            lines.extend(sep)
            if show_labels:
                lines.append("DEPENDENCIES: "
                        "(use loopy.show_dependency_graph to visualize)")
            lines.extend(dep_lines)

        if "schedule" in what and kernel.schedule is not None:
            lines.extend(sep)
            if show_labels:
                lines.append("SCHEDULE:")
            from loopy.schedule import dump_schedule
            lines.append(dump_schedule(kernel, kernel.schedule))

        lines.extend(sep)

        return "\n".join(lines)

    def __str__(self):
        if six.PY3:
            return self.stringify()
        else:
            # Path of least resistance...
            return self.stringify().encode("utf-8")

    def __unicode__(self):
        return self.stringify()

    # }}}

    # {{{ direct execution

    def __call__(self, *args, **kwargs):
        warn("Calling a LoopKernel is deprecated, call a Program "
                "instead.", DeprecationWarning, stacklevel=2)
        from loopy.program import make_program
        program = make_program(self)
        return program(*args, **kwargs)

    # }}}

    # {{{ pickling

    def __getstate__(self):
        result = dict(
                (key, getattr(self, key))
                for key in self.__class__.fields
                if hasattr(self, key))

        result.pop("cache_manager", None)

        # Make the instructions lazily unpickling, to support faster
        # cache retrieval for execution.
        from loopy.kernel.instruction import _get_insn_eq_key, _get_insn_hash_key
        from loopy.tools import (
                LazilyUnpicklingListWithEqAndPersistentHashing as LazyList)

        result["instructions"] = LazyList(
                self.instructions,
                eq_key_getter=_get_insn_eq_key,
                persistent_hash_key_getter=_get_insn_hash_key)

        # Cache written variables to avoid having to unpickle instructions in
        # order to compute the written variables. This is needed on the
        # cache-to-execution path.
        result["_cached_written_variables"] = self.get_written_variables()

        # make sure that kernels are pickled with a cached hash key in place
        from loopy.tools import LoopyKeyBuilder
        LoopyKeyBuilder()(self)

        return (result, self._pytools_persistent_hash_digest)

    def __setstate__(self, state):
        attribs, p_hash_digest = state

        new_fields = set()

        for k, v in six.iteritems(attribs):
            setattr(self, k, v)
            new_fields.add(k)

        self.register_fields(new_fields)

        if 0:
            # {{{ check that 'reconstituted' object has same hash

            from loopy.tools import LoopyKeyBuilder
            assert p_hash_digest == LoopyKeyBuilder()(self)

            # }}}

        self._pytools_persistent_hash_digest = p_hash_digest

        from loopy.kernel.tools import SetOperationCacheManager
        self.cache_manager = SetOperationCacheManager()
        self._kernel_executor_cache = {}

    # }}}

    # {{{ persistent hash key generation / comparison

    hash_fields = (
            "domains",
            "instructions",
            "args",
            "schedule",
            "name",
            "preambles",
            "assumptions",
            "local_sizes",
            "temporary_variables",
            "iname_to_tags",
            "substitutions",
            "iname_slab_increments",
            "loop_priority",
            "silenced_warnings",
            "options",
            "state",
            "is_called_from_host",
            "target",
            )

    comparison_fields = hash_fields + (
            # Contains pymbolic expressions, hence a (small) headache to hash.
            # Likely not needed for hash uniqueness => headache avoided.
            "applied_iname_rewrites",

            # These are lists of functions. It's not clear how to
            # hash these correctly, so let's not attempt it. We'll
            # just assume that the rest of the hash is specific enough
            # that we won't have to rely on differences in these to
            # resolve hash conflicts.

            "preamble_generators",
            "function_manglers",
            "symbol_manglers",
            )

    update_persistent_hash = update_persistent_hash

    def __hash__(self):
        from loopy.tools import LoopyKeyBuilder
        from pytools.persistent_dict import new_hash
        key_hash = new_hash()
        self.update_persistent_hash(key_hash, LoopyKeyBuilder())
        return hash(key_hash.digest())

    def __eq__(self, other):
        if self is other:
            return True

        if not isinstance(other, LoopKernel):
            return False

        for field_name in self.comparison_fields:
            if field_name == "domains":
                if len(self.domains) != len(other.domains):
                    return False

                for set_a, set_b in zip(self.domains, other.domains):
                    if not (set_a.plain_is_equal(set_b) or set_a.is_equal(set_b)):
                        return False

            elif field_name == "assumptions":
                if not (
                        self.assumptions.plain_is_equal(other.assumptions)
                        or self.assumptions.is_equal(other.assumptions)):
                    return False

            elif getattr(self, field_name) != getattr(other, field_name):
                return False

        return True

    def __ne__(self, other):
        return not self.__eq__(other)

    # }}}

# }}}

# vim: foldmethod=marker<|MERGE_RESOLUTION|>--- conflicted
+++ resolved
@@ -1040,18 +1040,13 @@
                 constants_only=True)))
 
     @memoize_method
-<<<<<<< HEAD
     def get_grid_sizes_for_insn_ids_as_dicts(self, insn_ids,
             callables_table, ignore_auto=False):
-=======
-    def get_grid_sizes_for_insn_ids(self, insn_ids, callables_table,
-            ignore_auto=False):
->>>>>>> cbb9942c
         """Return a tuple (global_size, local_size) containing a grid that
         could accommodate execution of all instructions whose IDs are given
         in *insn_ids*.
+
         :arg insn_ids: a :class:`frozenset` of instruction IDs
-<<<<<<< HEAD
 
         *global_size* and *local_size* are instances of :class:`dict` with
         mapping of the form from ``axis`` to :class:`islpy.PwAff` objects.
@@ -1064,16 +1059,6 @@
                 callables_table, insn_ids)
 
         # }}}
-=======
-        *global_size* and *local_size* are :class:`islpy.PwAff` objects.
-        """
-
-        if self.overridden_get_grid_sizes_for_insn_ids:
-            return self.overridden_get_grid_sizes_for_insn_ids(
-                    insn_ids,
-                    callables_table,
-                    ignore_auto=ignore_auto)
->>>>>>> cbb9942c
 
         all_inames_by_insns = set()
         for insn_id in insn_ids:
@@ -1192,10 +1177,6 @@
         return (to_dim_tuple(global_sizes, "global"),
                 to_dim_tuple(local_sizes, "local", forced_sizes=self.local_sizes))
 
-<<<<<<< HEAD
-=======
-    @memoize_method
->>>>>>> cbb9942c
     def get_grid_sizes_for_insn_ids_as_exprs(self, insn_ids,
             callables_table, ignore_auto=False):
         """Return a tuple (global_size, local_size) containing a grid that
