from __future__ import division, absolute_import

__copyright__ = "Copyright (C) 2012 Andreas Kloeckner"

__license__ = """
Permission is hereby granted, free of charge, to any person obtaining a copy
of this software and associated documentation files (the "Software"), to deal
in the Software without restriction, including without limitation the rights
to use, copy, modify, merge, publish, distribute, sublicense, and/or sell
copies of the Software, and to permit persons to whom the Software is
furnished to do so, subject to the following conditions:

The above copyright notice and this permission notice shall be included in
all copies or substantial portions of the Software.

THE SOFTWARE IS PROVIDED "AS IS", WITHOUT WARRANTY OF ANY KIND, EXPRESS OR
IMPLIED, INCLUDING BUT NOT LIMITED TO THE WARRANTIES OF MERCHANTABILITY,
FITNESS FOR A PARTICULAR PURPOSE AND NONINFRINGEMENT. IN NO EVENT SHALL THE
AUTHORS OR COPYRIGHT HOLDERS BE LIABLE FOR ANY CLAIM, DAMAGES OR OTHER
LIABILITY, WHETHER IN AN ACTION OF CONTRACT, TORT OR OTHERWISE, ARISING FROM,
OUT OF OR IN CONNECTION WITH THE SOFTWARE OR THE USE OR OTHER DEALINGS IN
THE SOFTWARE.
"""

import six

from loopy.symbolic import (
        get_dependencies, SubstitutionMapper,
        RuleAwareIdentityMapper, SubstitutionRuleMappingContext)
from loopy.diagnostic import LoopyError
from pymbolic.mapper.substitutor import make_subst_func

from pytools import ImmutableRecord
from pymbolic import var

from loopy.program import iterate_over_kernels_if_given_program
from loopy.kernel import LoopKernel
from loopy.kernel.function_interface import CallableKernel, ScalarCallable

import logging
logger = logging.getLogger(__name__)


class ExprDescriptor(ImmutableRecord):
    __slots__ = ["insn", "expr", "unif_var_dict"]


# {{{ extract_subst

@iterate_over_kernels_if_given_program
def extract_subst(kernel, subst_name, template, parameters=()):
    """
    :arg subst_name: The name of the substitution rule to be created.
    :arg template: Unification template expression.
    :arg parameters: An iterable of parameters used in
        *template*, or a comma-separated string of the same.

    All targeted subexpressions must match ('unify with') *template*
    The template may contain '*' wildcards that will have to match exactly across all
    unifications.
    """

    if isinstance(template, str):
        from pymbolic import parse
        template = parse(template)

    if isinstance(parameters, str):
        parameters = tuple(
                s.strip() for s in parameters.split(","))

    var_name_gen = kernel.get_var_name_generator()

    # {{{ replace any wildcards in template with new variables

    def get_unique_var_name():
        based_on = subst_name+"_wc"

        result = var_name_gen(based_on)
        return result

    from loopy.symbolic import WildcardToUniqueVariableMapper
    wc_map = WildcardToUniqueVariableMapper(get_unique_var_name)
    template = wc_map(template)

    # }}}

    # {{{ deal with iname deps of template that are not independent_inames

    # (We call these 'matching_vars', because they have to match exactly in
    # every CSE. As above, they might need to be renamed to make them unique
    # within the kernel.)

    matching_vars = []
    old_to_new = {}

    for iname in (get_dependencies(template)
            - set(parameters)
            - kernel.non_iname_variable_names()):
        if iname in kernel.all_inames():
            # need to rename to be unique
            new_iname = var_name_gen(iname)
            old_to_new[iname] = var(new_iname)
            matching_vars.append(new_iname)
        else:
            matching_vars.append(iname)

    if old_to_new:
        template = (
                SubstitutionMapper(make_subst_func(old_to_new))
                (template))

    # }}}

    # {{{ gather up expressions

    expr_descriptors = []

    from loopy.symbolic import UnidirectionalUnifier
    unif = UnidirectionalUnifier(
            lhs_mapping_candidates=set(parameters) | set(matching_vars))

    def gather_exprs(expr, mapper):
        urecs = unif(template, expr)

        if urecs:
            if len(urecs) > 1:
                raise RuntimeError("ambiguous unification of '%s' with template '%s'"
                        % (expr, template))

            urec, = urecs

            expr_descriptors.append(
                    ExprDescriptor(
                        insn=insn,
                        expr=expr,
                        unif_var_dict=dict((lhs.name, rhs)
                            for lhs, rhs in urec.equations)))
        else:
            mapper.fallback_mapper(expr)
            # can't nest, don't recurse

    from loopy.symbolic import (
            CallbackMapper, WalkMapper, IdentityMapper)
    dfmapper = CallbackMapper(gather_exprs, WalkMapper())

    for insn in kernel.instructions:
        dfmapper(insn.assignees)
        dfmapper(insn.expression)

    for sr in six.itervalues(kernel.substitutions):
        dfmapper(sr.expression)

    # }}}

    if not expr_descriptors:
        raise RuntimeError("no expressions matching '%s'" % template)

    # {{{ substitute rule into instructions

    def replace_exprs(expr, mapper):
        found = False
        for exprd in expr_descriptors:
            if expr is exprd.expr:
                found = True
                break

        if not found:
            return mapper.fallback_mapper(expr)

        args = [exprd.unif_var_dict[arg_name]
                for arg_name in parameters]

        result = var(subst_name)
        if args:
            result = result(*args)

        return result
        # can't nest, don't recurse

    cbmapper = CallbackMapper(replace_exprs, IdentityMapper())

    new_insns = []

    for insn in kernel.instructions:
        new_insns.append(insn.with_transformed_expressions(cbmapper))

    from loopy.kernel.data import SubstitutionRule
    new_substs = {
            subst_name: SubstitutionRule(
                name=subst_name,
                arguments=tuple(parameters),
                expression=template,
                )}

    for subst in six.itervalues(kernel.substitutions):
        new_substs[subst.name] = subst.copy(
                expression=cbmapper(subst.expression))

    # }}}

    return kernel.copy(
            instructions=new_insns,
            substitutions=new_substs)


# }}}


# {{{ assignment_to_subst

class AssignmentToSubstChanger(RuleAwareIdentityMapper):
    def __init__(self, rule_mapping_context, lhs_name, definition_insn_ids,
            usage_to_definition, extra_arguments, within):
        self.var_name_gen = rule_mapping_context.make_unique_var_name

        super(AssignmentToSubstChanger, self).__init__(rule_mapping_context)

        self.lhs_name = lhs_name
        self.definition_insn_ids = definition_insn_ids
        self.usage_to_definition = usage_to_definition

        from pymbolic import var
        self.extra_arguments = tuple(var(arg) for arg in extra_arguments)

        self.within = within

        self.definition_insn_id_to_subst_name = {}

        self.saw_unmatched_usage_sites = {}
        for def_id in self.definition_insn_ids:
            self.saw_unmatched_usage_sites[def_id] = False

    def get_subst_name(self, def_insn_id):
        try:
            return self.definition_insn_id_to_subst_name[def_insn_id]
        except KeyError:
            subst_name = self.var_name_gen(self.lhs_name+"_subst")
            self.definition_insn_id_to_subst_name[def_insn_id] = subst_name
            return subst_name

    def map_variable(self, expr, expn_state):
        if (expr.name == self.lhs_name
                and expr.name not in expn_state.arg_context):
            result = self.transform_access(None, expn_state)
            if result is not None:
                return result

        return super(AssignmentToSubstChanger, self).map_variable(
                expr, expn_state)

    def map_subscript(self, expr, expn_state):
        if (expr.aggregate.name == self.lhs_name
                and expr.aggregate.name not in expn_state.arg_context):
            result = self.transform_access(expr.index, expn_state)
            if result is not None:
                return result

        return super(AssignmentToSubstChanger, self).map_subscript(
                expr, expn_state)

    def transform_access(self, index, expn_state):
        my_insn_id = expn_state.insn_id

        if my_insn_id in self.definition_insn_ids:
            return None

        my_def_id = self.usage_to_definition[my_insn_id]

        if not self.within(
                expn_state.kernel,
                expn_state.instruction,
                expn_state.stack):
            self.saw_unmatched_usage_sites[my_def_id] = True
            return None

        subst_name = self.get_subst_name(my_def_id)

        if self.extra_arguments:
            if index is None:
                index = self.extra_arguments
            else:
                index = index + self.extra_arguments

        from pymbolic import var
        if index is None:
            return var(subst_name)
        elif not isinstance(index, tuple):
            return var(subst_name)(index)
        else:
            return var(subst_name)(*index)


@iterate_over_kernels_if_given_program
def assignment_to_subst(kernel, lhs_name, extra_arguments=(), within=None,
        force_retain_argument=False):
    """Extract an assignment (to a temporary variable or an argument)
    as a :ref:`substitution-rule`. The temporary may be an array, in
    which case the array indices will become arguments to the substitution
    rule.

    :arg within: a stack match as understood by
        :func:`loopy.match.parse_stack_match`.
    :arg force_retain_argument: If True and if *lhs_name* is an argument, it is
        kept even if it is no longer referenced.

    This operation will change all usage sites
    of *lhs_name* matched by *within*. If there
    are further usage sites of *lhs_name*, then
    the original assignment to *lhs_name* as well
    as the temporary variable is left in place.
    """

    if isinstance(extra_arguments, str):
        extra_arguments = tuple(s.strip() for s in extra_arguments.split(","))

    # {{{ establish the relevant definition of lhs_name for each usage site

    dep_kernel = expand_subst(kernel)
    from loopy.kernel.creation import apply_single_writer_depencency_heuristic
    dep_kernel = apply_single_writer_depencency_heuristic(dep_kernel)

    id_to_insn = dep_kernel.id_to_insn

    def get_relevant_definition_insn_id(usage_insn_id):
        insn = id_to_insn[usage_insn_id]

        def_id = set()
        for dep_id in insn.depends_on:
            dep_insn = id_to_insn[dep_id]
            if lhs_name in dep_insn.write_dependency_names():
                if lhs_name in dep_insn.read_dependency_names():
                    raise LoopyError("instruction '%s' both reads *and* "
                            "writes '%s'--cannot transcribe to substitution "
                            "rule" % (dep_id, lhs_name))

                def_id.add(dep_id)
            else:
                rec_result = get_relevant_definition_insn_id(dep_id)
                if rec_result is not None:
                    def_id.add(rec_result)

        if len(def_id) > 1:
            raise LoopyError("more than one write to '%s' found in "
                    "depdendencies of '%s'--definition cannot be resolved "
                    "(writer instructions ids: %s)"
                    % (lhs_name, usage_insn_id, ", ".join(def_id)))

        if not def_id:
            return None
        else:
            def_id, = def_id

        return def_id

    usage_to_definition = {}

    for insn in dep_kernel.instructions:
        if lhs_name not in insn.read_dependency_names():
            continue

        def_id = get_relevant_definition_insn_id(insn.id)
        if def_id is None:
            raise LoopyError("no write to '%s' found in dependency tree "
                    "of '%s'--definition cannot be resolved"
                    % (lhs_name, insn.id))

        usage_to_definition[insn.id] = def_id

    definition_insn_ids = set()
    for insn in kernel.instructions:
        if lhs_name in insn.write_dependency_names():
            definition_insn_ids.add(insn.id)

    # }}}

    if not definition_insn_ids:
        raise LoopyError("no assignments to variable '%s' found"
                % lhs_name)

    from loopy.match import parse_stack_match
    within = parse_stack_match(within)

    rule_mapping_context = SubstitutionRuleMappingContext(
            kernel.substitutions, kernel.get_var_name_generator())
    tts = AssignmentToSubstChanger(rule_mapping_context,
            lhs_name, definition_insn_ids,
            usage_to_definition, extra_arguments, within)

    kernel = rule_mapping_context.finish_kernel(tts.map_kernel(kernel))

    from loopy.kernel.data import SubstitutionRule

    # {{{ create new substitution rules

    new_substs = kernel.substitutions.copy()
    for def_id, subst_name in six.iteritems(tts.definition_insn_id_to_subst_name):
        def_insn = kernel.id_to_insn[def_id]

        from loopy.kernel.data import Assignment
        assert isinstance(def_insn, Assignment)

        from pymbolic.primitives import Variable, Subscript
        if isinstance(def_insn.assignee, Subscript):
            indices = def_insn.assignee.index_tuple
        elif isinstance(def_insn.assignee, Variable):
            indices = ()
        else:
            raise LoopyError(
                    "Unrecognized LHS type: %s"
                    % type(def_insn.assignee).__name__)

        arguments = []

        for i in indices:
            if not isinstance(i, Variable):
                raise LoopyError("In defining instruction '%s': "
                        "asignee index '%s' is not a plain variable. "
                        "Perhaps use loopy.affine_map_inames() "
                        "to perform substitution." % (def_id, i))

            arguments.append(i.name)

        new_substs[subst_name] = SubstitutionRule(
                name=subst_name,
                arguments=tuple(arguments) + extra_arguments,
                expression=def_insn.expression)

    # }}}

    # {{{ delete temporary variable if possible

    # (copied below if modified)
    new_temp_vars = kernel.temporary_variables
    new_args = kernel.args

    if lhs_name in kernel.temporary_variables:
        if not any(six.itervalues(tts.saw_unmatched_usage_sites)):
            # All usage sites matched--they're now substitution rules.
            # We can get rid of the variable.

            new_temp_vars = new_temp_vars.copy()
            del new_temp_vars[lhs_name]

    if lhs_name in kernel.arg_dict and not force_retain_argument:
        if not any(six.itervalues(tts.saw_unmatched_usage_sites)):
            # All usage sites matched--they're now substitution rules.
            # We can get rid of the argument

            new_args = new_args[:]
            for i in range(len(new_args)):
                if new_args[i].name == lhs_name:
                    del new_args[i]
                    break

    # }}}

    import loopy as lp
    kernel = lp.remove_instructions(
            kernel,
            set(
                insn_id
                for insn_id, still_used in six.iteritems(
                    tts.saw_unmatched_usage_sites)
                if not still_used))

    return kernel.copy(
            substitutions=new_substs,
            temporary_variables=new_temp_vars,
            args=new_args,
            )

# }}}


# {{{ expand_subst

@iterate_over_kernels_if_given_program
def expand_subst(kernel, within=None):
    assert isinstance(kernel, LoopKernel)
    if not kernel.substitutions:
        return kernel

    logger.debug("%s: expand subst" % kernel.name)

    from loopy.symbolic import RuleAwareSubstitutionRuleExpander
    from loopy.match import parse_stack_match
    rule_mapping_context = SubstitutionRuleMappingContext(
            kernel.substitutions, kernel.get_var_name_generator())
    submap = RuleAwareSubstitutionRuleExpander(
            rule_mapping_context,
            kernel.substitutions,
            parse_stack_match(within))

    return rule_mapping_context.finish_kernel(submap.map_kernel(kernel))

# }}}


# {{{ find substitution rules by glob patterns

def find_rules_matching(knl, pattern):
    """
    :pattern: A shell-style glob pattern.
    """

    from loopy.match import re_from_glob
    pattern = re_from_glob(pattern)

    return [r for r in knl.substitutions if pattern.match(r)]


def find_one_rule_matching(program, pattern):
    rules = []
<<<<<<< HEAD
    for in_knl_callable in program.callables_table.values():
=======
    for in_knl_callable in program.program_callables_info.values():
>>>>>>> 98688c76
        if isinstance(in_knl_callable, CallableKernel):
            knl = in_knl_callable.subkernel
            rules.extend(find_rules_matching(knl, pattern))
        elif isinstance(in_knl_callable, ScalarCallable):
            pass
        else:
            raise NotImplementedError("Unknown callable types %s." % (
                type(in_knl_callable).__name__))

    if len(rules) > 1:
        raise ValueError("more than one substitution rule matched '%s'"
                % pattern)
    if not rules:
        raise ValueError("no substitution rule matched '%s'" % pattern)

    return rules[0]

# }}}


# vim: foldmethod=marker<|MERGE_RESOLUTION|>--- conflicted
+++ resolved
@@ -511,11 +511,7 @@
 
 def find_one_rule_matching(program, pattern):
     rules = []
-<<<<<<< HEAD
     for in_knl_callable in program.callables_table.values():
-=======
-    for in_knl_callable in program.program_callables_info.values():
->>>>>>> 98688c76
         if isinstance(in_knl_callable, CallableKernel):
             knl = in_knl_callable.subkernel
             rules.extend(find_rules_matching(knl, pattern))
