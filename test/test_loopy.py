--- conflicted
+++ resolved
@@ -408,21 +408,14 @@
 
     knl = lp.tag_inames(knl, dict(j="ilp"))
 
-<<<<<<< HEAD
     knl = lp.preprocess_kernel(knl)
 
-=======
->>>>>>> 98688c76
     with lp.CacheMode(False):
         from loopy.diagnostic import WriteRaceConditionWarning
         from warnings import catch_warnings
         with catch_warnings(record=True) as warn_list:
-<<<<<<< HEAD
             list(lp.generate_loop_schedules(knl.root_kernel,
                     knl.callables_table))
-=======
-            lp.generate_code_v2(knl)
->>>>>>> 98688c76
 
             assert any(isinstance(w.message, WriteRaceConditionWarning)
                     for w in warn_list)
@@ -1277,11 +1270,7 @@
     from loopy.transform.save import save_and_reload_temporaries
     prog = save_and_reload_temporaries(prog)
     prog = prog.with_root_kernel(lp.get_one_scheduled_kernel(prog.root_kernel,
-<<<<<<< HEAD
         prog.callables_table))
-=======
-        prog.program_callables_info))
->>>>>>> 98688c76
 
     if debug:
         print(prog)
@@ -2234,11 +2223,7 @@
         "...")
 
     prog = lp.preprocess_kernel(prog)
-<<<<<<< HEAD
     knl = lp.get_one_scheduled_kernel(prog.root_kernel, prog.callables_table)
-=======
-    knl = lp.get_one_scheduled_kernel(prog.root_kernel, prog.program_callables_info)
->>>>>>> 98688c76
     prog = prog.with_root_kernel(knl)
     insn1, = lp.find_instructions(prog, "id:insn1")
     insns = prog.root_kernel.instructions[:]
@@ -2408,11 +2393,7 @@
     prog = lp.set_temporary_scope(prog, "a", "local")
     prog = lp.set_temporary_scope(prog, "b", "local")
     prog = lp.preprocess_kernel(prog)
-<<<<<<< HEAD
     knl = lp.get_one_scheduled_kernel(prog.root_kernel, prog.callables_table)
-=======
-    knl = lp.get_one_scheduled_kernel(prog.root_kernel, prog.program_callables_info)
->>>>>>> 98688c76
 
     print(knl)
 
@@ -2440,11 +2421,7 @@
     prog = lp.set_temporary_scope(prog, "a", "local")
     prog = lp.set_temporary_scope(prog, "b", "local")
     prog = lp.preprocess_kernel(prog)
-<<<<<<< HEAD
     knl = lp.get_one_scheduled_kernel(prog.root_kernel, prog.callables_table)
-=======
-    knl = lp.get_one_scheduled_kernel(prog.root_kernel, prog.program_callables_info)
->>>>>>> 98688c76
 
     print(knl)
 
@@ -2503,11 +2480,7 @@
             allow_simultaneous=True)
 
     t_inf_mapper = TypeInferenceMapper(prog.root_kernel,
-<<<<<<< HEAD
             prog.callables_table)
-=======
-            prog.program_callables_info)
->>>>>>> 98688c76
 
     assert (
             t_inf_mapper(expr, return_tuple=True, return_dtype_set=True)
@@ -2864,11 +2837,7 @@
     prog = lp.preprocess_kernel(prog)
 
     knl = lp.get_one_scheduled_kernel(prog.root_kernel,
-<<<<<<< HEAD
             prog.callables_table)
-=======
-            prog.program_callables_info)
->>>>>>> 98688c76
 
     assert barrier_between(knl, "first", "second") == expect_barrier
 
@@ -2920,7 +2889,6 @@
     from loopy.diagnostic import DependencyCycleFound
     with pytest.raises(DependencyCycleFound):
         print(lp.generate_code(knl).device_code())
-<<<<<<< HEAD
 
 
 def test_backwards_dep_printing_and_error():
@@ -2940,8 +2908,6 @@
 
     # Used to crash with KeyError
     print(knl)
-=======
->>>>>>> 98688c76
 
 
 if __name__ == "__main__":
