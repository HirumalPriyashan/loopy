--- conflicted
+++ resolved
@@ -90,37 +90,10 @@
     :arg function_ids: A container with instances of :class:`str` indicating
         the function identifiers to look for while scoping functions.
     """
-<<<<<<< HEAD
     def __init__(self, rule_mapping_context, known_callables):
-        super(CallableResolver, self).__init__(rule_mapping_context)
+        super().__init__(rule_mapping_context)
         self.resolved_functions = {}
         self.known_callables = known_callables
-=======
-    def __init__(self, rule_mapping_context, kernel, callables_table,
-            function_id_to_in_knl_callable_mappers):
-        super().__init__(rule_mapping_context)
-        self.kernel = kernel
-        self.callables_table = callables_table
-        self.function_id_to_in_knl_callable_mappers = (
-                function_id_to_in_knl_callable_mappers)
-
-    def find_in_knl_callable_from_identifier(self, identifier):
-        """
-        Returns an instance of
-        :class:`loopy.kernel.function_interface.InKernelCallable` if the
-        :arg:`identifier` is known to any kernel function scoper, otherwise returns
-        *None*.
-        """
-        for func_id_to_in_knl_callable_mapper in (
-                self.function_id_to_in_knl_callable_mappers):
-            # fixme: do we really need to given target for the function
-            in_knl_callable = func_id_to_in_knl_callable_mapper(
-                    self.kernel.target, identifier)
-            if in_knl_callable is not None:
-                return in_knl_callable
-
-        return None
->>>>>>> 23d7e9ca
 
     def map_call(self, expr, expn_state):
         from loopy.symbolic import parse_tagged_name
@@ -162,71 +135,9 @@
             self.resolved_functions[expr.function.name] = (
                     self.known_callables[expr.function.name])
 
-<<<<<<< HEAD
-        return super(CallableResolver, self).map_call_with_kwargs(expr,
-                expn_state)
-
-=======
-        # this is an unknown function as of yet, do not modify it
         return super().map_call_with_kwargs(expr,
                 expn_state)
 
-    def map_reduction(self, expr, expn_state):
-        for func_id in (
-                expr.operation.get_scalar_callables()):
-            in_knl_callable = self.find_in_knl_callable_from_identifier(func_id)
-            assert in_knl_callable is not None
-            self.callables_table, _ = (
-                    self.callables_table.with_added_callable(func_id,
-                        in_knl_callable))
-        return super().map_reduction(expr, expn_state)
-
-
-def _default_func_id_to_kernel_callable_mappers(target):
-    """
-    Returns a list of functions that are provided through *target* by deafault.
-    """
-    from loopy.library.function import (
-            loopy_specific_callable_func_id_to_knl_callable_mappers)
-    return (
-            [loopy_specific_callable_func_id_to_knl_callable_mappers] + (
-                target.get_device_ast_builder().function_id_in_knl_callable_mapper(
-                    )))
-
-
-def initialize_callables_table_from_kernel(kernel):
-    """
-    Returns an instance of :class:`loopy.CallablesTable`, by resolving
-    the functions based on :mod:`loopy`'s default function resolvers.
-    """
-    # collect the default function resolvers
-    func_id_to_kernel_callable_mappers = (
-            _default_func_id_to_kernel_callable_mappers(kernel.target))
-    callables_table = CallablesTable({})
-
-    from loopy.symbolic import SubstitutionRuleMappingContext
-    rule_mapping_context = SubstitutionRuleMappingContext(
-            kernel.substitutions, kernel.get_var_name_generator())
-
-    resolved_function_marker = ResolvedFunctionMarker(
-            rule_mapping_context, kernel, callables_table,
-            func_id_to_kernel_callable_mappers)
-
-    # mark the functions as "Resolved" in the expression nodes.
-    kernel_with_functions_resolved = rule_mapping_context.finish_kernel(
-            resolved_function_marker.map_kernel(kernel))
-    # collect the update callables_table
-    callables_table = resolved_function_marker.callables_table
-
-    callable_kernel = CallableKernel(kernel_with_functions_resolved)
-
-    # add the callable kernel to the callables_table
-    callables_table, _ = callables_table.with_added_callable(
-            Variable(kernel.name), callable_kernel)
-
-    return callables_table
-
->>>>>>> 23d7e9ca
 
 # {{{ program
 
@@ -280,13 +191,8 @@
 
         # }}}
 
-<<<<<<< HEAD
-        super(Program, self).__init__(
+        super().__init__(
                 entrypoints=entrypoints,
-=======
-        super().__init__(
-                name=name,
->>>>>>> 23d7e9ca
                 callables_table=callables_table,
                 target=target,
                 func_id_to_in_knl_callable_mappers=(
@@ -302,52 +208,31 @@
     update_persistent_hash = update_persistent_hash
 
     def copy(self, **kwargs):
-<<<<<<< HEAD
-        target = kwargs.pop('target', None)
+        target = kwargs.pop("target", None)
         program = super(Program, self).copy(**kwargs)
         if target:
             from loopy.kernel import KernelState
             if max(callable_knl.subkernel.state for callable_knl in
-                    six.itervalues(self.callables_table) if
+                    self.callables_table.values() if
                     isinstance(callable_knl, CallableKernel)) > (
                             KernelState.INITIAL):
                 if not isinstance(target, type(self.target)):
                     raise LoopyError("One of the kenels in the program has been "
                             "preprocessed, cannot modify target now.")
             callables = {}
-            for func_id, clbl in six.iteritems(program.callables_table):
+            for func_id, clbl in program.callables_table.items():
                 if isinstance(clbl, CallableKernel):
                     knl = clbl.subkernel
                     knl = knl.copy(target=target)
                     clbl = clbl.copy(subkernel=knl)
                 elif isinstance(clbl, ScalarCallable):
                     pass
-=======
-        if "target" in kwargs:
-            # target attribute of all the callable kernels should be updated.
-            target = kwargs["target"]
-            new_self = super().copy(**kwargs)
-            new_resolved_functions = {}
-            for func_id, in_knl_callable in (
-                    new_self.callables_table.items()):
-                if isinstance(in_knl_callable, CallableKernel):
-                    subkernel = in_knl_callable.subkernel
-                    new_resolved_functions[func_id] = in_knl_callable.copy(
-                            subkernel=subkernel.copy(target=target))
->>>>>>> 23d7e9ca
                 else:
                     raise NotImplementedError()
                 callables[func_id] = clbl
 
-<<<<<<< HEAD
-            program = super(Program, program).copy(
+            program = super().copy(
                 callables_table=callables, target=target)
-=======
-            return super(Program, new_self).copy(
-                    callables_table=callables_table)
-        else:
-            return super().copy(**kwargs)
->>>>>>> 23d7e9ca
 
         return program
 
@@ -358,7 +243,7 @@
         """
         if isinstance(entrypoints, str):
             entrypoints = frozenset([e.strip() for e in
-                entrypoints.split(',')])
+                entrypoints.split(",")])
 
         assert isinstance(entrypoints, frozenset)
 
@@ -368,7 +253,7 @@
     def state(self):
         """ Returns an instance of :class:`loopy.kernel.KernelState`. """
         return min(callable_knl.subkernel.state for callable_knl in
-                six.itervalues(self.callables_table) if
+                self.callables_table.values() if
                 isinstance(callable_knl, CallableKernel))
 
     def with_kernel(self, kernel):
@@ -413,7 +298,7 @@
             knl = knl.copy(state=KernelState.CALLS_RESOLVED)
             callables_table[top] = callables_table[top].copy(subkernel=knl)
 
-            for func, clbl in six.iteritems(callables_collector.resolved_functions):
+            for func, clbl in callables_collector.resolved_functions.items():
                 if func not in callables_table:
                     if isinstance(clbl, CallableKernel):
                         queue.append(func)
@@ -421,12 +306,7 @@
                 else:
                     assert callables_table[func] == clbl
 
-<<<<<<< HEAD
         return self.copy(callables_table=callables_table)
-=======
-    def __iter__(self):
-        return self.callables_table.resolved_functions.keys()
->>>>>>> 23d7e9ca
 
     def __getitem__(self, name):
         result = self.callables_table[name]
@@ -444,7 +324,7 @@
         return super(Program, self).__getattr__(attr)
 
     def __call__(self, *args, **kwargs):
-        entrypoint = kwargs.get('entrypoint', None)
+        entrypoint = kwargs.get("entrypoint", None)
 
         if entrypoint is None:
             # did not receive an entrypoint for the program to execute
@@ -459,7 +339,7 @@
                     " the program. Maybe you want to invoke 'with_entrypoints'"
                     " before calling the program.".format(entrypoint))
 
-        kwargs['entrypoint'] = entrypoint
+        kwargs["entrypoint"] = entrypoint
 
         key = self.target.get_kernel_executor_cache_key(*args, **kwargs)
         try:
@@ -481,7 +361,7 @@
 
         return "\n".join(
                 strify_callable(clbl)
-                for name, clbl in six.iteritems(self.callables_table))
+                for name, clbl in self.callables_table).items()
 
     def __setstate__(self, state_obj):
         super().__setstate__(state_obj)
@@ -568,48 +448,12 @@
     def map_resolved_function(self, expr):
         return frozenset([expr.name])
 
-<<<<<<< HEAD
     def map_constant(self, expr):
         return frozenset()
-=======
-        if isinstance(expr, CallWithKwargs):
-            kw_parameters = expr.kw_parameters
-        else:
-            assert isinstance(expr, Call)
-            kw_parameters = {}
-
-        if isinstance(expr.function, (ResolvedFunction)):
-            in_knl_callable = self.callables_table[expr.function.name]
-            if isinstance(in_knl_callable, ScalarCallable):
-                return (Counter([expr.function.name]) +
-                        self.combine(self.rec(child) for child in expr.parameters
-                            + tuple(kw_parameters.values())))
-
-            elif isinstance(in_knl_callable, CallableKernel):
-
-                # callable kernels have more callables in them.
-                callables_count_in_subkernel = (
-                        count_callables_in_kernel(
-                            in_knl_callable.subkernel,
-                            self.callables_table))
-
-                return (Counter([expr.function.name]) +
-                        self.combine(self.rec(child) for child in expr.parameters
-                            + tuple(kw_parameters.values()))) + (
-                                    callables_count_in_subkernel)
-            else:
-                raise NotImplementedError("Unknown callable type %s." % (
-                    type))
-        else:
-            return (
-                    self.combine(self.rec(child) for child in expr.parameters
-                        + tuple(kw_parameters.values())))
->>>>>>> 23d7e9ca
 
     def map_kernel(self, kernel):
         callables_in_insn = frozenset()
 
-<<<<<<< HEAD
         for insn in kernel.instructions:
             if isinstance(insn, MultiAssignmentBase):
                 callables_in_insn = callables_in_insn | (
@@ -618,13 +462,8 @@
                 pass
             else:
                 raise NotImplementedError(type(insn).__name__)
-=======
-    def map_reduction(self, expr):
-        return Counter(expr.operation.get_scalar_callables()) + (
-                super().map_reduction(expr))
->>>>>>> 23d7e9ca
-
-        for rule in six.itervalues(kernel.substitutions):
+
+        for rule in kernel.substitutions.values():
             callables_in_insn = callables_in_insn | (
                     self(rule.expression))
 
@@ -639,38 +478,18 @@
 def _get_callable_ids_for_knl(knl, callables):
     clbl_id_collector = CallablesIDCollector()
 
-<<<<<<< HEAD
     return frozenset().union(*(
         _get_callable_ids_for_knl(callables[clbl].subkernel, callables) |
         frozenset([clbl]) if isinstance(callables[clbl], CallableKernel) else
         frozenset([clbl])
         for clbl in clbl_id_collector.map_kernel(knl)))
 
-=======
-        if history is None:
-            history = {func_id: frozenset([func_id]) for func_id in
-                    resolved_functions}
-
-        super().__init__(
-                resolved_functions=resolved_functions,
-                history=history,
-                is_being_edited=is_being_edited)
->>>>>>> 23d7e9ca
 
 def _get_callable_ids(callables, entrypoints):
     return frozenset().union(*(
         _get_callable_ids_for_knl(callables[e].subkernel, callables) for e in
         entrypoints))
 
-<<<<<<< HEAD
-=======
-    def __hash__(self):
-        return hash((
-            frozenset(self.resolved_functions.items()),
-            frozenset(self.history.items()),
-            self.is_being_edited
-            ))
->>>>>>> 23d7e9ca
 
 def make_clbl_inf_ctx(callables, entrypoints):
     return CallablesInferenceContext(callables, _get_callable_ids(callables,
@@ -699,24 +518,6 @@
             :class:`loopy.InKernelCallable`.
         """
 
-<<<<<<< HEAD
-=======
-        # {{{ non-edit mode
-
-        if not self.is_being_edited:
-            if function.name in self.resolved_functions and (
-                    self.resolved_functions[function.name] == in_kernel_callable):
-                # if not being edited, check that the given function is
-                # equal to the old version of the callable.
-                return self, function
-            else:
-                print("Old: ", self.resolved_functions[function.name])
-                print("New: ", in_kernel_callable)
-                raise LoopyError("Use 'with_enter_edit_callables_mode' first.")
-
-        # }}}
-
->>>>>>> 23d7e9ca
         # {{{ sanity checks
 
         if isinstance(function, str):
@@ -731,7 +532,7 @@
         if in_kernel_callable in self.callables.values():
             # the callable already exists, hence return the function
             # identifier corresponding to that callable.
-            for func_id, in_knl_callable in six.iteritems(self.callables):
+            for func_id, in_knl_callable in self.callables.items():
                 if in_knl_callable == in_kernel_callable:
                     history[func_id] = function.name
                     if isinstance(func_id, str):
@@ -825,25 +626,14 @@
 
         # {{{ calculate the renames needed
 
-<<<<<<< HEAD
         for old_func_id in ((self.old_callable_ids-new_callable_ids) -
                 program.entrypoints):
             # at this point we should not rename anything to the names of
             # entrypoints
-            for new_func_id in (new_callable_ids-six.viewkeys(renames)) & set(
-                    six.iterkeys(self.history)):
+            for new_func_id in (new_callable_ids-renames.keys()) & set(
+                    self.history.keys()):
                 if old_func_id == self.history[new_func_id]:
                     renames[new_func_id] = old_func_id
-=======
-        renames_needed = {}
-        for old_func_id in old_callables_count-new_callables_count:
-            # this implies that all the function instances having the name
-            # "func_id" have been renamed to something else.
-            for new_func_id in (
-                    new_callables_count.keys()-renames_needed.keys()):
-                if old_func_id in self.history[new_func_id]:
-                    renames_needed[new_func_id] = old_func_id
->>>>>>> 23d7e9ca
                     break
         # }}}
 
@@ -881,38 +671,9 @@
                     in_knl_callable = in_knl_callable.copy(
                         subkernel=in_knl_callable.subkernel.copy(
                             name=func_id))
-<<<<<<< HEAD
                 new_callables[func_id] = in_knl_callable
 
         return program.copy(callables_table=new_callables)
-=======
-                new_resolved_functions[func_id] = in_knl_callable
-                new_history[func_id] = self.history[func_id]
-
-        return self.copy(
-                is_being_edited=False,
-                resolved_functions=new_resolved_functions,
-                history=new_history)
-
-    # }}}
-
-    # {{{ behave like a dict(syntactic sugar)
-
-    def __getitem__(self, item):
-        return self.resolved_functions[item]
-
-    def __contains__(self, item):
-        return item in self.resolved_functions
-
-    def items(self):
-        return self.resolved_functions.items()
-
-    def values(self):
-        return self.resolved_functions.values()
-
-    def keys(self):
-        return self.resolved_functions.keys()
->>>>>>> 23d7e9ca
 
     # }}}
 
@@ -961,7 +722,7 @@
         if isinstance(program_or_kernel, Program):
             program = program_or_kernel
             new_callables = {}
-            for func_id, in_knl_callable in six.iteritems(program.callables_table):
+            for func_id, in_knl_callable in program.callables_table.items():
                 if isinstance(in_knl_callable, CallableKernel):
                     new_subkernel = transform_for_single_kernel(
                             in_knl_callable.subkernel, *args, **kwargs)
@@ -988,7 +749,7 @@
     from loopy.kernel.function_interface import InKernelCallable
     assert isinstance(clbl, InKernelCallable)
 
-    for i, c in six.iteritems(callables_table):
+    for i, c in callables_table.items():
         if c == clbl:
             return i, callables_table
 
