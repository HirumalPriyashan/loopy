--- conflicted
+++ resolved
@@ -1204,7 +1204,10 @@
 
 
 def make_assignment(assignees, expression, temp_var_types=None, **kwargs):
-<<<<<<< HEAD
+
+    if temp_var_types is None:
+        temp_var_types = (Optional(),) * len(assignees)
+
     if len(assignees) > 1 or len(assignees) == 0 or is_array_call(assignees,
             expression):
         atomicity = kwargs.pop("atomicity", ())
@@ -1234,14 +1237,7 @@
                     expression=expression,
                     temp_var_types=temp_var_types,
                     **kwargs)
-
     else:
-=======
-    if temp_var_types is None:
-        temp_var_types = (Optional(),) * len(assignees)
-
-    if len(assignees) == 1:
->>>>>>> acd96d16
         return Assignment(
                 assignee=assignees[0],
                 expression=expression,
