--- conflicted
+++ resolved
@@ -27,19 +27,16 @@
 from pyopencl.tools import (  # noqa
         pytest_generate_tests_for_pyopencl
         as pytest_generate_tests)
-import loopy as lp
-<<<<<<< HEAD
+#TODO why is this import required?
 from loopy.statistics import (
         get_op_poly,
         get_gmem_access_poly,
         get_lmem_access_poly,
-        get_barrier_poly,
+        get_synchronization_poly,
         StridedGmemAccess,
         LmemAccess,
         TypedOp)
-
-=======
->>>>>>> 81e86ded
+import loopy as lp
 import numpy as np
 
 from pymbolic.primitives import Variable
@@ -209,11 +206,7 @@
     else:
         expect_fallback = False
 
-<<<<<<< HEAD
-    poly = get_op_poly(knl)[TypedOp(np.dtype(np.float64), 'mul')]
-=======
-    poly = lp.get_op_poly(knl)[(np.dtype(np.float64), 'mul')]
->>>>>>> 81e86ded
+    poly = lp.get_op_poly(knl)[TypedOp(np.dtype(np.float64), 'mul')]
     value_dict = dict(m=13, n=200)
     flops = poly.eval_with_dict(value_dict)
 
@@ -597,14 +590,13 @@
     l = 128
     params = {'n': n, 'm': m, 'l': l}
 
-<<<<<<< HEAD
-    barrier_count = get_barrier_poly(knl).eval_with_dict(params)
-    assert barrier_count == 2*m/16
-=======
+    #barrier_count = get_barrier_poly(knl).eval_with_dict(params)
+    #assert barrier_count == 2*m/16
     sync_poly = lp.get_synchronization_poly(knl)
-    assert len(sync_poly) == 1
+    #assert len(sync_poly) == 1 #TODO why?
+    assert len(sync_poly) == 2
     assert sync_poly["kernel_launch"].eval_with_dict(params) == 1
->>>>>>> 81e86ded
+    assert sync_poly["barrier_local"].eval_with_dict(params) == 2*m/16
 
     op_map = lp.get_op_poly(knl)
     f32mul = op_map[
@@ -622,17 +614,7 @@
 
     assert f32mul+f32add == n*m*l*2
 
-<<<<<<< HEAD
-    subscript_map = get_gmem_access_poly(knl)
-=======
     subscript_map = lp.get_gmem_access_poly(knl)
-    f32uncoal = subscript_map[
-                        (np.dtype(np.float32), 'nonconsecutive', 'load')
-                        ].eval_with_dict(params)
-    f32coal = subscript_map[
-                        (np.dtype(np.float32), 'consecutive', 'load')
-                        ].eval_with_dict(params)
->>>>>>> 81e86ded
 
     f32coal = subscript_map[StridedGmemAccess(np.dtype(np.float32), 1, direction='load', variable='b')
                             ].eval_with_dict(params)
