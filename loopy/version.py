--- conflicted
+++ resolved
@@ -32,8 +32,4 @@
 else:
     _islpy_version = islpy.version.VERSION_TEXT
 
-<<<<<<< HEAD
-DATA_MODEL_VERSION = "v45-islpy%s" % _islpy_version
-=======
-DATA_MODEL_VERSION = "v48-islpy%s" % _islpy_version
->>>>>>> fe86e655
+DATA_MODEL_VERSION = "v48-islpy%s" % _islpy_version